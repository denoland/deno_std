--- conflicted
+++ resolved
@@ -71,42 +71,6 @@
  * @param offset The offset to start decoding from.
  * @returns A tuple of the decoded varint 64-bit number, and the new offset.
  *
-<<<<<<< HEAD
- * @example
- * ```ts
- * import { decode } from "@std/encoding/varint";
- * import { assertEquals } from "@std/assert/assert-equals";
- *
- * const buf = new Uint8Array([0x8E, 0x02]);
- * assertEquals(decode(buf), [ 300n, 2 ]);
- * ```
- *
- * @deprecated This will be removed in 1.0.0. Use {@linkcode decodeVarint}
- * instead.
- */
-export function decode(buf: Uint8Array, offset = 0): [bigint, number] {
-  return decodeVarint(buf, offset);
-}
-
-/**
- * Given a non empty `buf`, starting at `offset` (default: 0), begin decoding bytes as
- * Varint encoded bytes, for a maximum of 10 bytes (offset + 10). The returned
- * tuple is of the decoded varint 32-bit number, and the new offset with which
- * to continue decoding other data.
- *
- * If a `bigint` in return is undesired, the `decode32` function will return a
- * `number`, but this should only be used in cases where the varint is
- * _assured_ to be 32-bits. If in doubt, use `decode()`.
- *
- * To know how many bytes the Varint took to encode, simply negate `offset`
- * from the returned new `offset`.
- *
- * @param buf The buffer to decode from.
- * @param offset The offset to start decoding from.
- * @returns A tuple of the decoded varint 64-bit number, and the new offset.
- *
-=======
->>>>>>> 088458f8
  * @example Usage
  * ```ts
  * import { decodeVarint } from "@std/encoding/varint";
@@ -193,41 +157,6 @@
  * @param offset The offset to start decoding from.
  * @returns A tuple of the decoded varint 32-bit number, and the new offset.
  *
-<<<<<<< HEAD
- * @example
- * ```ts
- * import { decode32 } from "@std/encoding/varint";
- * import { assertEquals } from "@std/assert/assert-equals";
- *
- * const buf = new Uint8Array([0x8E, 0x02]);
- * assertEquals(decode32(buf), [ 300, 2 ]);
- * ```
- *
- * @deprecated This will be removed in 1.0.0. Use {@linkcode decodeVarint32}
- * instead.
- */
-export function decode32(buf: Uint8Array, offset = 0): [number, number] {
-  return decodeVarint32(buf, offset);
-}
-
-/**
- * Given a `buf`, starting at `offset` (default: 0), begin decoding bytes as
- * Varint encoded bytes, for a maximum of 5 bytes (offset + 5). The returned
- * tuple is of the decoded varint 32-bit number, and the new offset with which
- * to continue decoding other data.
- *
- * Varints are _not 32-bit by default_ so this should only be used in cases
- * where the varint is _assured_ to be 32-bits. If in doubt, use `decode()`.
- *
- * To know how many bytes the Varint took to encode, simply negate `offset`
- * from the returned new `offset`.
- *
- * @param buf The buffer to decode from.
- * @param offset The offset to start decoding from.
- * @returns A tuple of the decoded varint 32-bit number, and the new offset.
- *
-=======
->>>>>>> 088458f8
  * @example Usage
  * ```ts
  * import { decodeVarint32 } from "@std/encoding/varint";
@@ -270,46 +199,6 @@
  * @param offset The offset to start writing at.
  * @returns A tuple of the encoded Varint `Uint8Array` and the new offset.
  *
-<<<<<<< HEAD
- * @example
- * ```ts
- * import { encode } from "@std/encoding/varint";
- * import { assertEquals } from "@std/assert/assert-equals";
- *
- * const buf = new Uint8Array(10);
- * assertEquals(encode(42n, buf), [new Uint8Array([42]), 1]);
- * ```
- *
- * @deprecated This will be removed in 1.0.0. Use {@linkcode encodeVarint} instead.
- */
-export function encode(
-  num: bigint | number,
-  buf: Uint8Array = new Uint8Array(MaxVarintLen64),
-  offset = 0,
-): [Uint8Array, number] {
-  return encodeVarint(num, buf, offset);
-}
-
-/**
- * Takes unsigned number `num` and converts it into a Varint encoded
- * `Uint8Array`, returning a tuple consisting of a `Uint8Array` slice of the
- * encoded Varint, and an offset where the Varint encoded bytes end within the
- * `Uint8Array`.
- *
- * If `buf` is not given then a Uint8Array will be created.
- * `offset` defaults to `0`.
- *
- * If passed `buf` then that will be written into, starting at `offset`. The
- * resulting returned `Uint8Array` will be a slice of `buf`. The resulting
- * returned number is effectively `offset + bytesWritten`.
- *
- * @param num The number to encode.
- * @param buf The buffer to write into.
- * @param offset The offset to start writing at.
- * @returns A tuple of the encoded Varint `Uint8Array` and the new offset.
- *
-=======
->>>>>>> 088458f8
  * @example Usage
  * ```ts
  * import { encodeVarint } from "@std/encoding/varint";
