--- conflicted
+++ resolved
@@ -121,10 +121,6 @@
         else value = (value as ObjectWithStringPropertyKeys)[prop];
       }
 
-<<<<<<< HEAD
-    values.push(value);
-=======
-      if (typeof column.fn === "function") value = await column.fn(value);
       values.push(value);
     }
   } else {
@@ -137,7 +133,6 @@
     } else {
       values.push(item);
     }
->>>>>>> c23915fa
   }
 
   return values;
@@ -165,19 +160,8 @@
  */
 export function stringify(
   data: DataItem[],
-<<<<<<< HEAD
-  columns: Column[],
-  options: StringifyOptions = {},
+  { headers = true, separator: sep = ",", columns = [] }: StringifyOptions = {},
 ): string {
-  const { headers, separator: sep } = {
-    headers: true,
-    separator: ",",
-    ...options,
-  };
-=======
-  { headers = true, separator: sep = ",", columns = [] }: StringifyOptions = {},
-): Promise<string> {
->>>>>>> c23915fa
   if (sep.includes(QUOTE) || sep.includes(NEWLINE)) {
     const message = [
       "Separator cannot include the following strings:",
