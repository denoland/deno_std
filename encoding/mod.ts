--- conflicted
+++ resolved
@@ -23,16 +23,4 @@
 export * from "./base64.ts";
 export * from "./base64url.ts";
 export * from "./hex.ts";
-<<<<<<< HEAD
-// TODO: change to * after varint decode/encode functions are removed
-export {
-  decodeVarint,
-  decodeVarint32,
-  encodeVarint,
-  MaxUInt64,
-  MaxVarintLen32,
-  MaxVarintLen64,
-} from "./varint.ts";
-=======
-export * from "./varint.ts";
->>>>>>> 088458f8
+export * from "./varint.ts";