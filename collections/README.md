# std/collections

This module includes pure functions for specific common tasks around collection
types like `Array` and `Record`. This module is heavily inspired by `kotlin`s
stdlib.

- All provided functions are **pure**, which also means that they do **not
  mutate** your inputs, **returning a new value** instead.
- All functions are importable on their own by referencing their snake_case
  named file (e.g. `collections/sort_by.ts`)

If you want to contribute or understand why this is done the way it is, see the
[contribution guide](CONTRIBUTING.md).

## Usage

### associateBy

Transforms the given array into a Record, extracting the key of each element
using the given selector. If the selector produces the same key for multiple
elements, the latest one will be used (overriding the ones before it).

```ts
import { associateBy } from "https://deno.land/std@$STD_VERSION/collections/mod.ts";
import { assertEquals } from "https://deno.land/std@$STD_VERSION/testing/asserts.ts";

const users = [
  { id: "a2e", userName: "Anna" },
  { id: "5f8", userName: "Arnold" },
  { id: "d2c", userName: "Kim" },
];
const usersById = associateBy(users, (it) => it.id);

assertEquals(usersById, {
  "a2e": { id: "a2e", userName: "Anna" },
  "5f8": { id: "5f8", userName: "Arnold" },
  "d2c": { id: "d2c", userName: "Kim" },
});
```

### chunk

Splits the given array into chunks of the given size and returns them.

```ts
import { chunk } from "https://deno.land/std@$STD_VERSION/collections/mod.ts";
import { assertEquals } from "https://deno.land/std@$STD_VERSION/testing/asserts.ts";

const words = [
  "lorem",
  "ipsum",
  "dolor",
  "sit",
  "amet",
  "consetetur",
  "sadipscing",
];
const chunks = chunk(words, 3);

assertEquals(
  chunks,
  [
    ["lorem", "ipsum", "dolor"],
    ["sit", "amet", "consetetur"],
    ["sadipscing"],
  ],
);
```

### deepMerge

Merges the two given Records, recursively merging any nested Records with the
second collection overriding the first in case of conflict

For arrays, maps and sets, a merging strategy can be specified to either
`replace` values, or `merge` them instead. Use `includeNonEnumerable` option to
include non enumerable properties too.

```ts
import { deepMerge } from "./deep_merge.ts";
import { assertEquals } from "https://deno.land/std@$STD_VERSION/testing/asserts.ts";

const a = { foo: true };
const b = { foo: { bar: true } };

assertEquals(deepMerge(a, b), { foo: { bar: true } });
```

### distinctBy

Returns all elements in the given array that produce a distinct value using the
given selector, preserving order by first occurrence.

```ts
import { distinctBy } from "https://deno.land/std@$STD_VERSION/collections/mod.ts";
import { assertEquals } from "https://deno.land/std@$STD_VERSION/testing/asserts.ts";

const names = ["Anna", "Kim", "Arnold", "Kate"];
const exampleNamesByFirstLetter = distinctBy(names, (it) => it.charAt(0));

assertEquals(exampleNamesByFirstLetter, ["Anna", "Kim"]);
```

### distinct

Returns all distinct elements in the given array, preserving order by first
occurrence.

```ts
import { distinct } from "https://deno.land/std@$STD_VERSION/collections/mod.ts";
import { assertEquals } from "https://deno.land/std@$STD_VERSION/testing/asserts.ts";

const numbers = [3, 2, 5, 2, 5];
const distinctNumbers = distinct(numbers);

assertEquals(distinctNumbers, [3, 2, 5]);
```

### dropWhile

Returns a new array that drops all elements in the given collection until the
first element that does not match the given predicate.

```ts
import { dropWhile } from "https://deno.land/std@$STD_VERSION/collections/mod.ts";

const numbers = [3, 2, 5, 2, 5];
const dropWhileNumbers = dropWhile(numbers, (i) => i !== 2);

console.assert(dropWhileNumbers === [2, 5, 2, 5]);
```

### filterEntries

Returns a new record with all entries of the given record except the ones that
do not match the given predicate.

```ts
import { filterEntries } from "https://deno.land/std@$STD_VERSION/collections/mod.ts";
import { assertEquals } from "https://deno.land/std@$STD_VERSION/testing/asserts.ts";

const menu = {
  "Salad": 11,
  "Soup": 8,
  "Pasta": 13,
};
const myOptions = filterEntries(
  menu,
  ([item, price]) => item !== "Pasta" && price < 10,
);

assertEquals(
  myOptions,
  {
    "Soup": 8,
  },
);
```

### filterKeys

Returns a new record with all entries of the given record except the ones that
have a key that does not match the given predicate.

```ts
import { filterKeys } from "https://deno.land/std@$STD_VERSION/collections/mod.ts";
import { assertEquals } from "https://deno.land/std@$STD_VERSION/testing/asserts.ts";

const menu = {
  "Salad": 11,
  "Soup": 8,
  "Pasta": 13,
};
const menuWithoutSalad = filterKeys(menu, (it) => it !== "Salad");

assertEquals(
  menuWithoutSalad,
  {
    "Soup": 8,
    "Pasta": 13,
  },
);
```

### filterValues

Returns a new record with all entries of the given record except the ones that
have a value that does not match the given predicate.

```ts
import { filterValues } from "https://deno.land/std@$STD_VERSION/collections/mod.ts";
import { assertEquals } from "https://deno.land/std@$STD_VERSION/testing/asserts.ts";

const people = {
  "Arnold": 37,
  "Sarah": 7,
  "Kim": 23,
};
const adults = filterValues(people, (it) => it >= 18);

assertEquals(
  adults,
  {
    "Arnold": 37,
    "Kim": 23,
  },
);
```

### findLast

Returns the last element in the given array matching the given predicate.

```ts
import { findLast } from "https://deno.land/std@$STD_VERSION/collections/mod.ts";
import { assertEquals } from "https://deno.land/std@$STD_VERSION/testing/asserts.ts";

const numbers = [4, 2, 7];
const lastEvenNumber = findLast(numbers, (it) => it % 2 === 0);

assertEquals(lastEvenNumber, 2);
```

### findLastIndex

Returns the index of the last element in the given array matching the given
predicate.

```ts
import { findLastIndex } from "https://deno.land/std@$STD_VERSION/collections/mod.ts";
import { assertEquals } from "https://deno.land/std@$STD_VERSION/testing/asserts.ts";

const numbers = [0, 1, 2, 3, 4, 5, 6];
const lastIndexEvenNumber = findLastIndex(numbers, (it) => it % 2 === 0);

assertEquals(lastIndexEvenNumber, 6);
```

### groupBy

Applies the given selector to each element in the given array, returning a
Record containing the results as keys and all values that produced that key as
values.

```ts
import { groupBy } from "https://deno.land/std@$STD_VERSION/collections/mod.ts";
import { assertEquals } from "https://deno.land/std@$STD_VERSION/testing/asserts.ts";

const people = [
  { name: "Anna" },
  { name: "Arnold" },
  { name: "Kim" },
];
const peopleByFirstLetter = groupBy(people, (it) => it.name.charAt(0));

assertEquals(
  peopleByFirstLetter,
  {
    "A": [{ name: "Anna" }, { name: "Arnold" }],
    "K": [{ name: "Kim" }],
  },
);
```

### intersect

Returns all distinct elements that appear at least once in each of the given
arrays.

```ts
import { intersect } from "https://deno.land/std@$STD_VERSION/collections/mod.ts";
import { assertEquals } from "https://deno.land/std@$STD_VERSION/testing/asserts.ts";

const lisaInterests = ["Cooking", "Music", "Hiking"];
const kimInterests = ["Music", "Tennis", "Cooking"];
const commonInterests = intersect(lisaInterests, kimInterests);

assertEquals(commonInterests, ["Cooking", "Music"]);
```

### mapEntries

Applies the given transformer to all entries in the given record and returns a
new record containing the results.

```ts
import { mapEntries } from "https://deno.land/std@$STD_VERSION/collections/mod.ts";
import { assertEquals } from "https://deno.land/std@$STD_VERSION/testing/asserts.ts";

const usersById = {
  "a2e": { name: "Kim", age: 22 },
  "dfe": { name: "Anna", age: 31 },
  "34b": { name: "Tim", age: 58 },
};
const agesByNames = mapEntries(usersById, ([id, { name, age }]) => [name, age]);

assertEquals(
  agesByNames,
  {
    "Kim": 22,
    "Anna": 31,
    "Tim": 58,
  },
);
```

### mapKeys

Applies the given transformer to all keys in the given record's entries and
returns a new record containing the transformed entries.

If the transformed entries contain the same key multiple times, only the last
one will appear in the returned record.

```ts
import { mapKeys } from "https://deno.land/std@$STD_VERSION/collections/mod.ts";
import { assertEquals } from "https://deno.land/std@$STD_VERSION/testing/asserts.ts";

const counts = { a: 5, b: 3, c: 8 };

assertEquals(
  mapKeys(counts, (it) => it.toUpperCase()),
  {
    A: 5,
    B: 3,
    C: 8,
  },
);
```

### mapNotNullish

Returns a new array, containing all elements in the given array transformed
using the given transformer, except the ones that were transformed to `null` or
`undefined`.

```ts
import { mapNotNullish } from "https://deno.land/std@$STD_VERSION/collections/mod.ts";
import { assertEquals } from "https://deno.land/std@$STD_VERSION/testing/asserts.ts";

const people = [
  { middleName: null },
  { middleName: "William" },
  { middleName: undefined },
  { middleName: "Martha" },
];
const foundMiddleNames = mapNotNullish(people, (it) => it.middleName);

assertEquals(foundMiddleNames, ["William", "Martha"]);
```

### mapValues

Applies the given transformer to all values in the given record and returns a
new record containing the resulting keys associated to the last value that
produced them.

```ts
import { mapValues } from "https://deno.land/std@$STD_VERSION/collections/mod.ts";
import { assertEquals } from "https://deno.land/std@$STD_VERSION/testing/asserts.ts";

const usersById = {
  "a5ec": { name: "Mischa" },
  "de4f": { name: "Kim" },
};
const namesById = mapValues(usersById, (it) => it.name);

assertEquals(
  namesById,
  {
    "a5ec": "Mischa",
    "de4f": "Kim",
  },
);
```

### maxOf

Applies the given selector to all elements of the provided collection and
returns the max value of all elements. If an empty array is provided the
function will return undefined

```ts
import { maxOf } from "https://deno.land/std@$STD_VERSION/collections/mod.ts";
import { assertEquals } from "https://deno.land/std@$STD_VERSION/testing/asserts.ts";

const inventory = [
  { name: "mustard", count: 2 },
  { name: "soy", count: 4 },
  { name: "tomato", count: 32 },
];

const maxCount = maxOf(inventory, (i) => i.count);

assertEquals(maxCount, 32);
```

## minOf

Applies the given selector to all elements of the given collection and returns
the min value of all elements. If an empty array is provided the function will
return undefined

```ts
import { minOf } from "https://deno.land/std@$STD_VERSION/collections/mod.ts";
import { assertEquals } from "../testing/asserts.ts";

const inventory = [
  { name: "mustard", count: 2 },
  { name: "soy", count: 4 },
  { name: "tomato", count: 32 },
];
const minCount = minOf(inventory, (i) => i.count);

assertEquals(minCount, 2);
```

### partition

Returns a tuple of two arrays with the first one containing all elements in the
given array that match the given predicate and the second one containing all
that do not.

```ts
import { partition } from "https://deno.land/std@$STD_VERSION/collections/mod.ts";
import { assertEquals } from "https://deno.land/std@$STD_VERSION/testing/asserts.ts";

const numbers = [5, 6, 7, 8, 9];
const [even, odd] = partition(numbers, (it) => it % 2 == 0);

assertEquals(even, [6, 8]);
assertEquals(odd, [5, 7, 9]);
```

### permutations

Builds all possible orders of all elements in the given array Ignores equality
of elements, meaning this will always return the same number of permutations for
a given length of input.

```ts
import { permutations } from "https://deno.land/std@$STD_VERSION/collections/mod.ts";
import { assertEquals } from "https://deno.land/std@$STD_VERSION/testing/asserts.ts";

const numbers = [1, 2];
const windows = permutations(numbers);

assertEquals(
  windows,
  [
    [1, 2],
    [2, 1],
  ],
);
```

# slidingWindows

Generates sliding views of the given array of the given size and returns a new
array containing all of them.

If step is set, each window will start that many elements after the last
window's start. (Default: 1)

If partial is set, windows will be generated for the last elements of the
collection, resulting in some undefined values if size is greater than 1.
(Default: false)

```ts
import { slidingWindows } from "./sliding_windows.ts";
import { assertEquals } from "../testing/asserts.ts";
const numbers = [1, 2, 3, 4, 5];

const windows = slidingWindows(numbers, 3);
assertEquals(windows, [
  [1, 2, 3],
  [2, 3, 4],
  [3, 4, 5],
]);

const windowsWithStep = slidingWindows(numbers, 3, { step: 2 });
assertEquals(windowsWithStep, [
  [1, 2, 3],
  [3, 4, 5],
]);

const windowsWithPartial = slidingWindows(numbers, 3, { partial: true });
assertEquals(windowsWithPartial, [
  [1, 2, 3],
  [2, 3, 4],
  [3, 4, 5],
  [4, 5],
  [5],
]);
```

### sortBy

Returns all elements in the given collection, sorted by their result using the
given selector. The selector function is called only once for each element.

```ts
import { sortBy } from "https://deno.land/std@$STD_VERSION/collections/mod.ts";
import { assertEquals } from "https://deno.land/std@$STD_VERSION/testing/asserts.ts";

const people = [
  { name: "Anna", age: 34 },
  { name: "Kim", age: 42 },
  { name: "John", age: 23 },
];
const sortedByAge = sortBy(people, (it) => it.age);

assertEquals(sortedByAge, [
  { name: "John", age: 23 },
  { name: "Anna", age: 34 },
  { name: "Kim", age: 42 },
]);
```

### union

Returns all distinct elements that appear in any of the given arrays

```ts
import { union } from "https://deno.land/std@$STD_VERSION/collections/mod.ts";
import { assertEquals } from "https://deno.land/std@$STD_VERSION/testing/asserts.ts";

const soupIngredients = ["Pepper", "Carrots", "Leek"];
const saladIngredients = ["Carrots", "Radicchio", "Pepper"];
const shoppingList = union(soupIngredients, saladIngredients);

assertEquals(shoppingList, ["Pepper", "Carrots", "Leek", "Radicchio"]);
```

### withoutAll

Returns an array excluding all given values

```ts
import { withoutAll } from "https://deno.land/std@$STD_VERSION/collections/mod.ts";
import { assertEquals } from "https://deno.land/std@$STD_VERSION/testing/asserts.ts";

const withoutList = withoutAll([2, 1, 2, 3], [1, 2]);

assertEquals(withoutList, [3]);
```

### unzip

Builds two separate arrays from the given array of 2-tuples, with the first
returned array holding all first tuple elements and the second one holding all
the second elements

```ts
import { unzip } from "https://deno.land/std@$STD_VERSION/collections/mod.ts";
import { assertEquals } from "https://deno.land/std@$STD_VERSION/testing/asserts.ts";

const parents = [
  ["Maria", "Jeff"],
  ["Anna", "Kim"],
  ["John", "Leroy"],
] as [string, string][];

const [moms, dads] = unzip(parents);

assertEquals(moms, ["Maria", "Anna", "John"]);
assertEquals(dads, ["Jeff", "Kim", "Leroy"]);
```

### zip

Builds 2-tuples of elements from the given array with matching indices, stopping
when the smaller array's end is reached

```ts
import { zip } from "https://deno.land/std@$STD_VERSION/collections/mod.ts";
import { assertEquals } from "https://deno.land/std@$STD_VERSION/testing/asserts.ts";

const numbers = [1, 2, 3, 4];
const letters = ["a", "b", "c", "d"];
const pairs = zip(numbers, letters);

assertEquals(
  pairs,
  [
    [1, "a"],
    [2, "b"],
    [3, "c"],
    [4, "d"],
  ],
);
```

<<<<<<< HEAD
### zip

Returns a random element from the given array

```ts
import { sample } from "https://deno.land/std@$STD_VERSION/collections/mod.ts";
import { assert } from "https://deno.land/std@$STD_VERSION/testing/asserts.ts";

const numbers = [1, 2, 3, 4];
const random = sample(numbers);

assert(numbers.includes(random));
=======
### maxWith

Returns the first element having the largest value according to the provided
comparator or undefined if there are no elements

```ts
import { maxWith } from "https://deno.land/std@$STD_VERSION/collections/mod.ts";
import { assertEquals } from "https://deno.land/std@$STD_VERSION/testing/asserts.ts";

const people = ["Kim", "Anna", "John", "Arthur"];
const largestName = maxWith(people, (a, b) => a.length - b.length);

assertEquals(largestName, "Arthur");
```

### minWith

Returns the first element having the smallest value according to the provided
comparator or undefined if there are no elements

```ts
import { minWith } from "https://deno.land/std@$STD_VERSION/collections/mod.ts";
import { assertEquals } from "https://deno.land/std@$STD_VERSION/testing/asserts.ts";

const people = ["Kim", "Anna", "John"];
const smallestName = minWith(people, (a, b) => a.length - b.length);

assertEquals(smallestName, "Kim");
```

### includesValue

If the given value is part of the given object it returns true, otherwise it
returns false. Doesn't work with non-primitive values: includesValue({x: {}},
{}) returns false.

```ts
import { includesValue } from "https://deno.land/std@$STD_VERSION/collections/mod.ts";
import { assertEquals } from "https://deno.land/std@$STD_VERSION/testing/asserts.ts";

const input = {
  first: 33,
  second: 34,
};

assertEquals(includesValue(input, 34), true);
```

### takeWhile

Returns all elements in the given collection until the first element that does
not match the given predicate.

```ts
import { takeWhile } from "https://deno.land/std@$STD_VERSION/collections/mod.ts";
import { assertEquals } from "https://deno.land/std@$STD_VERSION/testing/asserts.ts";

const arr = [1, 2, 3, 4, 5, 6];

assertEquals(
  takeWhile(arr, (i) => i !== 4),
  [1, 2, 3],
);
```

### takeLastWhile

Returns all elements in the given array after the last element that does not
match the given predicate.

Example:

```ts
import { takeLastWhile } from "https://deno.land/std@$STD_VERSION/collections/mod.ts";
import { assertEquals } from "https://deno.land/std@$STD_VERSION/testing/asserts.ts";

const arr = [1, 2, 3, 4, 5, 6];

assertEquals(
  takeLastWhile(arr, (i) => i > 4),
  [5, 6],
);
```

### firstNotNullishOf

Applies the given selector to elements in the given array until a value is
produced that is neither `null` nor `undefined` and returns that value. Returns
`undefined` if no such value is produced

```ts
import { firstNotNullishOf } from "https://deno.land/std@$STD_VERSION/collections/mod.ts";
import { assertEquals } from "https://deno.land/std@$STD_VERSION/testing/asserts.ts";

const tables = [
  { number: 11, order: null },
  { number: 12, order: "Soup" },
  { number: 13, order: "Salad" },
];
const nextOrder = firstNotNullishOf(tables, (it) => it.order);

assertEquals(nextOrder, "Soup");
```

### maxBy

Returns the first element that is the largest value of the given function or
undefined if there are no elements.

```ts
import { maxBy } from "https://deno.land/std@$STD_VERSION/collections/mod.ts";
import { assertEquals } from "https://deno.land/std@$STD_VERSION/testing/asserts.ts";

const people = [
  { name: "Anna", age: 34 },
  { name: "Kim", age: 42 },
  { name: "John", age: 23 },
];

const personWithMaxAge = maxBy(people, (i) => i.age);

assertEquals(personWithMaxAge, { name: "Kim", age: 42 });
```

### minBy

Returns the first element that is the smallest value of the given function or
undefined if there are no elements

```ts
import { minBy } from "https://deno.land/std@$STD_VERSION/collections/mod.ts";
import { assertEquals } from "https://deno.land/std@$STD_VERSION/testing/asserts.ts";

const people = [
  { name: "Anna", age: 34 },
  { name: "Kim", age: 42 },
  { name: "John", age: 23 },
];

const personWithMinAge = minBy(people, (i) => i.age);

assertEquals(personWithMinAge, { name: "John", age: 23 });
```

### dropLastWhile

Returns a new array that drops all elements in the given collection until the
last element that does not match the given predicate

Example:

```ts
import { dropLastWhile } from "https://deno.land/std@$STD_VERSION/collections/mod.ts";
import { assertEquals } from "https://deno.land/std@$STD_VERSION/testing/asserts.ts";

const numbers = [22, 30, 44];

const notFortyFour = dropLastWhile(numbers, (i) => i != 44);

assertEquals(
  notFortyFour,
  [22, 30],
);
```

### reduceGroups

Applies the given reducer to each group in the given Grouping, returning the
results together with the respective group keys

```ts
import { reduceGroups } from "https://deno.land/std@$STD_VERSION/collections/mod.ts";
import { assertEquals } from "https://deno.land/std@$STD_VERSION/testing/asserts.ts";

const votes = {
  "Woody": [2, 3, 1, 4],
  "Buzz": [5, 9],
};

const totalVotes = reduceGroups(votes, (sum, it) => sum + it, 0);

assertEquals(totalVotes, {
  "Woody": 10,
  "Buzz": 14,
});
>>>>>>> c4600fbd
```<|MERGE_RESOLUTION|>--- conflicted
+++ resolved
@@ -591,20 +591,6 @@
 );
 ```
 
-<<<<<<< HEAD
-### zip
-
-Returns a random element from the given array
-
-```ts
-import { sample } from "https://deno.land/std@$STD_VERSION/collections/mod.ts";
-import { assert } from "https://deno.land/std@$STD_VERSION/testing/asserts.ts";
-
-const numbers = [1, 2, 3, 4];
-const random = sample(numbers);
-
-assert(numbers.includes(random));
-=======
 ### maxWith
 
 Returns the first element having the largest value according to the provided
@@ -790,5 +776,18 @@
   "Woody": 10,
   "Buzz": 14,
 });
->>>>>>> c4600fbd
+```
+
+### sample
+
+Returns a random element from the given array
+
+```ts
+import { sample } from "https://deno.land/std@$STD_VERSION/collections/mod.ts";
+import { assert } from "https://deno.land/std@$STD_VERSION/testing/asserts.ts";
+
+const numbers = [1, 2, 3, 4];
+const random = sample(numbers);
+
+assert(numbers.includes(random as number));
 ```