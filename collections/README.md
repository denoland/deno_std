--- conflicted
+++ resolved
@@ -510,36 +510,39 @@
 );
 ```
 
-<<<<<<< HEAD
-### takeLastWhile
-=======
 ### takeWhile
->>>>>>> 305b3647
 
 Returns all elements in the given collection until the first element that does
 not match the given predicate.
 
-<<<<<<< HEAD
+```ts
+import { takeWhile } from "https://deno.land/std@$STD_VERSION/collections/mod.ts";
+import { assertEquals } from "https://deno.land/std@$STD_VERSION/testing/asserts.ts";
+
+const arr = [1, 2, 3, 4, 5, 6];
+
+assertEquals(
+  takeWhile(arr, (i) => i !== 4),
+  [1, 2, 3],
+);
+```
+
+### takeLastWhile
+
+Returns all elements in the given collection until the first element that does
+not match the given predicate.
+
 Example:
 
 ```ts
 import { takeLastWhile } from "https://deno.land/std@$STD_VERSION/collections/mod.ts";
-=======
-```ts
-import { takeWhile } from "https://deno.land/std@$STD_VERSION/collections/mod.ts";
->>>>>>> 305b3647
 import { assertEquals } from "https://deno.land/std@$STD_VERSION/testing/asserts.ts";
 
 const arr = [1, 2, 3, 4, 5, 6];
 
 assertEquals(
-<<<<<<< HEAD
   takeLastWhile(arr, (i) => i > 4),
   [5, 6],
-);
-=======
-  takeWhile(arr, (i) => i !== 4),
-  [1, 2, 3],
 );
 ```
 
@@ -601,5 +604,4 @@
 const personWithMinAge = minBy(people, (i) => i.age);
 
 assertEquals(personWithMinAge, { name: "John", age: 23 });
->>>>>>> 305b3647
 ```