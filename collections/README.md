# std/collections

This module includes pure functions for specific common tasks around collection
types like `Array` and `Record`. This module is heavily inspired by `kotlin`s
stdlib.

- All provided functions are **pure**, which also means that they do **not
  mutate** your inputs, **returning a new value** instead.
- All functions are importable on their own by referencing their snake_case
  named file (e.g. `collections/sort_by.ts`)

If you want to contribute or undestand why this is done the way it is, see the
[contribution guide](CONTRIBUTING.md).

## Usage

### associateBy

Transforms the given array into a Record, extracting the key of each element
using the given selector. If the selector produces the same key for multiple
elements, the latest one will be used (overriding the ones before it).

```ts
import { associateBy } from "https://deno.land/std@$STD_VERSION/collections/mod.ts";
import { assertEquals } from "https://deno.land/std@$STD_VERSION/testing/asserts.ts";

const users = [
  { id: "a2e", userName: "Anna" },
  { id: "5f8", userName: "Arnold" },
  { id: "d2c", userName: "Kim" },
];
const usersById = associateBy(users, (it) => it.id);

assertEquals(usersById, {
  "a2e": { id: "a2e", userName: "Anna" },
  "5f8": { id: "5f8", userName: "Arnold" },
  "d2c": { id: "d2c", userName: "Kim" },
});
```

### chunked

Splits the given array into chunks of the given size and returns them.

```ts
import { chunked } from "https://deno.land/std@$STD_VERSION/collections/mod.ts";

const words = [
  "lorem",
  "ipsum",
  "dolor",
  "sit",
  "amet",
  "consetetur",
  "sadipscing",
];
const chunks = chunked(words, 3);

console.assert(
  chunks === [
    ["lorem", "ipsum", "dolor"],
    ["sit", "amet", "consetetur"],
    ["sadipscing"],
  ],
);
```

### deepMerge

Merges the two given Records, recursively merging any nested Records with the
second collection overriding the first in case of conflict

For arrays, maps and sets, a merging strategy can be specified to either
`replace` values, or `merge` them instead. Use `includeNonEnumerable` option to
include non enumerable properties too.

```ts
import { deepMerge } from "./deep_merge.ts";
import { assertEquals } from "https://deno.land/std@$STD_VERSION/testing/asserts.ts";

const a = { foo: true };
const b = { foo: { bar: true } };

assertEquals(deepMerge(a, b), { foo: { bar: true } });
```

### distinctBy

Returns all elements in the given array that produce a distinct value using the
given selector, preserving order by first occurence.

```ts
import { distinctBy } from "https://deno.land/std@$STD_VERSION/collections/mod.ts";

const names = ["Anna", "Kim", "Arnold", "Kate"];
const exampleNamesByFirstLetter = distinctBy(names, (it) => it.charAt(0));

console.assert(exampleNamesByFirstLetter === ["Anna", "Kim"]);
```

### distinct

Returns all distinct elements in the given array, preserving order by first
occurence.

```ts
import { distinct } from "https://deno.land/std@$STD_VERSION/collections/mod.ts";

const numbers = [3, 2, 5, 2, 5];
const distinctNumbers = distinct(numbers);

console.assert(distinctNumbers === [3, 2, 5]);
```

### filterEntries

Returns a new record with all entries of the given record except the ones that
do not match the given predicate.

```ts
import { filterEntries } from "https://deno.land/std@$STD_VERSION/collections/mod.ts";

const menu = {
  "Salad": 11,
  "Soup": 8,
  "Pasta": 13,
};
const myOptions = filterEntries(
  menu,
  ([item, price]) => item !== "Pasta" && price < 10,
);
console.assert(
  myOptions === {
    "Soup": 8,
  },
);
```

### filterKeys

Returns a new record with all entries of the given record except the ones that
have a key that does not match the given predicate.

```ts
import { filterKeys } from "https://deno.land/std@$STD_VERSION/collections/mod.ts";

const menu = {
  "Salad": 11,
  "Soup": 8,
  "Pasta": 13,
};
const menuWithoutSalad = filterKeys(menu, (it) => it !== "Salad");

console.assert(
  menuWithoutSalad === {
    "Soup": 8,
    "Pasta": 13,
  },
);
```

### filterValues

Returns a new record with all entries of the given record except the ones that
have a value that does not match the given predicate.

```ts
import { filterValues } from "https://deno.land/std@$STD_VERSION/collections/mod.ts";

const people = {
  "Arnold": 37,
  "Sarah": 7,
  "Kim": 23,
};
const adults = filterValues(people, (it) => it >= 18);

console.assert(
  adults === {
    "Arnold": 37,
    "Kim": 23,
  },
);
```

### findLast

Returns the last element in the given array matching the given predicate.

```ts
import { findLast } from "https://deno.land/std@$STD_VERSION/collections/mod.ts";

const numbers = [4, 2, 7];
const lastEvenNumber = findLast(numbers, (it) => it % 2 === 0);

console.assert(lastEvenNumber === 2);
```

### findLastIndex

Returns the index of the last element in the given array matching the given
predicate.

```ts
import { findLastIndex } from "https://deno.land/std@$STD_VERSION/collections/mod.ts";

const numbers = [0, 1, 2, 3, 4, 5, 6];
const lastIndexEvenNumber = findLastIndex(numbers, (it) => it % 2 === 0);

console.assert(lastIndexEvenNumber === 6);
```

### groupBy

Applies the given selector to each element in the given array, returning a
Record containing the results as keys and all values that produced that key as
values.

```ts
import { groupBy } from "https://deno.land/std@$STD_VERSION/collections/mod.ts";

const people = [
  { name: "Anna" },
  { name: "Arnold" },
  { name: "Kim" },
];
const peopleByFirstLetter = groupBy(people, (it) => it.name.charAt(0));

console.assert(
  peopleByFirstLetter === {
    "A": [{ name: "Anna" }, { name: "Arnold" }],
    "K": [{ name: "Kim" }],
  },
);
```

### intersect

Returns all distinct elements that appear at least once in each of the given
arrays.

```ts
import { intersect } from "https://deno.land/std@$STD_VERSION/collections/mod.ts";

const lisaInterests = ["Cooking", "Music", "Hiking"];
const kimInterests = ["Music", "Tennis", "Cooking"];
const commonInterests = intersect(lisaInterests, kimInterests);

console.assert(commonInterests === ["Cooking", "Music"]);
```

### mapEntries

Applies the given transformer to all entries in the given record and returns a
new record containing the results.

```ts
import { mapEntries } from "https://deno.land/std@$STD_VERSION/collections/mod.ts";

const usersById = {
  "a2e": { name: "Kim", age: 22 },
  "dfe": { name: "Anna", age: 31 },
  "34b": { name: "Tim", age: 58 },
};
const agesByNames = mapEntries(usersById, ([id, { name, age }]) => [name, age]);

console.assert(
  agesByNames === {
    "Kim": 22,
    "Anna": 31,
    "Tim": 58,
  },
);
```

### mapKeys

Applies the given transformer to all keys in the given record's entries and
returns a new record containing the transformed entries.

If the transformed entries contain the same key multiple times, only the last
one will appear in the returned record.

```ts
import { mapKeys } from "https://deno.land/std@$STD_VERSION/collections/mod.ts";

const counts = { a: 5, b: 3, c: 8 };

console.assert(
  mapKeys(counts, (it) => it.toUpperCase()) === {
    A: 5,
    B: 3,
    C: 8,
  },
);
```

### mapNotNullish

Returns a new array, containing all elements in the given array transformed
using the given transformer, except the ones that were transformed to `null` or
`undefined`.

```ts
import { mapNotNullish } from "https://deno.land/std@$STD_VERSION/collections/mod.ts";
import { assertEquals } from "https://deno.land/std@$STD_VERSION/testing/asserts.ts";

const people = [
  { middleName: null },
  { middleName: "William" },
  { middleName: undefined },
  { middleName: "Martha" },
];
const foundMiddleNames = mapNotNullish(people, (it) => it.middleName);

assertEquals(foundMiddleNames, ["William", "Martha"]);
```

### mapValues

Applies the given transformer to all values in the given record and returns a
new record containing the resulting keys associated to the last value that
produced them.

```ts
import { mapValues } from "https://deno.land/std@$STD_VERSION/collections/mod.ts";

const usersById = {
  "a5ec": { name: "Mischa" },
  "de4f": { name: "Kim" },
};
const namesById = mapValues(usersById, (it) => it.name);

console.assert(
  namesById === {
    "a5ec": "Mischa",
    "de4f": "Kim",
  },
);
```

### maxOf

Applies the given selector to all elements of the provided collection and
returns the max value of all elements. If an empty array is provided the
function will return undefined

```ts
import { maxOf } from "https://deno.land/std@$STD_VERSION/collections/mod.ts";
import { assertEquals } from "https://deno.land/std@$STD_VERSION/testing/asserts.ts";

const inventory = [
  { name: "mustard", count: 2 },
  { name: "soy", count: 4 },
  { name: "tomato", count: 32 },
];

const maxCount = maxOf(inventory, (i) => i.count);

assertEquals(maxCount, 32);
```

## minOf

Applies the given selector to all elements of the given collection and returns
the min value of all elements. If an empty array is provided the function will
return undefined

```ts
import { minOf } from "https://deno.land/std@$STD_VERSION/collections/mod.ts";
import { assertEquals } from "../testing/asserts.ts";

const inventory = [
  { name: "mustard", count: 2 },
  { name: "soy", count: 4 },
  { name: "tomato", count: 32 },
];
const minCount = minOf(inventory, (i) => i.count);

assertEquals(minCount, 2);
```

### partition

Returns a tuple of two arrays with the first one containing all elements in the
given array that match the given predicate and the second one containing all
that do not.

```ts
import { partition } from "https://deno.land/std@$STD_VERSION/collections/mod.ts";

const numbers = [5, 6, 7, 8, 9];
const [even, odd] = partition(numbers, (it) => it % 2 == 0);

console.assert(even === [6, 8]);
console.assert(odd === [5, 7, 9]);
```

### permutations

Builds all possible orders of all elements in the given array Ignores equality
of elements, meaning this will always reutrn the same number of permutations for
a given length of input.

```ts
import { permutations } from "https://deno.land/std@$STD_VERSION/collections/mod.ts";

const numbers = [1, 2];
const windows = permutations(numbers);

console.assert(
  windows === [
    [1, 2],
    [2, 1],
  ],
);
```

### sortBy

Returns all elements in the given collection, sorted by their result using the
given selector. The selector function is called only once for each element.

```ts
import { sortBy } from "https://deno.land/std@$STD_VERSION/collections/mod.ts";
import { assertEquals } from "https://deno.land/std@$STD_VERSION/testing/asserts.ts";

const people = [
  { name: "Anna", age: 34 },
  { name: "Kim", age: 42 },
  { name: "John", age: 23 },
];
const sortedByAge = sortBy(people, (it) => it.age);

assertEquals(sortedByAge, [
  { name: "John", age: 23 },
  { name: "Anna", age: 34 },
  { name: "Kim", age: 42 },
]);
```

### union

Returns all distinct elements that appear in any of the given arrays

```ts
import { union } from "https://deno.land/std@$STD_VERSION/collections/mod.ts";
import { assertEquals } from "https://deno.land/std@$STD_VERSION/testing/asserts.ts";

const soupIngredients = ["Pepper", "Carrots", "Leek"];
const saladIngredients = ["Carrots", "Radicchio", "Pepper"];
const shoppingList = union(soupIngredients, saladIngredients);

assertEquals(shoppingList, ["Pepper", "Carrots", "Leek", "Radicchio"]);
```

### withoutAll

Returns an array excluding all given values

```ts
import { withoutAll } from "https://deno.land/std@$STD_VERSION/collections/mod.ts";
import { assertEquals } from "https://deno.land/std@$STD_VERSION/testing/asserts.ts";

const withoutList = withoutAll([2, 1, 2, 3], [1, 2]);

assertEquals(withoutList, [3]);
```

### unzip

Builds two separate arrays from the given array of 2-tuples, with the first
returned array holding all first tuple elements and the second one holding all
the second elements

```ts
import { unzip } from "https://deno.land/std@$STD_VERSION/collections/mod.ts";
import { assertEquals } from "https://deno.land/std@$STD_VERSION/testing/asserts.ts";

const parents = [
  ["Maria", "Jeff"],
  ["Anna", "Kim"],
  ["John", "Leroy"],
] as [string, string][];

const [moms, dads] = unzip(parents);

assertEquals(moms, ["Maria", "Anna", "John"]);
assertEquals(moms, ["Jeff", "Kim", "Leroy"]);
```

### zip

Builds 2-tuples of elements from the given array with matching indices, stopping
when the smaller array's end is reached

```ts
import { zip } from "https://deno.land/std@$STD_VERSION/collections/mod.ts";

const numbers = [1, 2, 3, 4];
const letters = ["a", "b", "c", "d"];
const pairs = zip(numbers, letters);

console.assert(
  pairs === [
    [1, "a"],
    [2, "b"],
    [3, "c"],
    [4, "d"],
  ],
);
```

<<<<<<< HEAD
### includesValue

If the given value is part of the given object it returns true, otherwise it
returns false. Doesn't work with non-primitive values: includesValue({x: {}},
{}) returns false.

```ts
import { includesValue } from "https://deno.land/std@$STD_VERSION/collections/mod.ts";
import { assertEquals } from "https://deno.land/std@$STD_VERSION/testing/asserts.ts";

const input = {
  first: 33,
  second: 34,
};

assertEquals(includesValue(input, 34), true);
=======
### takeWhile

Returns all elements in the given collection until the first element that does
not match the given predicate.

```ts
import { takeWhile } from "https://deno.land/std@$STD_VERSION/collections/mod.ts";
import { assertEquals } from "https://deno.land/std@$STD_VERSION/testing/asserts.ts";

const arr = [1, 2, 3, 4, 5, 6];

assertEquals(
  takeWhile(arr, (i) => i !== 4),
  [1, 2, 3],
);
```

### firstNotNullishOf

Applies the given selector to elements in the given array until a value is
produced that is neither `null` nor `undefined` and returns that value. Returns
`undefined` if no such value is produced

```ts
import { firstNotNullishOf } from "https://deno.land/std@$STD_VERSION/collections/mod.ts";
import { assertEquals } from "https://deno.land/std@$STD_VERSION/testing/asserts.ts";

const tables = [
  { number: 11, order: null },
  { number: 12, order: "Soup" },
  { number: 13, order: "Salad" },
];
const nextOrder = firstNotNullishOf(tables, (it) => it.order);

assertEquals(nextOrder, "Soup");
```

### maxBy

Returns the first element that is the largest value of the given function or
undefined if there are no elements.

```ts
import { maxBy } from "https://deno.land/std@$STD_VERSION/collections/mod.ts";
import { assertEquals } from "https://deno.land/std@$STD_VERSION/testing/asserts.ts";

const people = [
  { name: "Anna", age: 34 },
  { name: "Kim", age: 42 },
  { name: "John", age: 23 },
];

const personWithMaxAge = maxBy(people, (i) => i.age);

assertEquals(personWithMaxAge, { name: "Kim", age: 42 });
```

### minBy

Returns the first element that is the smallest value of the given function or
undefined if there are no elements

```ts
import { minBy } from "https://deno.land/std@$STD_VERSION/collections/mod.ts";
import { assertEquals } from "https://deno.land/std@$STD_VERSION/testing/asserts.ts";

const people = [
  { name: "Anna", age: 34 },
  { name: "Kim", age: 42 },
  { name: "John", age: 23 },
];

const personWithMinAge = minBy(people, (i) => i.age);

assertEquals(personWithMinAge, { name: "John", age: 23 });
>>>>>>> 305b3647
```<|MERGE_RESOLUTION|>--- conflicted
+++ resolved
@@ -510,7 +510,6 @@
 );
 ```
 
-<<<<<<< HEAD
 ### includesValue
 
 If the given value is part of the given object it returns true, otherwise it
@@ -527,7 +526,8 @@
 };
 
 assertEquals(includesValue(input, 34), true);
-=======
+```
+
 ### takeWhile
 
 Returns all elements in the given collection until the first element that does
@@ -603,5 +603,4 @@
 const personWithMinAge = minBy(people, (i) => i.age);
 
 assertEquals(personWithMinAge, { name: "John", age: 23 });
->>>>>>> 305b3647
 ```