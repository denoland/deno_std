# std/collections

This module includes pure functions for specific common tasks around collection
types like `Array` and `Record`. This module is heavily inspired by `kotlin`s
stdlib.

- All provided functions are **pure**, which also means that they do **not
  mutate** your inputs, **returning a new value** instead.
- All functions are importable on their own by referencing their snake_case
  named file (e.g. `collections/sort_by.ts`)

If you want to contribute or undestand why this is done the way it is, see the
[contribution guide](CONTRIBUTING.md).

## Usage

### associateBy

Transforms the given array into a Record, extracting the key of each element
using the given selector. If the selector produces the same key for multiple
elements, the latest one will be used (overriding the ones before it).

```ts
import { associateBy } from "https://deno.land/std@$STD_VERSION/collections/mod.ts";
import { assertEquals } from "https://deno.land/std@$STD_VERSION/testing/asserts.ts";

const users = [
  { id: "a2e", userName: "Anna" },
  { id: "5f8", userName: "Arnold" },
  { id: "d2c", userName: "Kim" },
];
const usersById = associateBy(users, (it) => it.id);

assertEquals(usersById, {
  "a2e": { id: "a2e", userName: "Anna" },
  "5f8": { id: "5f8", userName: "Arnold" },
  "d2c": { id: "d2c", userName: "Kim" },
});
```

### chunked

Splits the given array into chunks of the given size and returns them.

```ts
import { chunked } from "https://deno.land/std@$STD_VERSION/collections/mod.ts";

const words = [
  "lorem",
  "ipsum",
  "dolor",
  "sit",
  "amet",
  "consetetur",
  "sadipscing",
];
const chunks = chunked(words, 3);

console.assert(
  chunks === [
    ["lorem", "ipsum", "dolor"],
    ["sit", "amet", "consetetur"],
    ["sadipscing"],
  ],
);
```

### deepMerge

Merges the two given Records, recursively merging any nested Records with the
second collection overriding the first in case of conflict

For arrays, maps and sets, a merging strategy can be specified to either
`replace` values, or `merge` them instead. Use `includeNonEnumerable` option to
include non enumerable properties too.

```ts
import { deepMerge } from "./deep_merge.ts";
import { assertEquals } from "https://deno.land/std@$STD_VERSION/testing/asserts.ts";

const a = { foo: true };
const b = { foo: { bar: true } };

assertEquals(deepMerge(a, b), { foo: { bar: true } });
```

### distinctBy

Returns all elements in the given array that produce a distinct value using the
given selector, preserving order by first occurence.

```ts
import { distinctBy } from "https://deno.land/std@$STD_VERSION/collections/mod.ts";

const names = ["Anna", "Kim", "Arnold", "Kate"];
const exampleNamesByFirstLetter = distinctBy(names, (it) => it.charAt(0));

console.assert(exampleNamesByFirstLetter === ["Anna", "Kim"]);
```

### distinct

Returns all distinct elements in the given array, preserving order by first
occurence.

```ts
import { distinct } from "https://deno.land/std@$STD_VERSION/collections/mod.ts";

const numbers = [3, 2, 5, 2, 5];
const distinctNumbers = distinct(numbers);

console.assert(distinctNumbers === [3, 2, 5]);
```

### filterEntries

Returns a new record with all entries of the given record except the ones that
do not match the given predicate.

```ts
import { filterEntries } from "https://deno.land/std@$STD_VERSION/collections/mod.ts";

const menu = {
  "Salad": 11,
  "Soup": 8,
  "Pasta": 13,
};
const myOptions = filterEntries(
  menu,
  ([item, price]) => item !== "Pasta" && price < 10,
);
console.assert(
  myOptions === {
    "Soup": 8,
  },
);
```

### filterKeys

Returns a new record with all entries of the given record except the ones that
have a key that does not match the given predicate.

```ts
import { filterKeys } from "https://deno.land/std@$STD_VERSION/collections/mod.ts";

const menu = {
  "Salad": 11,
  "Soup": 8,
  "Pasta": 13,
};
const menuWithoutSalad = filterKeys(menu, (it) => it !== "Salad");

console.assert(
  menuWithoutSalad === {
    "Soup": 8,
    "Pasta": 13,
  },
);
```

### filterValues

Returns a new record with all entries of the given record except the ones that
have a value that does not match the given predicate.

```ts
import { filterValues } from "https://deno.land/std@$STD_VERSION/collections/mod.ts";

const people = {
  "Arnold": 37,
  "Sarah": 7,
  "Kim": 23,
};
const adults = filterValues(people, (it) => it >= 18);

console.assert(
  adults === {
    "Arnold": 37,
    "Kim": 23,
  },
);
```

### findLast

Returns the last element in the given array matching the given predicate.

```ts
import { findLast } from "https://deno.land/std@$STD_VERSION/collections/mod.ts";

const numbers = [4, 2, 7];
const lastEvenNumber = findLast(numbers, (it) => it % 2 === 0);

console.assert(lastEvenNumber === 2);
```

### findLastIndex

Returns the index of the last element in the given array matching the given
predicate.

```ts
import { findLastIndex } from "https://deno.land/std@$STD_VERSION/collections/mod.ts";

const numbers = [0, 1, 2, 3, 4, 5, 6];
const lastIndexEvenNumber = findLastIndex(numbers, (it) => it % 2 === 0);

console.assert(lastIndexEvenNumber === 6);
```

### groupBy

Applies the given selector to each element in the given array, returning a
Record containing the results as keys and all values that produced that key as
values.

```ts
import { groupBy } from "https://deno.land/std@$STD_VERSION/collections/mod.ts";

const people = [
  { name: "Anna" },
  { name: "Arnold" },
  { name: "Kim" },
];
const peopleByFirstLetter = groupBy(people, (it) => it.name.charAt(0));

console.assert(
  peopleByFirstLetter === {
    "A": [{ name: "Anna" }, { name: "Arnold" }],
    "K": [{ name: "Kim" }],
  },
);
```

### intersect

Returns all distinct elements that appear at least once in each of the given
arrays.

```ts
import { intersect } from "https://deno.land/std@$STD_VERSION/collections/mod.ts";

const lisaInterests = ["Cooking", "Music", "Hiking"];
const kimInterests = ["Music", "Tennis", "Cooking"];
const commonInterests = intersect(lisaInterests, kimInterests);

console.assert(commonInterests === ["Cooking", "Music"]);
```

### mapEntries

Applies the given transformer to all entries in the given record and returns a
new record containing the results.

```ts
import { mapEntries } from "https://deno.land/std@$STD_VERSION/collections/mod.ts";

const usersById = {
  "a2e": { name: "Kim", age: 22 },
  "dfe": { name: "Anna", age: 31 },
  "34b": { name: "Tim", age: 58 },
};
const agesByNames = mapEntries(usersById, ([id, { name, age }]) => [name, age]);

console.assert(
  agesByNames === {
    "Kim": 22,
    "Anna": 31,
    "Tim": 58,
  },
);
```

### mapKeys

Applies the given transformer to all keys in the given record's entries and
returns a new record containing the transformed entries.

If the transformed entries contain the same key multiple times, only the last
one will appear in the returned record.

```ts
import { mapKeys } from "https://deno.land/std@$STD_VERSION/collections/mod.ts";

const counts = { a: 5, b: 3, c: 8 };

console.assert(
  mapKeys(counts, (it) => it.toUpperCase()) === {
    A: 5,
    B: 3,
    C: 8,
  },
);
```

### mapNotNullish

Returns a new array, containing all elements in the given array transformed
using the given transformer, except the ones that were transformed to `null` or
`undefined`.

```ts
import { mapNotNullish } from "https://deno.land/std@$STD_VERSION/collections/mod.ts";
import { assertEquals } from "https://deno.land/std@$STD_VERSION/testing/asserts.ts";

const people = [
  { middleName: null },
  { middleName: "William" },
  { middleName: undefined },
  { middleName: "Martha" },
];
const foundMiddleNames = mapNotNullish(people, (it) => it.middleName);

assertEquals(foundMiddleNames, ["William", "Martha"]);
```

### mapValues

Applies the given transformer to all values in the given record and returns a
new record containing the resulting keys associated to the last value that
produced them.

```ts
import { mapValues } from "https://deno.land/std@$STD_VERSION/collections/mod.ts";

const usersById = {
  "a5ec": { name: "Mischa" },
  "de4f": { name: "Kim" },
};
const namesById = mapValues(usersById, (it) => it.name);

console.assert(
  namesById === {
    "a5ec": "Mischa",
    "de4f": "Kim",
  },
);
```

### maxOf

Applies the given selector to all elements of the provided collection and
returns the max value of all elements. If an empty array is provided the
function will return undefined

```ts
import { maxOf } from "https://deno.land/std@$STD_VERSION/collections/mod.ts";
import { assertEquals } from "https://deno.land/std@$STD_VERSION/testing/asserts.ts";

const inventory = [
  { name: "mustard", count: 2 },
  { name: "soy", count: 4 },
  { name: "tomato", count: 32 },
];

const maxCount = maxOf(inventory, (i) => i.count);

assertEquals(maxCount, 32);
```

## minfOf

Applies the given selector to all elements of the given collection and returns
the min value of all elements. If an empty array is provided the function will
return undefined

```ts
import { minOf } from "https://deno.land/std@$STD_VERSION/collections/mod.ts";
import { assertEquals } from "../testing/asserts.ts";

const inventory = [
  { name: "mustard", count: 2 },
  { name: "soy", count: 4 },
  { name: "tomato", count: 32 },
];
const minCount = minOf(inventory, (i) => i.count);

assertEquals(minCount, 2);
```

### partition

Returns a tuple of two arrays with the first one containing all elements in the
given array that match the given predicate and the second one containing all
that do not.

```ts
import { partition } from "https://deno.land/std@$STD_VERSION/collections/mod.ts";

const numbers = [5, 6, 7, 8, 9];
const [even, odd] = partition(numbers, (it) => it % 2 == 0);

console.assert(even === [6, 8]);
console.assert(odd === [5, 7, 9]);
```

### permutations

Builds all possible orders of all elements in the given array Ignores equality
of elements, meaning this will always reutrn the same number of permutations for
a given length of input.

```ts
import { permutations } from "https://deno.land/std@$STD_VERSION/collections/mod.ts";

const numbers = [1, 2];
const windows = permutations(numbers);

console.assert(
  windows === [
    [1, 2],
    [2, 1],
  ],
);
```

### sortBy

Returns all elements in the given collection, sorted by their result using the
given selector. The selector function is called only once for each element.

```ts
import { sortBy } from "https://deno.land/std@$STD_VERSION/collections/mod.ts";
import { assertEquals } from "https://deno.land/std@$STD_VERSION/testing/asserts.ts";

const people = [
  { name: "Anna", age: 34 },
  { name: "Kim", age: 42 },
  { name: "John", age: 23 },
];
const sortedByAge = sortBy(people, (it) => it.age);

assertEquals(sortedByAge, [
  { name: "John", age: 23 },
  { name: "Anna", age: 34 },
  { name: "Kim", age: 42 },
]);
```

### union

Returns all distinct elements that appear in any of the given arrays

```ts
import { union } from "https://deno.land/std@$STD_VERSION/collections/mod.ts";
import { assertEquals } from "https://deno.land/std@$STD_VERSION/testing/asserts.ts";

const soupIngredients = ["Pepper", "Carrots", "Leek"];
const saladIngredients = ["Carrots", "Radicchio", "Pepper"];
const shoppingList = union(soupIngredients, saladIngredients);

assertEquals(shoppingList, ["Pepper", "Carrots", "Leek", "Radicchio"]);
```

### withoutAll

Returns an array excluding all given values

```ts
import { withoutAll } from "https://deno.land/std@$STD_VERSION/collections/mod.ts";
import { assertEquals } from "https://deno.land/std@$STD_VERSION/testing/asserts.ts";

const withoutList = withoutAll([2, 1, 2, 3], [1, 2]);

assertEquals(withoutList, [3]);
```

### unzip

Builds two separate arrays from the given array of 2-tuples, with the first
returned array holding all first tuple elements and the second one holding all
the second elements

```ts
import { unzip } from "https://deno.land/std@$STD_VERSION/collections/mod.ts";
import { assertEquals } from "https://deno.land/std@$STD_VERSION/testing/asserts.ts";

const parents = [
  ["Maria", "Jeff"],
  ["Anna", "Kim"],
  ["John", "Leroy"],
] as [string, string][];

const [moms, dads] = unzip(parents);

assertEquals(moms, ["Maria", "Anna", "John"]);
assertEquals(moms, ["Jeff", "Kim", "Leroy"]);
```

### zip

Builds 2-tuples of elements from the given array with matching indices, stopping
when the smaller array's end is reached

```ts
import { zip } from "https://deno.land/std@$STD_VERSION/collections/mod.ts";

const numbers = [1, 2, 3, 4];
const letters = ["a", "b", "c", "d"];
const pairs = zip(numbers, letters);

console.assert(
  pairs === [
    [1, "a"],
    [2, "b"],
    [3, "c"],
    [4, "d"],
  ],
);
```

<<<<<<< HEAD
### maxBy

Returns the first element that is the largest value of the given function or
undefined if there are no elements.

```ts
import { maxBy } from "https://deno.land/std@$STD_VERSION/collections/mod.ts";
=======
### minBy

Returns the first element that is the smallest value of the given function or
undefined if there are no elements

```ts
import { minBy } from "https://deno.land/std@$STD_VERSION/collections/mod.ts";
>>>>>>> 5bdd9f91
import { assertEquals } from "https://deno.land/std@$STD_VERSION/testing/asserts.ts";

const people = [
  { name: "Anna", age: 34 },
  { name: "Kim", age: 42 },
  { name: "John", age: 23 },
];
<<<<<<< HEAD
const personWithMaxAge = maxBy(people, (i) => i.age);

assertEquals(personWithMaxAge, { name: "Kim", age: 42 });
=======

const personWithMinAge = minBy(people, (i) => i.age);

assertEquals(personWithMinAge, { name: "John", age: 23 });
>>>>>>> 5bdd9f91
```<|MERGE_RESOLUTION|>--- conflicted
+++ resolved
@@ -510,7 +510,6 @@
 );
 ```
 
-<<<<<<< HEAD
 ### maxBy
 
 Returns the first element that is the largest value of the given function or
@@ -518,15 +517,6 @@
 
 ```ts
 import { maxBy } from "https://deno.land/std@$STD_VERSION/collections/mod.ts";
-=======
-### minBy
-
-Returns the first element that is the smallest value of the given function or
-undefined if there are no elements
-
-```ts
-import { minBy } from "https://deno.land/std@$STD_VERSION/collections/mod.ts";
->>>>>>> 5bdd9f91
 import { assertEquals } from "https://deno.land/std@$STD_VERSION/testing/asserts.ts";
 
 const people = [
@@ -534,14 +524,28 @@
   { name: "Kim", age: 42 },
   { name: "John", age: 23 },
 ];
-<<<<<<< HEAD
+
 const personWithMaxAge = maxBy(people, (i) => i.age);
 
 assertEquals(personWithMaxAge, { name: "Kim", age: 42 });
-=======
+```
+
+### minBy
+
+Returns the first element that is the smallest value of the given function or
+undefined if there are no elements
+
+```ts
+import { minBy } from "https://deno.land/std@$STD_VERSION/collections/mod.ts";
+import { assertEquals } from "https://deno.land/std@$STD_VERSION/testing/asserts.ts";
+
+const people = [
+  { name: "Anna", age: 34 },
+  { name: "Kim", age: 42 },
+  { name: "John", age: 23 },
+];
 
 const personWithMinAge = minBy(people, (i) => i.age);
 
 assertEquals(personWithMinAge, { name: "John", age: 23 });
->>>>>>> 5bdd9f91
 ```