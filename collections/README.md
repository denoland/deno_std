# std/collections

This module includes pure functions for specific common tasks around collection
types like `Array` and `Record`. This module is heavily inspired by `kotlin`s
stdlib.

- All provided functions are **pure**, which also means that they do **not
  mutate** your inputs, **returning a new value** instead.
- All functions are importable on their own by referencing their snake_case
  named file (e.g. `collections/sort_by.ts`)

If you want to contribute or undestand why this is done the way it is, see the
[contribution guide](CONTRIBUTING.md).

## Usage

### associateBy

Transforms the given array into a Record, extracting the key of each element
using the given selector. If the selector produces the same key for multiple
elements, the latest one will be used (overriding the ones before it).

```ts
import { associateBy } from "https://deno.land/std@$STD_VERSION/collections/mod.ts";
import { assertEquals } from "https://deno.land/std@$STD_VERSION/testing/asserts.ts";

const users = [
  { id: "a2e", userName: "Anna" },
  { id: "5f8", userName: "Arnold" },
  { id: "d2c", userName: "Kim" },
];
const usersById = associateBy(users, (it) => it.id);

assertEquals(usersById, {
  "a2e": { id: "a2e", userName: "Anna" },
  "5f8": { id: "5f8", userName: "Arnold" },
  "d2c": { id: "d2c", userName: "Kim" },
});
```

### chunk

Splits the given array into chunks of the given size and returns them.

```ts
<<<<<<< HEAD
import { chunked } from "https://deno.land/std@$STD_VERSION/collections/mod.ts";
import { assertEquals } from "https://deno.land/std@$STD_VERSION/testing/asserts.ts";
=======
import { chunk } from "https://deno.land/std@$STD_VERSION/collections/mod.ts";
>>>>>>> dd718b9f

const words = [
  "lorem",
  "ipsum",
  "dolor",
  "sit",
  "amet",
  "consetetur",
  "sadipscing",
];
const chunks = chunk(words, 3);

assertEquals(
  chunks,
  [
    ["lorem", "ipsum", "dolor"],
    ["sit", "amet", "consetetur"],
    ["sadipscing"],
  ],
);
```

### deepMerge

Merges the two given Records, recursively merging any nested Records with the
second collection overriding the first in case of conflict

For arrays, maps and sets, a merging strategy can be specified to either
`replace` values, or `merge` them instead. Use `includeNonEnumerable` option to
include non enumerable properties too.

```ts
import { deepMerge } from "./deep_merge.ts";
import { assertEquals } from "https://deno.land/std@$STD_VERSION/testing/asserts.ts";

const a = { foo: true };
const b = { foo: { bar: true } };

assertEquals(deepMerge(a, b), { foo: { bar: true } });
```

### distinctBy

Returns all elements in the given array that produce a distinct value using the
given selector, preserving order by first occurence.

```ts
import { distinctBy } from "https://deno.land/std@$STD_VERSION/collections/mod.ts";
import { assertEquals } from "https://deno.land/std@$STD_VERSION/testing/asserts.ts";

const names = ["Anna", "Kim", "Arnold", "Kate"];
const exampleNamesByFirstLetter = distinctBy(names, (it) => it.charAt(0));

assetEquals(exampleNamesByFirstLetter, ["Anna", "Kim"]);
```

### distinct

Returns all distinct elements in the given array, preserving order by first
occurence.

```ts
import { distinct } from "https://deno.land/std@$STD_VERSION/collections/mod.ts";
import { assertEquals } from "https://deno.land/std@$STD_VERSION/testing/asserts.ts";

const numbers = [3, 2, 5, 2, 5];
const distinctNumbers = distinct(numbers);

assetEquals(distinctNumbers, [3, 2, 5]);
```

### dropWhile

Returns a new array that drops all elements in the given collection until the
first element that does not match the given predicate.

```ts
import { dropWhile } from "https://deno.land/std@$STD_VERSION/collections/mod.ts";

const numbers = [3, 2, 5, 2, 5];
const dropWhileNumbers = dropWhile(numbers, (i) => i !== 2);

console.assert(dropWhileNumbers === [2, 5, 2, 5]);
```

### filterEntries

Returns a new record with all entries of the given record except the ones that
do not match the given predicate.

```ts
import { filterEntries } from "https://deno.land/std@$STD_VERSION/collections/mod.ts";
import { assertEquals } from "https://deno.land/std@$STD_VERSION/testing/asserts.ts";

const menu = {
  "Salad": 11,
  "Soup": 8,
  "Pasta": 13,
};
const myOptions = filterEntries(
  menu,
  ([item, price]) => item !== "Pasta" && price < 10,
);

assetEquals(
  myOptions,
  {
    "Soup": 8,
  },
);
```

### filterKeys

Returns a new record with all entries of the given record except the ones that
have a key that does not match the given predicate.

```ts
import { filterKeys } from "https://deno.land/std@$STD_VERSION/collections/mod.ts";
import { assertEquals } from "https://deno.land/std@$STD_VERSION/testing/asserts.ts";

const menu = {
  "Salad": 11,
  "Soup": 8,
  "Pasta": 13,
};
const menuWithoutSalad = filterKeys(menu, (it) => it !== "Salad");

assetEquals(
  menuWithoutSalad,
  {
    "Soup": 8,
    "Pasta": 13,
  },
);
```

### filterValues

Returns a new record with all entries of the given record except the ones that
have a value that does not match the given predicate.

```ts
import { filterValues } from "https://deno.land/std@$STD_VERSION/collections/mod.ts";
import { assertEquals } from "https://deno.land/std@$STD_VERSION/testing/asserts.ts";

const people = {
  "Arnold": 37,
  "Sarah": 7,
  "Kim": 23,
};
const adults = filterValues(people, (it) => it >= 18);

assetEquals(
  adults,
  {
    "Arnold": 37,
    "Kim": 23,
  },
);
```

### findLast

Returns the last element in the given array matching the given predicate.

```ts
import { findLast } from "https://deno.land/std@$STD_VERSION/collections/mod.ts";
import { assertEquals } from "https://deno.land/std@$STD_VERSION/testing/asserts.ts";

const numbers = [4, 2, 7];
const lastEvenNumber = findLast(numbers, (it) => it % 2 === 0);

assetEquals(lastEvenNumber, 2);
```

### findLastIndex

Returns the index of the last element in the given array matching the given
predicate.

```ts
import { findLastIndex } from "https://deno.land/std@$STD_VERSION/collections/mod.ts";
import { assertEquals } from "https://deno.land/std@$STD_VERSION/testing/asserts.ts";

const numbers = [0, 1, 2, 3, 4, 5, 6];
const lastIndexEvenNumber = findLastIndex(numbers, (it) => it % 2 === 0);

assetEquals(lastIndexEvenNumber, 6);
```

### groupBy

Applies the given selector to each element in the given array, returning a
Record containing the results as keys and all values that produced that key as
values.

```ts
import { groupBy } from "https://deno.land/std@$STD_VERSION/collections/mod.ts";
import { assertEquals } from "https://deno.land/std@$STD_VERSION/testing/asserts.ts";

const people = [
  { name: "Anna" },
  { name: "Arnold" },
  { name: "Kim" },
];
const peopleByFirstLetter = groupBy(people, (it) => it.name.charAt(0));

assetEquals(
  peopleByFirstLetter,
  {
    "A": [{ name: "Anna" }, { name: "Arnold" }],
    "K": [{ name: "Kim" }],
  },
);
```

### intersect

Returns all distinct elements that appear at least once in each of the given
arrays.

```ts
import { intersect } from "https://deno.land/std@$STD_VERSION/collections/mod.ts";
import { assertEquals } from "https://deno.land/std@$STD_VERSION/testing/asserts.ts";

const lisaInterests = ["Cooking", "Music", "Hiking"];
const kimInterests = ["Music", "Tennis", "Cooking"];
const commonInterests = intersect(lisaInterests, kimInterests);

assetEquals(commonInterests, ["Cooking", "Music"]);
```

### mapEntries

Applies the given transformer to all entries in the given record and returns a
new record containing the results.

```ts
import { mapEntries } from "https://deno.land/std@$STD_VERSION/collections/mod.ts";
import { assertEquals } from "https://deno.land/std@$STD_VERSION/testing/asserts.ts";

const usersById = {
  "a2e": { name: "Kim", age: 22 },
  "dfe": { name: "Anna", age: 31 },
  "34b": { name: "Tim", age: 58 },
};
const agesByNames = mapEntries(usersById, ([id, { name, age }]) => [name, age]);

assetEquals(
  agesByNames,
  {
    "Kim": 22,
    "Anna": 31,
    "Tim": 58,
  },
);
```

### mapKeys

Applies the given transformer to all keys in the given record's entries and
returns a new record containing the transformed entries.

If the transformed entries contain the same key multiple times, only the last
one will appear in the returned record.

```ts
import { mapKeys } from "https://deno.land/std@$STD_VERSION/collections/mod.ts";
import { assertEquals } from "https://deno.land/std@$STD_VERSION/testing/asserts.ts";

const counts = { a: 5, b: 3, c: 8 };

assetEquals(
  mapKeys(counts, (it) => it.toUpperCase()),
  {
    A: 5,
    B: 3,
    C: 8,
  },
);
```

### mapNotNullish

Returns a new array, containing all elements in the given array transformed
using the given transformer, except the ones that were transformed to `null` or
`undefined`.

```ts
import { mapNotNullish } from "https://deno.land/std@$STD_VERSION/collections/mod.ts";
import { assertEquals } from "https://deno.land/std@$STD_VERSION/testing/asserts.ts";

const people = [
  { middleName: null },
  { middleName: "William" },
  { middleName: undefined },
  { middleName: "Martha" },
];
const foundMiddleNames = mapNotNullish(people, (it) => it.middleName);

assertEquals(foundMiddleNames, ["William", "Martha"]);
```

### mapValues

Applies the given transformer to all values in the given record and returns a
new record containing the resulting keys associated to the last value that
produced them.

```ts
import { mapValues } from "https://deno.land/std@$STD_VERSION/collections/mod.ts";
import { assertEquals } from "https://deno.land/std@$STD_VERSION/testing/asserts.ts";

const usersById = {
  "a5ec": { name: "Mischa" },
  "de4f": { name: "Kim" },
};
const namesById = mapValues(usersById, (it) => it.name);

assetEquals(
  namesById,
  {
    "a5ec": "Mischa",
    "de4f": "Kim",
  },
);
```

### maxOf

Applies the given selector to all elements of the provided collection and
returns the max value of all elements. If an empty array is provided the
function will return undefined

```ts
import { maxOf } from "https://deno.land/std@$STD_VERSION/collections/mod.ts";
import { assertEquals } from "https://deno.land/std@$STD_VERSION/testing/asserts.ts";

const inventory = [
  { name: "mustard", count: 2 },
  { name: "soy", count: 4 },
  { name: "tomato", count: 32 },
];

const maxCount = maxOf(inventory, (i) => i.count);

assertEquals(maxCount, 32);
```

## minOf

Applies the given selector to all elements of the given collection and returns
the min value of all elements. If an empty array is provided the function will
return undefined

```ts
import { minOf } from "https://deno.land/std@$STD_VERSION/collections/mod.ts";
import { assertEquals } from "../testing/asserts.ts";

const inventory = [
  { name: "mustard", count: 2 },
  { name: "soy", count: 4 },
  { name: "tomato", count: 32 },
];
const minCount = minOf(inventory, (i) => i.count);

assertEquals(minCount, 2);
```

### partition

Returns a tuple of two arrays with the first one containing all elements in the
given array that match the given predicate and the second one containing all
that do not.

```ts
import { partition } from "https://deno.land/std@$STD_VERSION/collections/mod.ts";
import { assertEquals } from "https://deno.land/std@$STD_VERSION/testing/asserts.ts";

const numbers = [5, 6, 7, 8, 9];
const [even, odd] = partition(numbers, (it) => it % 2 == 0);

assetEquals(even, [6, 8]);
assetEquals(odd, [5, 7, 9]);
```

### permutations

Builds all possible orders of all elements in the given array Ignores equality
of elements, meaning this will always reutrn the same number of permutations for
a given length of input.

```ts
import { permutations } from "https://deno.land/std@$STD_VERSION/collections/mod.ts";
import { assertEquals } from "https://deno.land/std@$STD_VERSION/testing/asserts.ts";

const numbers = [1, 2];
const windows = permutations(numbers);

assertEquals(
  windows,
  [
    [1, 2],
    [2, 1],
  ],
);
```

### sortBy

Returns all elements in the given collection, sorted by their result using the
given selector. The selector function is called only once for each element.

```ts
import { sortBy } from "https://deno.land/std@$STD_VERSION/collections/mod.ts";
import { assertEquals } from "https://deno.land/std@$STD_VERSION/testing/asserts.ts";

const people = [
  { name: "Anna", age: 34 },
  { name: "Kim", age: 42 },
  { name: "John", age: 23 },
];
const sortedByAge = sortBy(people, (it) => it.age);

assertEquals(sortedByAge, [
  { name: "John", age: 23 },
  { name: "Anna", age: 34 },
  { name: "Kim", age: 42 },
]);
```

### union

Returns all distinct elements that appear in any of the given arrays

```ts
import { union } from "https://deno.land/std@$STD_VERSION/collections/mod.ts";
import { assertEquals } from "https://deno.land/std@$STD_VERSION/testing/asserts.ts";

const soupIngredients = ["Pepper", "Carrots", "Leek"];
const saladIngredients = ["Carrots", "Radicchio", "Pepper"];
const shoppingList = union(soupIngredients, saladIngredients);

assertEquals(shoppingList, ["Pepper", "Carrots", "Leek", "Radicchio"]);
```

### withoutAll

Returns an array excluding all given values

```ts
import { withoutAll } from "https://deno.land/std@$STD_VERSION/collections/mod.ts";
import { assertEquals } from "https://deno.land/std@$STD_VERSION/testing/asserts.ts";

const withoutList = withoutAll([2, 1, 2, 3], [1, 2]);

assertEquals(withoutList, [3]);
```

### unzip

Builds two separate arrays from the given array of 2-tuples, with the first
returned array holding all first tuple elements and the second one holding all
the second elements

```ts
import { unzip } from "https://deno.land/std@$STD_VERSION/collections/mod.ts";
import { assertEquals } from "https://deno.land/std@$STD_VERSION/testing/asserts.ts";

const parents = [
  ["Maria", "Jeff"],
  ["Anna", "Kim"],
  ["John", "Leroy"],
] as [string, string][];

const [moms, dads] = unzip(parents);

assertEquals(moms, ["Maria", "Anna", "John"]);
assertEquals(dads, ["Jeff", "Kim", "Leroy"]);
```

### zip

Builds 2-tuples of elements from the given array with matching indices, stopping
when the smaller array's end is reached

```ts
import { zip } from "https://deno.land/std@$STD_VERSION/collections/mod.ts";
import { assertEquals } from "https://deno.land/std@$STD_VERSION/testing/asserts.ts";

const numbers = [1, 2, 3, 4];
const letters = ["a", "b", "c", "d"];
const pairs = zip(numbers, letters);

assetEquals(
  pairs,
  [
    [1, "a"],
    [2, "b"],
    [3, "c"],
    [4, "d"],
  ],
);
```

### maxWith

Returns the first element having the largest value according to the provided
comparator or undefined if there are no elements

```ts
import { maxWith } from "https://deno.land/std@$STD_VERSION/collections/mod.ts";
import { assertEquals } from "https://deno.land/std@$STD_VERSION/testing/asserts.ts";

const people = ["Kim", "Anna", "John", "Arthur"];
const largestName = maxWith(people, (a, b) => a.length - b.length);

assertEquals(largestName, "Arthur");
```

### minWith

Returns the first element having the smallest value according to the provided
comparator or undefined if there are no elements

```ts
import { minWith } from "https://deno.land/std@$STD_VERSION/collections/mod.ts";
import { assertEquals } from "https://deno.land/std@$STD_VERSION/testing/asserts.ts";

const people = ["Kim", "Anna", "John"];
const smallestName = minWith(people, (a, b) => a.length - b.length);

assertEquals(smallestName, "Kim");
```

### includesValue

If the given value is part of the given object it returns true, otherwise it
returns false. Doesn't work with non-primitive values: includesValue({x: {}},
{}) returns false.

```ts
import { includesValue } from "https://deno.land/std@$STD_VERSION/collections/mod.ts";
import { assertEquals } from "https://deno.land/std@$STD_VERSION/testing/asserts.ts";

const input = {
  first: 33,
  second: 34,
};

assertEquals(includesValue(input, 34), true);
```

### takeWhile

Returns all elements in the given collection until the first element that does
not match the given predicate.

```ts
import { takeWhile } from "https://deno.land/std@$STD_VERSION/collections/mod.ts";
import { assertEquals } from "https://deno.land/std@$STD_VERSION/testing/asserts.ts";

const arr = [1, 2, 3, 4, 5, 6];

assertEquals(
  takeWhile(arr, (i) => i !== 4),
  [1, 2, 3],
);
```

### takeLastWhile

Returns all elements in the given array after the last element that does not
match the given predicate.

Example:

```ts
import { takeLastWhile } from "https://deno.land/std@$STD_VERSION/collections/mod.ts";
import { assertEquals } from "https://deno.land/std@$STD_VERSION/testing/asserts.ts";

const arr = [1, 2, 3, 4, 5, 6];

assertEquals(
  takeLastWhile(arr, (i) => i > 4),
  [5, 6],
);
```

### firstNotNullishOf

Applies the given selector to elements in the given array until a value is
produced that is neither `null` nor `undefined` and returns that value. Returns
`undefined` if no such value is produced

```ts
import { firstNotNullishOf } from "https://deno.land/std@$STD_VERSION/collections/mod.ts";
import { assertEquals } from "https://deno.land/std@$STD_VERSION/testing/asserts.ts";

const tables = [
  { number: 11, order: null },
  { number: 12, order: "Soup" },
  { number: 13, order: "Salad" },
];
const nextOrder = firstNotNullishOf(tables, (it) => it.order);

assertEquals(nextOrder, "Soup");
```

### maxBy

Returns the first element that is the largest value of the given function or
undefined if there are no elements.

```ts
import { maxBy } from "https://deno.land/std@$STD_VERSION/collections/mod.ts";
import { assertEquals } from "https://deno.land/std@$STD_VERSION/testing/asserts.ts";

const people = [
  { name: "Anna", age: 34 },
  { name: "Kim", age: 42 },
  { name: "John", age: 23 },
];

const personWithMaxAge = maxBy(people, (i) => i.age);

assertEquals(personWithMaxAge, { name: "Kim", age: 42 });
```

### minBy

Returns the first element that is the smallest value of the given function or
undefined if there are no elements

```ts
import { minBy } from "https://deno.land/std@$STD_VERSION/collections/mod.ts";
import { assertEquals } from "https://deno.land/std@$STD_VERSION/testing/asserts.ts";

const people = [
  { name: "Anna", age: 34 },
  { name: "Kim", age: 42 },
  { name: "John", age: 23 },
];

const personWithMinAge = minBy(people, (i) => i.age);

assertEquals(personWithMinAge, { name: "John", age: 23 });
```

### dropLastWhile

Returns a new array that drops all elements in the given collection until the
last element that does not match the given predicate

Example:

```ts
import { dropLastWhile } from "https://deno.land/std@$STD_VERSION/collections/mod.ts";
import { assertEquals } from "https://deno.land/std@$STD_VERSION/testing/asserts.ts";

const numbers = [22, 30, 44];

const notFourtyFour = dropLastWhile(numbers, (i) => i != 44);

assertEquals(
  notFourtyFour,
  [22, 30],
);
```<|MERGE_RESOLUTION|>--- conflicted
+++ resolved
@@ -43,12 +43,8 @@
 Splits the given array into chunks of the given size and returns them.
 
 ```ts
-<<<<<<< HEAD
-import { chunked } from "https://deno.land/std@$STD_VERSION/collections/mod.ts";
-import { assertEquals } from "https://deno.land/std@$STD_VERSION/testing/asserts.ts";
-=======
 import { chunk } from "https://deno.land/std@$STD_VERSION/collections/mod.ts";
->>>>>>> dd718b9f
+import { assertEquals } from "https://deno.land/std@$STD_VERSION/testing/asserts.ts";
 
 const words = [
   "lorem",
