--- conflicted
+++ resolved
@@ -1,10 +1,7 @@
 // Copyright 2018-2024 the Deno authors. All rights reserved. MIT license.
 
-<<<<<<< HEAD
 import { assertEquals } from "../assert/equals.ts";
-=======
 import { assertEquals } from "@std/assert";
->>>>>>> d102a102
 import { invertBy } from "./invert_by.ts";
 
 function invertByTest<R extends Record<PropertyKey, PropertyKey>>(
