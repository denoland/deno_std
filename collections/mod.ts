--- conflicted
+++ resolved
@@ -19,15 +19,12 @@
 export * from "./partition.ts";
 export * from "./permutations.ts";
 export * from "./sum_of.ts";
+export * from "./max_by.ts";
 export * from "./max_of.ts";
+export * from "./min_by.ts";
 export * from "./min_of.ts";
 export * from "./sort_by.ts";
 export * from "./union.ts";
 export * from "./without_all.ts";
 export * from "./unzip.ts";
-export * from "./zip.ts";
-<<<<<<< HEAD
-export * from "./max_by.ts";
-=======
-export * from "./min_by.ts";
->>>>>>> 5bdd9f91
+export * from "./zip.ts";