--- conflicted
+++ resolved
@@ -170,237 +170,4 @@
  *
  * @example
  */
-<<<<<<< HEAD
-export { SecureCookieMap } from "./unstable_cookie_map.ts";
-=======
-export class SecureCookieMap extends CookieMapBase {
-  #keyRing?: KeyRing;
-
-  /** Is set to a promise which resolves with the number of cookies in the
-   * {@linkcode Request}. */
-  get size(): Promise<number> {
-    return (async () => {
-      let size = 0;
-      for await (const _ of this) {
-        size++;
-      }
-      return size;
-    })();
-  }
-
-  constructor(
-    request: Headers | Headered,
-    options: SecureCookieMapOptions = {},
-  ) {
-    super(request, options);
-    const { keys } = options;
-    this.#keyRing = keys;
-  }
-
-  /** Sets all cookies in the {@linkcode Request} to be deleted in the
-   * response. */
-  async clear(options: SecureCookieMapSetDeleteOptions) {
-    const promises = [];
-    for await (const key of this.keys()) {
-      promises.push(this.set(key, null, options));
-    }
-    await Promise.all(promises);
-  }
-
-  /** Set a cookie to be deleted in the response.
-   *
-   * This is a convenience function for `set(key, null, options?)`. */
-  async delete(
-    key: string,
-    options: SecureCookieMapSetDeleteOptions = {},
-  ): Promise<boolean> {
-    await this.set(key, null, options);
-    return true;
-  }
-
-  /** Get the value of a cookie from the {@linkcode Request}.
-   *
-   * If the cookie is signed, and the signature is invalid, `undefined` will be
-   * returned and the cookie will be set to be deleted in the response. If the
-   * cookie is using an "old" key from the keyring, the cookie will be re-signed
-   * with the current key and be added to the response to be updated. */
-  async get(
-    key: string,
-    options: SecureCookieMapGetOptions = {},
-  ): Promise<string | undefined> {
-    const signed = options.signed ?? !!this.#keyRing;
-    const nameSig = `${key}.sig`;
-
-    const header = this[requestHeaders].get("cookie");
-    if (!header) {
-      return;
-    }
-    const match = header.match(getPattern(key));
-    if (!match) {
-      return;
-    }
-    const [, value] = match;
-    if (!signed) {
-      return value;
-    }
-    const digest = await this.get(nameSig, { signed: false });
-    if (!digest) {
-      return;
-    }
-    const data = `${key}=${value}`;
-    if (!this.#keyRing) {
-      throw new TypeError("key ring required for signed cookies");
-    }
-    const index = await this.#keyRing.indexOf(data, digest);
-
-    if (index < 0) {
-      await this.delete(nameSig, { path: "/", signed: false });
-    } else {
-      if (index) {
-        await this.set(nameSig, await this.#keyRing.sign(data), {
-          signed: false,
-        });
-      }
-      return value;
-    }
-  }
-
-  /** Returns `true` if the key is in the {@linkcode Request}.
-   *
-   * If the cookie is signed, and the signature is invalid, `false` will be
-   * returned and the cookie will be set to be deleted in the response. If the
-   * cookie is using an "old" key from the keyring, the cookie will be re-signed
-   * with the current key and be added to the response to be updated. */
-  async has(
-    key: string,
-    options: SecureCookieMapGetOptions = {},
-  ): Promise<boolean> {
-    const signed = options.signed ?? !!this.#keyRing;
-    const nameSig = `${key}.sig`;
-
-    const header = this[requestHeaders].get("cookie");
-    if (!header) {
-      return false;
-    }
-    const match = header.match(getPattern(key));
-    if (!match) {
-      return false;
-    }
-    if (!signed) {
-      return true;
-    }
-    const digest = await this.get(nameSig, { signed: false });
-    if (!digest) {
-      return false;
-    }
-    const [, value] = match;
-    const data = `${key}=${value}`;
-    if (!this.#keyRing) {
-      throw new TypeError("key ring required for signed cookies");
-    }
-    const index = await this.#keyRing.indexOf(data, digest);
-
-    if (index < 0) {
-      await this.delete(nameSig, { path: "/", signed: false });
-      return false;
-    } else {
-      if (index) {
-        await this.set(nameSig, await this.#keyRing.sign(data), {
-          signed: false,
-        });
-      }
-      return true;
-    }
-  }
-
-  /** Set a cookie in the response headers.
-   *
-   * If there was a keyring set, cookies will be automatically signed, unless
-   * overridden by the passed options. Cookies can be deleted by setting the
-   * value to `null`. */
-  async set(
-    key: string,
-    value: string | null,
-    options: SecureCookieMapSetDeleteOptions = {},
-  ): Promise<this> {
-    const resHeaders = this[responseHeaders];
-    const headers: string[] = [];
-    for (const [key, value] of resHeaders.entries()) {
-      if (key === "set-cookie") {
-        headers.push(value);
-      }
-    }
-    const secure = this[isSecure];
-    const signed = options.signed ?? !!this.#keyRing;
-
-    if (!secure && options.secure && !options.ignoreInsecure) {
-      throw new TypeError(
-        "Cannot send secure cookie over unencrypted connection.",
-      );
-    }
-
-    const cookie = new Cookie(key, value, options);
-    cookie.secure = options.secure ?? secure;
-    pushCookie(headers, cookie);
-
-    if (signed) {
-      if (!this.#keyRing) {
-        throw new TypeError("keys required for signed cookies.");
-      }
-      cookie.value = await this.#keyRing.sign(cookie.toString());
-      cookie.name += ".sig";
-      pushCookie(headers, cookie);
-    }
-
-    resHeaders.delete("set-cookie");
-    for (const header of headers) {
-      resHeaders.append("set-cookie", header);
-    }
-    return this;
-  }
-
-  /** Iterate over the {@linkcode Request} cookies, yielding up a tuple
-   * containing the key and value of each cookie.
-   *
-   * If a key ring was provided, only properly signed cookie keys and values are
-   * returned. */
-  entries(): AsyncIterableIterator<[string, string]> {
-    return this[Symbol.asyncIterator]();
-  }
-
-  /** Iterate over the request's cookies, yielding up the key of each cookie.
-   *
-   * If a keyring was provided, only properly signed cookie keys are
-   * returned. */
-  async *keys(): AsyncIterableIterator<string> {
-    for await (const [key] of this) {
-      yield key;
-    }
-  }
-
-  /** Iterate over the request's cookies, yielding up the value of each cookie.
-   *
-   * If a keyring was provided, only properly signed cookie values are
-   * returned. */
-  async *values(): AsyncIterableIterator<string> {
-    for await (const [, value] of this) {
-      yield value;
-    }
-  }
-
-  /** Iterate over the {@linkcode Request} cookies, yielding up a tuple
-   * containing the key and value of each cookie.
-   *
-   * If a key ring was provided, only properly signed cookie keys and values are
-   * returned. */
-  async *[Symbol.asyncIterator](): AsyncIterableIterator<[string, string]> {
-    const keys = this[requestKeys]();
-    for (const key of keys) {
-      const value = await this.get(key);
-      if (value) {
-        yield [key, value];
-      }
-    }
-  }
-}
->>>>>>> 5b73e8b6
+export { SecureCookieMap } from "./unstable_cookie_map.ts";