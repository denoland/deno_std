--- conflicted
+++ resolved
@@ -6,11 +6,8 @@
     "./cookie": "./cookie.ts",
     "./etag": "./etag.ts",
     "./file-server": "./file_server.ts",
-<<<<<<< HEAD
     "./header": "./header.ts",
-=======
     "./method": "./method.ts",
->>>>>>> a9f3558b
     "./negotiation": "./negotiation.ts",
     "./server-sent-event-stream": "./server_sent_event_stream.ts",
     "./status": "./status.ts",
