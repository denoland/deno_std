// Copyright 2018-2021 the Deno authors. All rights reserved. MIT license.
import { delay } from "../async/mod.ts";

/** Thrown by Server after it has been closed. */
const ERROR_SERVER_CLOSED = "Server closed";

/** Default port for serving HTTP. */
const HTTP_PORT = 80;

/** Default port for serving HTTPS. */
const HTTPS_PORT = 443;

/** Initial backoff delay of 5ms following a temporary accept failure. */
const INITIAL_ACCEPT_BACKOFF_DELAY = 5;

/** Max backoff delay of 1s following a temporary accept failure. */
const MAX_ACCEPT_BACKOFF_DELAY = 1000;

/** Information about the connection a request arrived on. */
export interface ConnInfo {
  /** The local address of the connection. */
  readonly localAddr: Deno.Addr;
  /** The remote address of the connection. */
  readonly remoteAddr: Deno.Addr;
}

/**
 * A handler for HTTP requests. Consumes a request and connection information
 * and returns a response.
 *
 * If a handler throws, the server calling the handler will assume the impact
 * of the error is isolated to the individual request. It will catch the error
 * and close the underlying connection.
 */
export type Handler = (
  request: Request,
  connInfo: ConnInfo,
) => Response | Promise<Response>;

/** Options for running an HTTP server. */
export interface ServerInit extends Partial<Deno.ListenOptions> {
  /** The handler to invoke for individual HTTP requests. */
  handler: Handler;

  /**
   * The handler to invoke when route handlers throw an error.
   *
   * The default error handler logs and returns the error in JSON format.
   */
  onError?: (error: unknown) => Response | Promise<Response>;
}

/** Used to construct an HTTP server. */
export class Server {
  #port?: number;
  #host?: string;
  #handler: Handler;
  #closed = false;
  #listeners: Set<Deno.Listener> = new Set();
  #httpConnections: Set<Deno.HttpConn> = new Set();
  #onError: (error: unknown) => Response | Promise<Response>;

  /**
   * Constructs a new HTTP Server instance.
   *
   * ```ts
   * import { Server } from "https://deno.land/std@$STD_VERSION/http/server.ts";
   *
   * const port = 4505;
   * const handler = (request: Request) => {
   *   const body = `Your user-agent is:\n\n${request.headers.get(
   *    "user-agent",
   *   ) ?? "Unknown"}`;
   *
   *   return new Response(body, { status: 200 });
   * };
   *
   * const server = new Server({ port, handler });
   * ```
   *
   * @param serverInit Options for running an HTTP server.
   */
  constructor(serverInit: ServerInit) {
    this.#port = serverInit.port;
    this.#host = serverInit.hostname;
    this.#handler = serverInit.handler;
    this.#onError = serverInit.onError ?? function (error: unknown) {
      console.error(error);
      return new Response("Internal Server Error", { status: 500 });
    };
  }

  /**
   * Accept incoming connections on the given listener, and handle requests on
   * these connections with the given handler.
   *
   * HTTP/2 support is only enabled if the provided Deno.Listener returns TLS
   * connections and was configured with "h2" in the ALPN protocols.
   *
   * Throws a server closed error if called after the server has been closed.
   *
   * Will always close the created listener.
   *
   * ```ts
   * import { Server } from "https://deno.land/std@$STD_VERSION/http/server.ts";
   *
   * const handler = (request: Request) => {
   *   const body = `Your user-agent is:\n\n${request.headers.get(
   *    "user-agent",
   *   ) ?? "Unknown"}`;
   *
   *   return new Response(body, { status: 200 });
   * };
   *
   * const server = new Server({ handler });
   * const listener = Deno.listen({ port: 4505 });
   *
   * console.log("server listening on http://localhost:4505");
   *
   * await server.serve(listener);
   * ```
   *
   * @param listener The listener to accept connections from.
   */
  async serve(listener: Deno.Listener): Promise<void> {
    if (this.#closed) {
      throw new Deno.errors.Http(ERROR_SERVER_CLOSED);
    }

    this.#trackListener(listener);

    try {
      return await this.#accept(listener);
    } finally {
      this.#untrackListener(listener);

      try {
        listener.close();
      } catch {
        // Listener has already been closed.
      }
    }
  }

  /**
   * Create a listener on the server, accept incoming connections, and handle
   * requests on these connections with the given handler.
   *
   * If the server was constructed without a specified port, 80 is used.
   *
   * If the server was constructed with the hostname omitted from the options, the
   * non-routable meta-address `0.0.0.0` is used.
   *
   * Throws a server closed error if the server has been closed.
   *
   * ```ts
   * import { Server } from "https://deno.land/std@$STD_VERSION/http/server.ts";
   *
   * const port = 4505;
   * const handler = (request: Request) => {
   *   const body = `Your user-agent is:\n\n${request.headers.get(
   *    "user-agent",
   *   ) ?? "Unknown"}`;
   *
   *   return new Response(body, { status: 200 });
   * };
   *
   * const server = new Server({ port, handler });
   *
   * console.log("server listening on http://localhost:4505");
   *
   * await server.listenAndServe();
   * ```
   */
  async listenAndServe(): Promise<void> {
    if (this.#closed) {
      throw new Deno.errors.Http(ERROR_SERVER_CLOSED);
    }

    const listener = Deno.listen({
      port: this.#port ?? HTTP_PORT,
      hostname: this.#host ?? "0.0.0.0",
      transport: "tcp",
    });

    return await this.serve(listener);
  }

  /**
   * Create a listener on the server, accept incoming connections, upgrade them
   * to TLS, and handle requests on these connections with the given handler.
   *
   * If the server was constructed without a specified port, 443 is used.
   *
   * If the server was constructed with the hostname omitted from the options, the
   * non-routable meta-address `0.0.0.0` is used.
   *
   * Throws a server closed error if the server has been closed.
   *
   * ```ts
   * import { Server } from "https://deno.land/std@$STD_VERSION/http/server.ts";
   *
   * const port = 4505;
   * const handler = (request: Request) => {
   *   const body = `Your user-agent is:\n\n${request.headers.get(
   *    "user-agent",
   *   ) ?? "Unknown"}`;
   *
   *   return new Response(body, { status: 200 });
   * };
   *
   * const server = new Server({ port, handler });
   *
   * const certFile = "/path/to/certFile.crt";
   * const keyFile = "/path/to/keyFile.key";
   *
   * console.log("server listening on https://localhost:4505");
   *
   * await server.listenAndServeTls(certFile, keyFile);
   * ```
   *
   * @param certFile The path to the file containing the TLS certificate.
   * @param keyFile The path to the file containing the TLS private key.
   */
  async listenAndServeTls(certFile: string, keyFile: string): Promise<void> {
    if (this.#closed) {
      throw new Deno.errors.Http(ERROR_SERVER_CLOSED);
    }

    const listener = Deno.listenTls({
      port: this.#port ?? HTTPS_PORT,
      hostname: this.#host ?? "0.0.0.0",
      certFile,
      keyFile,
      transport: "tcp",
      // ALPN protocol support not yet stable.
      // alpnProtocols: ["h2", "http/1.1"],
    });

    return await this.serve(listener);
  }

  /**
   * Immediately close the server listeners and associated HTTP connections.
   *
   * Throws a server closed error if called after the server has been closed.
   */
  close(): void {
    if (this.#closed) {
      throw new Deno.errors.Http(ERROR_SERVER_CLOSED);
    }

    this.#closed = true;

    for (const listener of this.#listeners) {
      try {
        listener.close();
      } catch {
        // Listener has already been closed.
      }
    }

    this.#listeners.clear();

    for (const httpConn of this.#httpConnections) {
      this.#closeHttpConn(httpConn);
    }

    this.#httpConnections.clear();
  }

  /** Get whether the server is closed. */
  get closed(): boolean {
    return this.#closed;
  }

  /** Get the list of network addresses the server is listening on. */
  get addrs(): Deno.Addr[] {
    return Array.from(this.#listeners).map((listener) => listener.addr);
  }

  /**
   * Responds to an HTTP request.
   *
   * @param requestEvent The HTTP request to respond to.
   * @param httpCon The HTTP connection to yield requests from.
   * @param connInfo Information about the underlying connection.
   */
  async #respond(
    requestEvent: Deno.RequestEvent,
    httpConn: Deno.HttpConn,
    connInfo: ConnInfo,
  ): Promise<void> {
    let response: Response;
    try {
      // Handle the request event, generating a response.
<<<<<<< HEAD
      const response = await this.#handler(requestEvent.request, connInfo);
=======
      response = await this.#handler(
        requestEvent.request,
        connInfo,
      );
    } catch (error: unknown) {
      // Invoke onError handler when request handler throws.
      response = await this.#onError(error);
    }
>>>>>>> e5e9b4ea

    try {
      // Send the response.
      await requestEvent.respondWith(response);
    } catch {
      // respondWith() fails when the connection has already been closed, or there is some
      // other error with responding on this connection that prompts us to
      // close it and open a new connection.
      return this.#closeHttpConn(httpConn);
    }
  }

  /**
   * Serves all HTTP requests on a single connection.
   *
   * @param httpConn The HTTP connection to yield requests from.
   * @param connInfo Information about the underlying connection.
   */
  async #serveHttp(httpConn: Deno.HttpConn, connInfo: ConnInfo): Promise<void> {
    while (!this.#closed) {
      let requestEvent: Deno.RequestEvent | null;

      try {
        // Yield the new HTTP request on the connection.
        requestEvent = await httpConn.nextRequest();
      } catch {
        // Connection has been closed.
        break;
      }

      if (requestEvent === null) {
        // Connection has been closed.
        break;
      }

      // Respond to the request. Note we do not await this async method to
      // allow the connection to handle multiple requests in the case of h2.
      this.#respond(requestEvent, httpConn, connInfo);
    }

    this.#closeHttpConn(httpConn);
  }

  /**
   * Accepts all connections on a single network listener.
   *
   * @param listener The listener to accept connections from.
   */
  async #accept(listener: Deno.Listener): Promise<void> {
    let acceptBackoffDelay: number | undefined;

    while (!this.#closed) {
      let conn: Deno.Conn;

      try {
        // Wait for a new connection.
        conn = await listener.accept();
      } catch (error) {
        if (
          // The listener is closed.
          error instanceof Deno.errors.BadResource ||
          // TLS handshake errors.
          error instanceof Deno.errors.InvalidData ||
          error instanceof Deno.errors.UnexpectedEof ||
          error instanceof Deno.errors.ConnectionReset ||
          error instanceof Deno.errors.NotConnected
        ) {
          // Backoff after transient errors to allow time for the system to
          // recover, and avoid blocking up the event loop with a continuously
          // running loop.
          if (!acceptBackoffDelay) {
            acceptBackoffDelay = INITIAL_ACCEPT_BACKOFF_DELAY;
          } else {
            acceptBackoffDelay *= 2;
          }

          if (acceptBackoffDelay >= MAX_ACCEPT_BACKOFF_DELAY) {
            acceptBackoffDelay = MAX_ACCEPT_BACKOFF_DELAY;
          }

          await delay(acceptBackoffDelay);

          continue;
        }

        throw error;
      }

      acceptBackoffDelay = undefined;

      // "Upgrade" the network connection into an HTTP connection.
      let httpConn: Deno.HttpConn;

      try {
        httpConn = Deno.serveHttp(conn);
      } catch {
        // Connection has been closed.
        continue;
      }

      // Closing the underlying listener will not close HTTP connections, so we
      // track for closure upon server close.
      this.#trackHttpConnection(httpConn);

      const connInfo: ConnInfo = {
        localAddr: conn.localAddr,
        remoteAddr: conn.remoteAddr,
      };

      // Serve the requests that arrive on the just-accepted connection. Note
      // we do not await this async method to allow the server to accept new
      // connections.
      this.#serveHttp(httpConn, connInfo);
    }
  }

  /**
   * Untracks and closes an HTTP connection.
   *
   * @param httpConn The HTTP connection to close.
   */
  #closeHttpConn(httpConn: Deno.HttpConn): void {
    this.#untrackHttpConnection(httpConn);

    try {
      httpConn.close();
    } catch {
      // Connection has already been closed.
    }
  }

  /**
   * Adds the listener to the internal tracking list.
   *
   * @param listener Listener to track.
   */
  #trackListener(listener: Deno.Listener): void {
    this.#listeners.add(listener);
  }

  /**
   * Removes the listener from the internal tracking list.
   *
   * @param listener Listener to untrack.
   */
  #untrackListener(listener: Deno.Listener): void {
    this.#listeners.delete(listener);
  }

  /**
   * Adds the HTTP connection to the internal tracking list.
   *
   * @param httpConn HTTP connection to track.
   */
  #trackHttpConnection(httpConn: Deno.HttpConn): void {
    this.#httpConnections.add(httpConn);
  }

  /**
   * Removes the HTTP connection from the internal tracking list.
   *
   * @param httpConn HTTP connection to untrack.
   */
  #untrackHttpConnection(httpConn: Deno.HttpConn): void {
    this.#httpConnections.delete(httpConn);
  }
}

/** Additional serve options. */
export interface ServeInit extends Partial<Deno.ListenOptions> {
  /** An AbortSignal to close the server and all connections. */
  signal?: AbortSignal;

  /** The handler to invoke when route handlers throw an error. */
  onError?: (error: unknown) => Response | Promise<Response>;
}

/**
 * Constructs a server, accepts incoming connections on the given listener, and
 * handles requests on these connections with the given handler.
 *
 * ```ts
 * import { serveListener } from "https://deno.land/std@$STD_VERSION/http/server.ts";
 *
 * const listener = Deno.listen({ port: 4505 });
 *
 * console.log("server listening on http://localhost:4505");
 *
 * await serveListener(listener, (request) => {
 *   const body = `Your user-agent is:\n\n${request.headers.get(
 *     "user-agent",
 *   ) ?? "Unknown"}`;
 *
 *   return new Response(body, { status: 200 });
 * });
 * ```
 *
 * @param listener The listener to accept connections from.
 * @param handler The handler for individual HTTP requests.
 * @param options Optional serve options.
 */
export async function serveListener(
  listener: Deno.Listener,
  handler: Handler,
  options?: Omit<ServeInit, "port" | "hostname">,
): Promise<void> {
  const server = new Server({ handler });

  if (options?.signal) {
    options.signal.onabort = () => server.close();
  }

  return await server.serve(listener);
}

/** Serves HTTP requests with the given handler.
 *
 * You can specify an object with a port and hostname option, which is the address to listen on.
 * The default is port 8000 on hostname "0.0.0.0".
 *
 * The below example serves with the port 8000.
 *
 * ```ts
 * import { serve } from "https://deno.land/std@$STD_VERSION/http/server.ts";
 * serve((_req) => new Response("Hello, world"));
 * ```
 *
 * You can change the listening address by the host and port option. The below example
 * serves with the port 3000.
 *
 * ```ts
 * import { serve } from "https://deno.land/std@$STD_VERSION/http/server.ts";
 * console.log("server is starting at localhost:3000");
 * serve((_req) => new Response("Hello, world"), { port: 3000 });
 * ```
 *
 * @param handler The handler for individual HTTP requests.
 * @param options The options. See `ServeInit` documentation for details.
 */
export async function serve(
  handler: Handler,
  options: ServeInit = {},
): Promise<void> {
<<<<<<< HEAD
  const server = new Server({
    port: options.port ?? 8000,
    hostname: options.hostname ?? "0.0.0.0",
    handler,
  });
=======
  const addr = options.addr ?? ":8000";
  const server = new Server({ addr, handler, onError: options.onError });
>>>>>>> e5e9b4ea

  if (options?.signal) {
    options.signal.onabort = () => server.close();
  }

  return await server.listenAndServe();
}

interface ServeTlsInit extends ServeInit {
  /** The path to the file containing the TLS private key. */
  keyFile: string;

  /** The path to the file containing the TLS certificate */
  certFile: string;
}

/** Serves HTTPS requests with the given handler.
 *
 * You must specify `keyFile` and `certFile` options.
 *
 * You can specify an object with a port and hostname option, which is the address to listen on.
 * The default is port 8443 on hostname "0.0.0.0".
 *
 * The below example serves with the default port 8443.
 *
 * ```ts
 * import { serveTls } from "https://deno.land/std@$STD_VERSION/http/server.ts";
 * const certFile = "/path/to/certFile.crt";
 * const keyFile = "/path/to/keyFile.key";
 * console.log("server is starting at https://localhost:8443");
 * serveTls((_req) => new Response("Hello, world"), { certFile, keyFile });
 * ```
 *
 * @param handler The handler for individual HTTPS requests.
 * @param options The options. See `ServeTlsInit` documentation for details.
 * @returns
 */
export async function serveTls(
  handler: Handler,
  options: ServeTlsInit,
): Promise<void> {
  if (!options.keyFile) {
    throw new Error("TLS config is given, but 'keyFile' is missing.");
  }

  if (!options.certFile) {
    throw new Error("TLS config is given, but 'certFile' is missing.");
  }

  const server = new Server({
    port: options.port ?? 8443,
    hostname: options.hostname ?? "0.0.0.0",
    handler,
  });

  if (options?.signal) {
    options.signal.onabort = () => server.close();
  }

  return await server.listenAndServeTls(options.certFile, options.keyFile);
}

/**
 * @deprecated Use `serve` instead.
 *
 * Constructs a server, creates a listener on the given address, accepts
 * incoming connections, and handles requests on these connections with the
 * given handler.
 *
 * If the port is omitted from the ListenOptions, 80 is used.
 *
 * If the host is omitted from the ListenOptions, the non-routable meta-address
 * `0.0.0.0` is used.
 *
 * ```ts
 * import { listenAndServe } from "https://deno.land/std@$STD_VERSION/http/server.ts";
 *
 * const port = 4505;
 *
 * console.log("server listening on http://localhost:4505");
 *
 * await listenAndServe({port}, (request) => {
 *   const body = `Your user-agent is:\n\n${request.headers.get(
 *     "user-agent",
 *   ) ?? "Unknown"}`;
 *
 *   return new Response(body, { status: 200 });
 * });
 * ```
 *
 * @param addr The Deno.ListenOptions to specify the hostname and port.
 * @param handler The handler for individual HTTP requests.
 * @param options Optional serve options.
 */
export async function listenAndServe(
  config: Partial<Deno.ListenOptions>,
  handler: Handler,
  options?: ServeInit,
): Promise<void> {
  const server = new Server({ ...config, handler });

  if (options?.signal) {
    options.signal.onabort = () => server.close();
  }

  return await server.listenAndServe();
}

/**
 * @deprecated Use `serveTls` instead.
 *
 * Constructs a server, creates a listener on the given address, accepts
 * incoming connections, upgrades them to TLS, and handles requests on these
 * connections with the given handler.
 *
 * If the port is omitted from the ListenOptions, port 443 is used.
 *
 * If the host is omitted from the ListenOptions, the non-routable meta-address
 * `0.0.0.0` is used.
 *
 * ```ts
 * import { listenAndServeTls } from "https://deno.land/std@$STD_VERSION/http/server.ts";
 *
 * const port = 4505;
 * const certFile = "/path/to/certFile.crt";
 * const keyFile = "/path/to/keyFile.key";
 *
 * console.log("server listening on http://localhost:4505");
 *
 * await listenAndServeTls({port}, certFile, keyFile, (request) => {
 *   const body = `Your user-agent is:\n\n${request.headers.get(
 *     "user-agent",
 *   ) ?? "Unknown"}`;
 *
 *   return new Response(body, { status: 200 });
 * });
 * ```
 *
 * @param addr The Deno.ListenOptions to specify the hostname and port.
 * @param certFile The path to the file containing the TLS certificate.
 * @param keyFile The path to the file containing the TLS private key.
 * @param handler The handler for individual HTTP requests.
 * @param options Optional serve options.
 */
export async function listenAndServeTls(
  config: Partial<Deno.ListenOptions>,
  certFile: string,
  keyFile: string,
  handler: Handler,
  options?: ServeInit,
): Promise<void> {
  const server = new Server({ ...config, handler });

  if (options?.signal) {
    options.signal.onabort = () => server.close();
  }

  return await server.listenAndServeTls(certFile, keyFile);
}<|MERGE_RESOLUTION|>--- conflicted
+++ resolved
@@ -34,7 +34,7 @@
  */
 export type Handler = (
   request: Request,
-  connInfo: ConnInfo,
+  connInfo: ConnInfo
 ) => Response | Promise<Response>;
 
 /** Options for running an HTTP server. */
@@ -84,10 +84,12 @@
     this.#port = serverInit.port;
     this.#host = serverInit.hostname;
     this.#handler = serverInit.handler;
-    this.#onError = serverInit.onError ?? function (error: unknown) {
-      console.error(error);
-      return new Response("Internal Server Error", { status: 500 });
-    };
+    this.#onError =
+      serverInit.onError ??
+      function (error: unknown) {
+        console.error(error);
+        return new Response("Internal Server Error", { status: 500 });
+      };
   }
 
   /**
@@ -289,23 +291,16 @@
   async #respond(
     requestEvent: Deno.RequestEvent,
     httpConn: Deno.HttpConn,
-    connInfo: ConnInfo,
+    connInfo: ConnInfo
   ): Promise<void> {
     let response: Response;
     try {
       // Handle the request event, generating a response.
-<<<<<<< HEAD
-      const response = await this.#handler(requestEvent.request, connInfo);
-=======
-      response = await this.#handler(
-        requestEvent.request,
-        connInfo,
-      );
+      response = await this.#handler(requestEvent.request, connInfo);
     } catch (error: unknown) {
       // Invoke onError handler when request handler throws.
       response = await this.#onError(error);
     }
->>>>>>> e5e9b4ea
 
     try {
       // Send the response.
@@ -510,7 +505,7 @@
 export async function serveListener(
   listener: Deno.Listener,
   handler: Handler,
-  options?: Omit<ServeInit, "port" | "hostname">,
+  options?: Omit<ServeInit, "port" | "hostname">
 ): Promise<void> {
   const server = new Server({ handler });
 
@@ -547,18 +542,14 @@
  */
 export async function serve(
   handler: Handler,
-  options: ServeInit = {},
+  options: ServeInit = {}
 ): Promise<void> {
-<<<<<<< HEAD
   const server = new Server({
     port: options.port ?? 8000,
     hostname: options.hostname ?? "0.0.0.0",
     handler,
+    onError: options.onError,
   });
-=======
-  const addr = options.addr ?? ":8000";
-  const server = new Server({ addr, handler, onError: options.onError });
->>>>>>> e5e9b4ea
 
   if (options?.signal) {
     options.signal.onabort = () => server.close();
@@ -598,7 +589,7 @@
  */
 export async function serveTls(
   handler: Handler,
-  options: ServeTlsInit,
+  options: ServeTlsInit
 ): Promise<void> {
   if (!options.keyFile) {
     throw new Error("TLS config is given, but 'keyFile' is missing.");
@@ -656,7 +647,7 @@
 export async function listenAndServe(
   config: Partial<Deno.ListenOptions>,
   handler: Handler,
-  options?: ServeInit,
+  options?: ServeInit
 ): Promise<void> {
   const server = new Server({ ...config, handler });
 
@@ -708,7 +699,7 @@
   certFile: string,
   keyFile: string,
   handler: Handler,
-  options?: ServeInit,
+  options?: ServeInit
 ): Promise<void> {
   const server = new Server({ ...config, handler });
 
