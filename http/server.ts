// Copyright 2018-2019 the Deno authors. All rights reserved. MIT license.
const { listen, copy, toAsyncIterator } = Deno;
type Listener = Deno.Listener;
type Conn = Deno.Conn;
type Reader = Deno.Reader;
type Writer = Deno.Writer;
import { BufReader, BufWriter, EOF, UnexpectedEOFError } from "../io/bufio.ts";
import { TextProtoReader } from "../textproto/mod.ts";
import { STATUS_TEXT } from "./http_status.ts";
import { assert } from "../testing/asserts.ts";
import {
  collectUint8Arrays,
  deferred,
  Deferred,
  MuxAsyncIterator
} from "../util/async.ts";

function bufWriter(w: Writer): BufWriter {
  if (w instanceof BufWriter) {
    return w;
  } else {
    return new BufWriter(w);
  }
}

export function setContentLength(r: Response): void {
  if (!r.headers) {
    r.headers = new Headers();
  }

  if (r.body) {
    if (!r.headers.has("content-length")) {
      if (r.body instanceof Uint8Array) {
        const bodyLength = r.body.byteLength;
        r.headers.append("Content-Length", bodyLength.toString());
      } else {
        r.headers.append("Transfer-Encoding", "chunked");
      }
    }
  }
}

async function writeChunkedBody(w: Writer, r: Reader): Promise<void> {
  const writer = bufWriter(w);
  const encoder = new TextEncoder();

  for await (const chunk of toAsyncIterator(r)) {
    if (chunk.byteLength <= 0) continue;
    const start = encoder.encode(`${chunk.byteLength.toString(16)}\r\n`);
    const end = encoder.encode("\r\n");
    await writer.write(start);
    await writer.write(chunk);
    await writer.write(end);
  }

  const endChunk = encoder.encode("0\r\n\r\n");
  await writer.write(endChunk);
}

export async function writeResponse(w: Writer, r: Response): Promise<void> {
  const protoMajor = 1;
  const protoMinor = 1;
  const statusCode = r.status || 200;
  const statusText = STATUS_TEXT.get(statusCode);
  const writer = bufWriter(w);
  if (!statusText) {
    throw Error("bad status code");
  }
  if (!r.body) {
    r.body = new Uint8Array();
  }

  let out = `HTTP/${protoMajor}.${protoMinor} ${statusCode} ${statusText}\r\n`;

  setContentLength(r);
  const headers = r.headers!;

  for (const [key, value] of headers!) {
    out += `${key}: ${value}\r\n`;
  }
  out += "\r\n";

  const header = new TextEncoder().encode(out);
  const n = await writer.write(header);
  assert(n === header.byteLength);

  if (r.body instanceof Uint8Array) {
    const n = await writer.write(r.body);
    assert(n === r.body.byteLength);
  } else if (headers.has("content-length")) {
    const bodyLength = parseInt(headers.get("content-length")!);
    const n = await copy(writer, r.body);
    assert(n === bodyLength);
  } else {
    await writeChunkedBody(writer, r.body);
  }
  await writer.flush();
}

export class ServerRequest {
  url!: string;
  method!: string;
  proto!: string;
  protoMinor!: number;
  protoMajor!: number;
  headers!: Headers;
  r!: BufReader;
  w!: BufWriter;
  done: Deferred<void> = deferred();

  public async *bodyStream(): AsyncIterableIterator<Uint8Array> {
    if (this.headers.has("content-length")) {
      const len = +this.headers.get("content-length")!;
      if (Number.isNaN(len)) {
        return new Uint8Array(0);
      }
      let buf = new Uint8Array(1024);
      let rr = await this.r.read(buf);
      let nread = rr.nread;
      while (!rr.eof && nread < len) {
        yield buf.subarray(0, rr.nread);
        buf = new Uint8Array(1024);
        rr = await this.r.read(buf);
        nread += rr.nread;
      }
      yield buf.subarray(0, rr.nread);
    } else {
      if (this.headers.has("transfer-encoding")) {
        const transferEncodings = this.headers
          .get("transfer-encoding")!
          .split(",")
          .map((e): string => e.trim().toLowerCase());
        if (transferEncodings.includes("chunked")) {
          // Based on https://tools.ietf.org/html/rfc2616#section-19.4.6
          const tp = new TextProtoReader(this.r);
          let line = await tp.readLine();
          if (line === EOF) throw new UnexpectedEOFError();
          // TODO: handle chunk extension
          let [chunkSizeString] = line.split(";");
          let chunkSize = parseInt(chunkSizeString, 16);
          if (Number.isNaN(chunkSize) || chunkSize < 0) {
            throw new Error("Invalid chunk size");
          }
          while (chunkSize > 0) {
            const data = new Uint8Array(chunkSize);
            if ((await this.r.readFull(data)) === EOF) {
              throw new UnexpectedEOFError();
            }
            yield data;
            await this.r.readLine(); // Consume \r\n
            line = await tp.readLine();
            if (line === EOF) throw new UnexpectedEOFError();
            chunkSize = parseInt(line, 16);
          }
          const entityHeaders = await tp.readMIMEHeader();
          if (entityHeaders !== EOF) {
            for (let [k, v] of entityHeaders) {
              this.headers.set(k, v);
            }
          }
          /* Pseudo code from https://tools.ietf.org/html/rfc2616#section-19.4.6
          length := 0
          read chunk-size, chunk-extension (if any) and CRLF
          while (chunk-size > 0) {
            read chunk-data and CRLF
            append chunk-data to entity-body
            length := length + chunk-size
            read chunk-size and CRLF
          }
          read entity-header
          while (entity-header not empty) {
            append entity-header to existing header fields
            read entity-header
          }
          Content-Length := length
          Remove "chunked" from Transfer-Encoding
          */
          return; // Must return here to avoid fall through
        }
        // TODO: handle other transfer-encoding types
      }
      // Otherwise...
      yield new Uint8Array(0);
    }
  }

  // Read the body of the request into a single Uint8Array
  public async body(): Promise<Uint8Array> {
    return collectUint8Arrays(this.bodyStream());
  }

  async respond(r: Response): Promise<void> {
    // Write our response!
    await writeResponse(this.w, r);
    // Signal that this request has been processed and the next pipelined
    // request on the same connection can be accepted.
    this.done.resolve();
  }
}

function fixLength(req: ServerRequest): void {
  const contentLength = req.headers.get("Content-Length");
  if (contentLength) {
    const arrClen = contentLength.split(",");
    if (arrClen.length > 1) {
      const distinct = [...new Set(arrClen.map((e): string => e.trim()))];
      if (distinct.length > 1) {
        throw Error("cannot contain multiple Content-Length headers");
      } else {
        req.headers.set("Content-Length", distinct[0]);
      }
    }
    const c = req.headers.get("Content-Length");
    if (req.method === "HEAD" && c && c !== "0") {
      throw Error("http: method cannot contain a Content-Length");
    }
    if (c && req.headers.has("transfer-encoding")) {
      // A sender MUST NOT send a Content-Length header field in any message
      // that contains a Transfer-Encoding header field.
      // rfc: https://tools.ietf.org/html/rfc7230#section-3.3.2
      throw new Error(
        "http: Transfer-Encoding and Content-Length cannot be send together"
      );
    }
  }
}

// ParseHTTPVersion parses a HTTP version string.
// "HTTP/1.0" returns (1, 0, true).
// Ported from https://github.com/golang/go/blob/f5c43b9/src/net/http/request.go#L766-L792
export function parseHTTPVersion(vers: string): [number, number] {
  switch (vers) {
    case "HTTP/1.1":
      return [1, 1];

    case "HTTP/1.0":
      return [1, 0];

    default: {
      const Big = 1000000; // arbitrary upper bound
      const digitReg = /^\d+$/; // test if string is only digit
      let major: number;
      let minor: number;

      if (!vers.startsWith("HTTP/")) {
        break;
      }

      const dot = vers.indexOf(".");
      if (dot < 0) {
        break;
      }

      let majorStr = vers.substring(vers.indexOf("/") + 1, dot);
      major = parseInt(majorStr);
      if (
        !digitReg.test(majorStr) ||
        isNaN(major) ||
        major < 0 ||
        major > Big
      ) {
        break;
      }

      let minorStr = vers.substring(dot + 1);
      minor = parseInt(minorStr);
      if (
        !digitReg.test(minorStr) ||
        isNaN(minor) ||
        minor < 0 ||
        minor > Big
      ) {
        break;
      }

      return [major, minor];
    }
  }

  throw new Error(`malformed HTTP version ${vers}`);
}

export async function readRequest(
  bufr: BufReader
): Promise<ServerRequest | EOF> {
  const tp = new TextProtoReader(bufr);
  const firstLine = await tp.readLine(); // e.g. GET /index.html HTTP/1.0
  if (firstLine === EOF) return EOF;
  const headers = await tp.readMIMEHeader();
  if (headers === EOF) throw new UnexpectedEOFError();

  const req = new ServerRequest();
  req.r = bufr;
<<<<<<< HEAD
  const tp = new TextProtoReader(bufr);
  let err: BufState;
  // First line: GET /index.html HTTP/1.0
  let firstLine: string;
  [firstLine, err] = await tp.readLine();
  if (err) {
    return [req, err];
  }
=======
>>>>>>> e6793e49
  [req.method, req.url, req.proto] = firstLine.split(" ", 3);
  [req.protoMinor, req.protoMajor] = parseHTTPVersion(req.proto);
  req.headers = headers;
  fixLength(req);
  return req;
}

export class Server implements AsyncIterable<ServerRequest> {
  private closing = false;

  constructor(public listener: Listener) {}

  close(): void {
    this.closing = true;
    this.listener.close();
  }

  // Yields all HTTP requests on a single TCP connection.
  private async *iterateHttpRequests(
    conn: Conn
  ): AsyncIterableIterator<ServerRequest> {
    const bufr = new BufReader(conn);
    const w = new BufWriter(conn);
<<<<<<< HEAD
    let bufStateErr: BufState = null;
    let req: ServerRequest;
=======
    let req: ServerRequest | EOF;
    let err: Error | undefined;
>>>>>>> e6793e49

    while (!this.closing) {
      try {
        req = await readRequest(bufr);
      } catch (e) {
        err = e;
        break;
      }
      if (req === EOF) {
        break;
      }
<<<<<<< HEAD
      if (bufStateErr) break;
      req!.w = w;
      yield req!;
=======

      req.w = w;
      yield req;

>>>>>>> e6793e49
      // Wait for the request to be processed before we accept a new request on
      // this connection.
      await req!.done;
    }

    if (req === EOF) {
      // The connection was gracefully closed.
    } else if (err) {
      // An error was thrown while parsing request headers.
      await writeResponse(req!.w, {
        status: 400,
        body: new TextEncoder().encode(`${err.message}\r\n\r\n`)
      });
    } else if (this.closing) {
      // There are more requests incoming but the server is closing.
      // TODO(ry): send a back a HTTP 503 Service Unavailable status.
    }

    conn.close();
  }

  // Accepts a new TCP connection and yields all HTTP requests that arrive on
  // it. When a connection is accepted, it also creates a new iterator of the
  // same kind and adds it to the request multiplexer so that another TCP
  // connection can be accepted.
  private async *acceptConnAndIterateHttpRequests(
    mux: MuxAsyncIterator<ServerRequest>
  ): AsyncIterableIterator<ServerRequest> {
    if (this.closing) return;
    // Wait for a new connection.
    const conn = await this.listener.accept();
    // Try to accept another connection and add it to the multiplexer.
    mux.add(this.acceptConnAndIterateHttpRequests(mux));
    // Yield the requests that arrive on the just-accepted connection.
    yield* this.iterateHttpRequests(conn);
  }

  [Symbol.asyncIterator](): AsyncIterableIterator<ServerRequest> {
    const mux: MuxAsyncIterator<ServerRequest> = new MuxAsyncIterator();
    mux.add(this.acceptConnAndIterateHttpRequests(mux));
    return mux.iterate();
  }
}

export function serve(addr: string): Server {
  const listener = listen("tcp", addr);
  return new Server(listener);
}

export async function listenAndServe(
  addr: string,
  handler: (req: ServerRequest) => void
): Promise<void> {
  const server = serve(addr);

  for await (const request of server) {
    handler(request);
  }
}

export interface Response {
  status?: number;
  headers?: Headers;
  body?: Uint8Array | Reader;
}<|MERGE_RESOLUTION|>--- conflicted
+++ resolved
@@ -291,17 +291,6 @@
 
   const req = new ServerRequest();
   req.r = bufr;
-<<<<<<< HEAD
-  const tp = new TextProtoReader(bufr);
-  let err: BufState;
-  // First line: GET /index.html HTTP/1.0
-  let firstLine: string;
-  [firstLine, err] = await tp.readLine();
-  if (err) {
-    return [req, err];
-  }
-=======
->>>>>>> e6793e49
   [req.method, req.url, req.proto] = firstLine.split(" ", 3);
   [req.protoMinor, req.protoMajor] = parseHTTPVersion(req.proto);
   req.headers = headers;
@@ -325,13 +314,8 @@
   ): AsyncIterableIterator<ServerRequest> {
     const bufr = new BufReader(conn);
     const w = new BufWriter(conn);
-<<<<<<< HEAD
-    let bufStateErr: BufState = null;
-    let req: ServerRequest;
-=======
     let req: ServerRequest | EOF;
     let err: Error | undefined;
->>>>>>> e6793e49
 
     while (!this.closing) {
       try {
@@ -343,16 +327,10 @@
       if (req === EOF) {
         break;
       }
-<<<<<<< HEAD
-      if (bufStateErr) break;
-      req!.w = w;
-      yield req!;
-=======
 
       req.w = w;
       yield req;
 
->>>>>>> e6793e49
       // Wait for the request to be processed before we accept a new request on
       // this connection.
       await req!.done;
