--- conflicted
+++ resolved
@@ -96,9 +96,6 @@
 export * from "./server_sent_event_stream.ts";
 export * from "./user_agent.ts";
 export * from "./file_server.ts";
-<<<<<<< HEAD
 export * from "./route.ts";
-=======
 export * from "./header.ts";
-export * from "./method.ts";
->>>>>>> d99e1f8a
+export * from "./method.ts";