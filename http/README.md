--- conflicted
+++ resolved
@@ -18,20 +18,14 @@
 Run this file with `--allow-net` and try requesting `http://localhost:8000`:
 
 ```ts
-<<<<<<< HEAD
-import { listenAndServe } from "https://deno.land/std@$STD_VERSION/http/mod.ts";
-
-await listenAndServe(":8000", () => new Response("Hello World"));
+import { serve } from "https://deno.land/std@$STD_VERSION/http/mod.ts";
+
+await serve(() => new Response("Hello World"));
 ```
 
 ## Handling Requests
-=======
-import { serve } from "https://deno.land/std@$STD_VERSION/http/server.ts";
-
-serve(() => new Response("Hello World\n"));
->>>>>>> b15a2c28
-
-`listenAndServe` expects a `Handler`, which is a function that receives an
+
+`serve` expects a `Handler`, which is a function that receives an
 [`HttpRequest`](https://doc.deno.land/https/deno.land/std/http/mod.ts#HttpRequest)
 and returns a [`Response`](https://doc.deno.land/builtin/stable#Response):
 
@@ -67,7 +61,7 @@
 ```ts
 import {
   Handler,
-  listenAndServe,
+  serve,
   Method,
   Status,
 } from "https://deno.land/std@$STD_VERSION/http/mod.ts";
@@ -81,7 +75,7 @@
   return new Response("Hello!");
 };
 
-await listenAndServe(":8000", handle);
+await serve(handle);
 ```
 
 ## Middleware
@@ -298,7 +292,7 @@
 the one above:
 
 ```typescript
-import { chain } from "https://deno.land/std@$STD_VERSION/http/mod.ts";
+import { chain, serve } from "https://deno.land/std@$STD_VERSION/http/mod.ts";
 import { auth, cors } from "./my_middleware.ts";
 
 function sayHello() {
@@ -311,7 +305,7 @@
 const handler = chain(auth)
   .add(core);
 
-await listenAndServe(":8000", handler);
+await serve(handler);
 ```
 
 ### Chain Type Safety
@@ -320,7 +314,7 @@
 order-aware regarding request context, even for arbitrary nesting.
 
 This means that Typescript will error if you try to use a chain as a handler for
-e.g. `listenAndServe` if that chain does not satisfy all its internal context
+e.g. `serve` if that chain does not satisfy all its internal context
 requirements itself in the right order. An example using the two middleares we
 wrote above:
 
@@ -343,7 +337,7 @@
   .add(yaml)
   .add(handle);
 
-await listenAndServe(":8000", handleStringArray);
+await serve(handleStringArray);
 ```
 
 But this will:
@@ -353,7 +347,7 @@
   .add(validate)
   .add(handle);
 
-await listenAndServe(":8000", handleStringArray);
+await serve(handleStringArray);
 ```
 
 ## File Server
