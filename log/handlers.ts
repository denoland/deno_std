--- conflicted
+++ resolved
@@ -147,14 +147,10 @@
   protected _filename: string;
   protected _mode: LogMode;
   protected _openOptions: Deno.OpenOptions;
-<<<<<<< HEAD
-  protected _encoder = new TextEncoder();
+  protected _encoder: TextEncoder = new TextEncoder();
   // PR Question: was not sure if I should use protected or #hashName
   #queue!: LogQueue<Uint8Array>;
   #queueProcessor!: Promise<void>;
-=======
-  protected _encoder: TextEncoder = new TextEncoder();
->>>>>>> 59866888
   #unloadCallback = (() => {
     // @TODO Understand how to "unload" works with promises
     return this.destroy();
