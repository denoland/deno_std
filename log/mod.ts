// Copyright 2018-2024 the Deno authors. All rights reserved. MIT license.

/**
 * Logging library with the support for terminal and file outputs. Also provides
 * interfaces for building custom loggers.
 *
 * ## Loggers
 *
 * Loggers are objects that you interact with. When you use a logger method it
 * constructs a `LogRecord` and passes it down to its handlers for output. To
 * create custom loggers, specify them in `loggers` when calling `log.setup`.
 *
 * ## Custom message format
 *
 * If you want to override default format of message you can define `formatter`
 * option for handler. It can be either simple string-based format that uses
 * `LogRecord` fields or more complicated function-based one that takes `LogRecord`
 * as argument and outputs string.
 *
 * The default log format is `{levelName} {msg}`.
 *
 * ### Logging Structured JSON Lines
 *
 * To output logs in a structured JSON format you can configure most handlers
 * with a formatter that produces a JSON string. Either use the premade
 * `log.formatters.jsonFormatter` or write your own function that takes a
 * {@linkcode LogRecord} and returns a JSON.stringify'd object.
 * If you want the log to go to stdout then use {@linkcode ConsoleHandler} with
 * the configuration `useColors: false` to turn off the ANSI terminal colours.
 *
 * ```ts
 * import * as log from "https://deno.land/std@$STD_VERSION/log/mod.ts";
 *
 * log.setup({
 *   handlers: {
 *     default: new log.ConsoleHandler("DEBUG", {
 *       formatter: log.formatters.jsonFormatter,
 *       useColors: false,
 *     }),
 *   },
 * });
 * ```
 *
 * The first argument passed to a log function is always treated as the
 * message and will be stringified differently. To have arguments JSON.stringify'd
 * you must pass them after the first.
 *
 * ```ts
 * import * as log from "https://deno.land/std@$STD_VERSION/log/mod.ts";
 *
 * log.info("This is the message", { thisWillBe: "JSON.stringify'd"});
 * // {"level":"INFO","datetime":1702501580505,"message":"This is the message","args":{"thisWillBe":"JSON.stringify'd"}}
 *
 * log.info({ thisWontBe: "JSON.stringify'd"}, "This is an argument");
 * // {"level":"INFO","datetime":1702501580505,"message":"{\"thisWontBe\":\"JSON.stringify'd\"}","args":"This is an argument"}
 * ```
 *
 * ## Inline Logging
 *
 * Log functions return the data passed in the `msg` parameter. Data is returned
 * regardless if the logger actually logs it.
 *
 * ## Lazy Log Evaluation
 *
 * Some log statements are expensive to compute. In these cases, you can use
 * lazy log evaluation to prevent the computation taking place if the logger
 * won't log the message.
 *
 * > NOTE: When using lazy log evaluation, `undefined` will be returned if the
 * > resolver function is not called because the logger won't log it. It is an
 * > antipattern use lazy evaluation with inline logging because the return value
 * > depends on the current log level.
 *
 * ## For module authors
 *
 * The authors of public modules can let the users display the internal logs of the
 * module by using a custom logger:
 *
 * ```ts
 * import { getLogger } from "https://deno.land/std@$STD_VERSION/log/mod.ts";
 *
 * function logger() {
 *   return getLogger("my-awesome-module");
 * }
 *
 * export function sum(a: number, b: number) {
 *   logger().debug(`running ${a} + ${b}`);
 *   return a + b;
 * }
 *
 * export function mult(a: number, b: number) {
 *   logger().debug(`running ${a} * ${b}`);
 *   return a * b;
 * }
 * ```
 *
 * The user of the module can then display the internal logs with:
 *
 * ```ts, ignore
 * import * as log from "https://deno.land/std@$STD_VERSION/log/mod.ts";
 * import { sum } from "<the-awesome-module>/mod.ts";
 *
 * log.setup({
 *   handlers: {
 *     console: new log.ConsoleHandler("DEBUG"),
 *   },
 *
 *   loggers: {
 *     "my-awesome-module": {
 *       level: "DEBUG",
 *       handlers: ["console"],
 *     },
 *   },
 * });
 *
 * sum(1, 2); // prints "running 1 + 2" to the console
 * ```
 *
 * Please note that, due to the order of initialization of the loggers, the
 * following won't work:
 *
 * ```ts
 * import { getLogger } from "https://deno.land/std@$STD_VERSION/log/mod.ts";
 *
 * const logger = getLogger("my-awesome-module");
 *
 * export function sum(a: number, b: number) {
 *   logger.debug(`running ${a} + ${b}`); // no message will be logged, because getLogger() was called before log.setup()
 *   return a + b;
 * }
 * ```
 *
 * @example
 * ```ts
 * import * as log from "https://deno.land/std@$STD_VERSION/log/mod.ts";
 *
 * // Simple default logger out of the box. You can customize it
 * // by overriding logger and handler named "default", or providing
 * // additional logger configurations. You can log any data type.
 * log.debug("Hello world");
 * log.info(123456);
 * log.warn(true);
 * log.error({ foo: "bar", fizz: "bazz" });
 * log.critical("500 Internal server error");
 *
 * // custom configuration with 2 loggers (the default and `tasks` loggers).
 * log.setup({
 *   handlers: {
 *     console: new log.ConsoleHandler("DEBUG"),
 *
 *     file: new log.FileHandler("WARNING", {
 *       filename: "./log.txt",
 *       // you can change format of output message using any keys in `LogRecord`.
 *       formatter: (record) => `${record.levelName} ${record.msg}`,
 *     }),
 *   },
 *
 *   loggers: {
 *     // configure default logger available via short-hand methods above.
 *     default: {
 *       level: "DEBUG",
 *       handlers: ["console", "file"],
 *     },
 *
 *     tasks: {
 *       level: "ERROR",
 *       handlers: ["console"],
 *     },
 *   },
 * });
 *
 * let logger;
 *
 * // get default logger.
 * logger = log.getLogger();
 * logger.debug("fizz"); // logs to `console`, because `file` handler requires "WARNING" level.
 * logger.warn(41256); // logs to both `console` and `file` handlers.
 *
 * // get custom logger
 * logger = log.getLogger("tasks");
 * logger.debug("fizz"); // won't get output because this logger has "ERROR" level.
 * logger.error({ productType: "book", value: "126.11" }); // log to `console`.
 *
 * // if you try to use a logger that hasn't been configured
 * // you're good to go, it gets created automatically with level set to 0
 * // so no message is logged.
 * const unknownLogger = log.getLogger("mystery");
 * unknownLogger.info("foobar"); // no-op
 * ```
 *
 * @example
 * Custom message format example
 * ```ts
 * import * as log from "https://deno.land/std@$STD_VERSION/log/mod.ts";
 *
 * log.setup({
 *   handlers: {
 *     stringFmt: new log.ConsoleHandler("DEBUG", {
 *       formatter: (record) => `[${record.levelName}] ${record.msg}`,
 *     }),
 *
 *     functionFmt: new log.ConsoleHandler("DEBUG", {
 *       formatter: (logRecord) => {
 *         let msg = `${logRecord.level} ${logRecord.msg}`;
 *
 *         logRecord.args.forEach((arg, index) => {
 *           msg += `, arg${index}: ${arg}`;
 *         });
 *
 *         return msg;
 *       },
 *     }),
 *
 *     anotherFmt: new log.ConsoleHandler("DEBUG", {
 *       formatter: (record) => `[${record.loggerName}] - ${record.levelName} ${record.msg}`,
 *     }),
 *   },
 *
 *   loggers: {
 *     default: {
 *       level: "DEBUG",
 *       handlers: ["stringFmt", "functionFmt"],
 *     },
 *     dataLogger: {
 *       level: "INFO",
 *       handlers: ["anotherFmt"],
 *     },
 *   },
 * });
 *
 * // calling:
 * log.debug("Hello, world!", 1, "two", [3, 4, 5]);
 * // results in: [DEBUG] Hello, world!
 * // output from "stringFmt" handler.
 * // 10 Hello, world!, arg0: 1, arg1: two, arg3: [3, 4, 5] // output from "functionFmt" formatter.
 *
 * // calling:
 * log.getLogger("dataLogger").error("oh no!");
 * // results in:
 * // [dataLogger] - ERROR oh no! // output from anotherFmt handler.
 * ```

 *
 * @example
 * JSON to stdout with no color example
 * ```ts
 * import * as log from "https://deno.land/std@$STD_VERSION/log/mod.ts";
 *
 * log.setup({
 *   handlers: {
 *     jsonStdout: new log.ConsoleHandler("DEBUG", {
 *       formatter: log.formatters.jsonFormatter,
 *       useColors: false,
 *     }),
 *   },
 *
 *   loggers: {
 *     default: {
 *       level: "DEBUG",
 *       handlers: ["jsonStdout"],
 *     },
 *   },
 * });
 *
 * // calling:
 * log.info("Hey");
 * // results in:
 * // {"level":"INFO","datetime":1702481922294,"message":"Hey"}
 *
 * // calling:
 * log.info("Hey", { product: "nail" });
 * // results in:
 * // {"level":"INFO","datetime":1702484111115,"message":"Hey","args":{"product":"nail"}}
 *
 * // calling:
 * log.info("Hey", 1, "two", [3, 4, 5]);
 * // results in:
 * // {"level":"INFO","datetime":1702481922294,"message":"Hey","args":[1,"two",[3,4,5]]}
 * ```
 *
 * @example
 * Custom JSON example
 * ```ts
 * import * as log from "https://deno.land/std@$STD_VERSION/log/mod.ts";
 *
 * log.setup({
 *   handlers: {
 *     customJsonFmt: new log.ConsoleHandler("DEBUG", {
 *       formatter: (record) => JSON.stringify({
 *         lvl: record.level,
 *         msg: record.msg,
 *         time: record.datetime.toISOString(),
 *         name: record.loggerName,
 *       }),
 *       useColors: false,
 *     }),
 *   },
 *
 *   loggers: {
 *     default: {
 *       level: "DEBUG",
 *       handlers: ["customJsonFmt"],
 *     },
 *   },
 * });
 *
 * // calling:
 * log.info("complete");
 * // results in:
 * // {"lvl":20,"msg":"complete","time":"2023-12-13T16:38:27.328Z","name":"default"}
 * ```
 *
 * @example
 * Inline Logging
 * ```ts
 * import * as logger from "https://deno.land/std@$STD_VERSION/log/mod.ts";
 *
 * const stringData: string = logger.debug("hello world");
 * const booleanData: boolean = logger.debug(true, 1, "abc");
 * const fn = (): number => {
 *   return 123;
 * };
 * const resolvedFunctionData: number = logger.debug(fn());
 * console.log(stringData); // 'hello world'
 * console.log(booleanData); // true
 * console.log(resolvedFunctionData); // 123
 * ```
 *
 * @example
 * Lazy Log Evaluation
 * ```ts
 * import * as log from "https://deno.land/std@$STD_VERSION/log/mod.ts";
 *
 * log.setup({
 *   handlers: {
 *     console: new log.ConsoleHandler("DEBUG"),
 *   },
 *
 *   loggers: {
 *     tasks: {
 *       level: "ERROR",
 *       handlers: ["console"],
 *     },
 *   },
 * });
 *
 * function someExpensiveFn(num: number, bool: boolean) {
 *   // do some expensive computation
 * }
 *
 * // not logged, as debug < error.
 * const data = log.debug(() => someExpensiveFn(5, true));
 * console.log(data); // undefined
 * ```
 *
 * @module
 */

import {
  type GenericFunction,
  type LogConfig,
  Logger,
  LogRecord,
} from "./logger.ts";
import { assert } from "../assert/assert.ts";
import { jsonFormatter } from "./formatters.ts";
import { ConsoleHandler } from "./console_handler.ts";
import { BaseHandler } from "./base_handler.ts";

export * from "./base_handler.ts";
export * from "./console_handler.ts";
export * from "./file_handler.ts";
export * from "./rotating_file_handler.ts";
export * from "./levels.ts";
export * from "./logger.ts";
<<<<<<< HEAD
export * from "./formatters.ts";

export type { HandlerOptions } from "./handlers.ts";
=======
>>>>>>> 17385c51

const DEFAULT_LEVEL = "INFO";
const DEFAULT_CONFIG: LogConfig = {
  handlers: {
    default: new ConsoleHandler(DEFAULT_LEVEL),
  },

  loggers: {
    default: {
      level: DEFAULT_LEVEL,
      handlers: ["default"],
    },
  },
};

const state = {
  handlers: new Map<string, BaseHandler>(),
  loggers: new Map<string, Logger>(),
  config: DEFAULT_CONFIG,
};

/**
 * Handlers are responsible for actual output of log messages. When a handler is
 * called by a logger, it firstly checks that {@linkcode LogRecord}'s level is
 * not lower than level of the handler. If level check passes, handlers formats
 * log record into string and outputs it to target.
 *
 * ## Custom handlers
 *
 * Custom handlers can be implemented by subclassing {@linkcode BaseHandler} or
 * {@linkcode WriterHandler}.
 *
 * {@linkcode BaseHandler} is bare-bones handler that has no output logic at all,
 *
 * {@linkcode WriterHandler} is an abstract class that supports any target with
 * `Writer` interface.
 *
 * During setup async hooks `setup` and `destroy` are called, you can use them
 * to open and close file/HTTP connection or any other action you might need.
 *
 * For examples check source code of {@linkcode FileHandler}`
 * and {@linkcode TestHandler}.
 */

export const formatters: {
  jsonFormatter(logRecord: LogRecord): string;
} = {
  jsonFormatter,
};

/** Get a logger instance. If not specified `name`, get the default logger. */
export function getLogger(name?: string): Logger {
  if (!name) {
    const d = state.loggers.get("default");
    assert(
      d !== undefined,
      `"default" logger must be set for getting logger without name`,
    );
    return d;
  }
  const result = state.loggers.get(name);
  if (!result) {
    const logger = new Logger(name, "NOTSET", { handlers: [] });
    state.loggers.set(name, logger);
    return logger;
  }
  return result;
}

/** Log with debug level, using default logger. */
export function debug<T>(msg: () => T, ...args: unknown[]): T | undefined;
export function debug<T>(
  msg: T extends GenericFunction ? never : T,
  ...args: unknown[]
): T;
export function debug<T>(
  msg: (T extends GenericFunction ? never : T) | (() => T),
  ...args: unknown[]
): T | undefined {
  // Assist TS compiler with pass-through generic type
  if (msg instanceof Function) {
    return getLogger("default").debug(msg, ...args);
  }
  return getLogger("default").debug(msg, ...args);
}

/** Log with info level, using default logger. */
export function info<T>(msg: () => T, ...args: unknown[]): T | undefined;
export function info<T>(
  msg: T extends GenericFunction ? never : T,
  ...args: unknown[]
): T;
export function info<T>(
  msg: (T extends GenericFunction ? never : T) | (() => T),
  ...args: unknown[]
): T | undefined {
  // Assist TS compiler with pass-through generic type
  if (msg instanceof Function) {
    return getLogger("default").info(msg, ...args);
  }
  return getLogger("default").info(msg, ...args);
}

/**
 * @deprecated (will be removed after 0.214.0) Use {@linkcode warn} instead.
 *
 * Log with warning level, using default logger.
 */
export function warning<T>(msg: () => T, ...args: unknown[]): T | undefined;
/**
 * @deprecated (will be removed after 0.214.0) Use {@linkcode warn} instead.
 *
 * Log with warning level, using default logger.
 */
export function warning<T>(
  msg: T extends GenericFunction ? never : T,
  ...args: unknown[]
): T;
export function warning<T>(
  msg: (T extends GenericFunction ? never : T) | (() => T),
  ...args: unknown[]
): T | undefined {
  // Assist TS compiler with pass-through generic type
  if (msg instanceof Function) {
    return warn(msg, ...args);
  }
  return warn(msg, ...args);
}

/** Log with warning level, using default logger. */
export function warn<T>(msg: () => T, ...args: unknown[]): T | undefined;
export function warn<T>(
  msg: T extends GenericFunction ? never : T,
  ...args: unknown[]
): T;
export function warn<T>(
  msg: (T extends GenericFunction ? never : T) | (() => T),
  ...args: unknown[]
): T | undefined {
  // Assist TS compiler with pass-through generic type
  if (msg instanceof Function) {
    return getLogger("default").warn(msg, ...args);
  }
  return getLogger("default").warn(msg, ...args);
}

/** Log with error level, using default logger. */
export function error<T>(msg: () => T, ...args: unknown[]): T | undefined;
export function error<T>(
  msg: T extends GenericFunction ? never : T,
  ...args: unknown[]
): T;
export function error<T>(
  msg: (T extends GenericFunction ? never : T) | (() => T),
  ...args: unknown[]
): T | undefined {
  // Assist TS compiler with pass-through generic type
  if (msg instanceof Function) {
    return getLogger("default").error(msg, ...args);
  }
  return getLogger("default").error(msg, ...args);
}

/** Log with critical level, using default logger. */
export function critical<T>(msg: () => T, ...args: unknown[]): T | undefined;
export function critical<T>(
  msg: T extends GenericFunction ? never : T,
  ...args: unknown[]
): T;
export function critical<T>(
  msg: (T extends GenericFunction ? never : T) | (() => T),
  ...args: unknown[]
): T | undefined {
  // Assist TS compiler with pass-through generic type
  if (msg instanceof Function) {
    return getLogger("default").critical(msg, ...args);
  }
  return getLogger("default").critical(msg, ...args);
}

/** Setup logger config. */
export function setup(config: LogConfig) {
  state.config = {
    handlers: { ...DEFAULT_CONFIG.handlers, ...config.handlers },
    loggers: { ...DEFAULT_CONFIG.loggers, ...config.loggers },
  };

  // tear down existing handlers
  state.handlers.forEach((handler) => {
    handler.destroy();
  });
  state.handlers.clear();

  // setup handlers
  const handlers = state.config.handlers || {};

  for (const [handlerName, handler] of Object.entries(handlers)) {
    handler.setup();
    state.handlers.set(handlerName, handler);
  }

  // remove existing loggers
  state.loggers.clear();

  // setup loggers
  const loggers = state.config.loggers || {};
  for (const [loggerName, loggerConfig] of Object.entries(loggers)) {
    const handlerNames = loggerConfig.handlers || [];
    const handlers: BaseHandler[] = [];

    handlerNames.forEach((handlerName) => {
      const handler = state.handlers.get(handlerName);
      if (handler) {
        handlers.push(handler);
      }
    });

    const levelName = loggerConfig.level || DEFAULT_LEVEL;
    const logger = new Logger(loggerName, levelName, { handlers: handlers });
    state.loggers.set(loggerName, logger);
  }
}

setup(DEFAULT_CONFIG);<|MERGE_RESOLUTION|>--- conflicted
+++ resolved
@@ -373,12 +373,7 @@
 export * from "./rotating_file_handler.ts";
 export * from "./levels.ts";
 export * from "./logger.ts";
-<<<<<<< HEAD
 export * from "./formatters.ts";
-
-export type { HandlerOptions } from "./handlers.ts";
-=======
->>>>>>> 17385c51
 
 const DEFAULT_LEVEL = "INFO";
 const DEFAULT_CONFIG: LogConfig = {
