--- conflicted
+++ resolved
@@ -10,59 +10,6 @@
   type WalkEntry,
 } from "./_create_walk_entry.ts";
 
-<<<<<<< HEAD
-=======
-/**
- * Error thrown in {@linkcode walk} or {@linkcode walkSync} during iteration.
- *
- * @example Usage
- * ```ts no-eval
- * import { walk, WalkError } from "@std/fs/walk";
- *
- * try {
- *   for await (const entry of walk("./non_existent_root")) {
- *     console.log(entry.path);
- *   }
- * } catch (error) {
- *   if (error instanceof WalkError) {
- *     console.error(error.message);
- *   }
- * }
- * ```
- */
-export class WalkError extends Error {
-  /**
-   * File path of the root that's being walked.
-   *
-   * @example Usage
-   * ```ts
-   * import { WalkError } from "@std/fs/walk";
-   * import { assertEquals } from "@std/assert";
-   *
-   * const error = new WalkError("error message", "./foo");
-   *
-   * assertEquals(error.root, "./foo");
-   * ```
-   */
-  root: string;
-
-  /**
-   * Constructs a new instance.
-   *
-   * @param cause The cause of the error.
-   * @param root The root directory that's being walked.
-   */
-  constructor(cause: unknown, root: string) {
-    super(
-      `${cause instanceof Error ? cause.message : cause} for path "${root}"`,
-    );
-    this.cause = cause;
-    this.name = this.constructor.name;
-    this.root = root;
-  }
-}
-
->>>>>>> 2e542ff4
 function include(
   path: string,
   exts?: string[],
