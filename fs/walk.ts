// Copyright 2018-2022 the Deno authors. All rights reserved. MIT license.
// Documentation and interface for walk were adapted from Go
// https://golang.org/pkg/path/filepath/#Walk
// Copyright 2009 The Go Authors. All rights reserved. BSD license.
import { assert } from "../_util/asserts.ts";
import { join, normalize } from "../path/mod.ts";
import {
  createWalkEntry,
  createWalkEntrySync,
  toPathString,
  WalkEntry,
} from "./_util.ts";

function include(
  path: string,
  exts?: string[],
  match?: RegExp[],
  skip?: RegExp[],
): boolean {
  if (exts && !exts.some((ext): boolean => path.endsWith(ext))) {
    return false;
  }
  if (match && !match.some((pattern): boolean => !!path.match(pattern))) {
    return false;
  }
  if (skip && skip.some((pattern): boolean => !!path.match(pattern))) {
    return false;
  }
  return true;
}

function wrapErrorWithRootPath(err: unknown, root: string) {
  if (err instanceof Error && "root" in err) return err;
  const e = new Error() as Error & { root: string };
  e.root = root;
  e.message = err instanceof Error
    ? `${err.message} for path "${root}"`
    : `[non-error thrown] for path "${root}"`;
  e.stack = err instanceof Error ? err.stack : undefined;
  e.cause = err instanceof Error ? err.cause : undefined;
  return e;
}

export interface WalkOptions {
  /** @default {Infinity} */
  maxDepth?: number;
  /** @default {true} */
  includeFiles?: boolean;
  /** @default {true} */
  includeDirs?: boolean;
  /** @default {false} */
  followSymlinks?: boolean;
  exts?: string[];
  match?: RegExp[];
  skip?: RegExp[];
}
export type { WalkEntry };

<<<<<<< HEAD
/**
 * Walks the file tree rooted at root, yielding each file or directory in the
 * tree filtered according to the given options. The files are walked in lexical
 * order, which makes the output deterministic but means that for very large
 * directories walk() can be inefficient.
=======
/** Walks the file tree rooted at root, yielding each file or directory in the
 * tree filtered according to the given options.
>>>>>>> 3832a1f3
 *
 * @example
 * ```ts
<<<<<<< HEAD
 * import { walk } from "./walk.ts";
 * import { assert } from "../testing/asserts.ts";
=======
 *       import { walk } from "https://deno.land/std@$STD_VERSION/fs/walk.ts";
 *       import { assert } from "https://deno.land/std@$STD_VERSION/testing/asserts.ts";
>>>>>>> 3832a1f3
 *
 * for await (const entry of walk(".")) {
 *   console.log(entry.path);
 *   assert(entry.isFile);
 * }
 * ```
 */
export async function* walk(
  root: string | URL,
  {
    maxDepth = Infinity,
    includeFiles = true,
    includeDirs = true,
    followSymlinks = false,
    exts = undefined,
    match = undefined,
    skip = undefined,
  }: WalkOptions = {},
): AsyncIterableIterator<WalkEntry> {
  if (maxDepth < 0) {
    return;
  }
  root = toPathString(root);
  if (includeDirs && include(root, exts, match, skip)) {
    yield await createWalkEntry(root);
  }
  if (maxDepth < 1 || !include(root, undefined, undefined, skip)) {
    return;
  }
  try {
    for await (const entry of Deno.readDir(root)) {
      assert(entry.name != null);
      let path = join(root, entry.name);

      let { isSymlink, isDirectory } = entry;

      if (isSymlink) {
        if (!followSymlinks) continue;
        path = await Deno.realPath(path);
        // Caveat emptor: don't assume |path| is not a symlink. realpath()
        // resolves symlinks but another process can replace the file system
        // entity with a different type of entity before we call lstat().
        ({ isSymlink, isDirectory } = await Deno.lstat(path));
      }

      if (isSymlink || isDirectory) {
        yield* walk(path, {
          maxDepth: maxDepth - 1,
          includeFiles,
          includeDirs,
          followSymlinks,
          exts,
          match,
          skip,
        });
      } else if (includeFiles && include(path, exts, match, skip)) {
        yield { path, ...entry };
      }
    }
  } catch (err) {
    throw wrapErrorWithRootPath(err, normalize(root));
  }
}

/** Same as walk() but uses synchronous ops */
export function* walkSync(
  root: string | URL,
  {
    maxDepth = Infinity,
    includeFiles = true,
    includeDirs = true,
    followSymlinks = false,
    exts = undefined,
    match = undefined,
    skip = undefined,
  }: WalkOptions = {},
): IterableIterator<WalkEntry> {
  root = toPathString(root);
  if (maxDepth < 0) {
    return;
  }
  if (includeDirs && include(root, exts, match, skip)) {
    yield createWalkEntrySync(root);
  }
  if (maxDepth < 1 || !include(root, undefined, undefined, skip)) {
    return;
  }
  let entries;
  try {
    entries = Deno.readDirSync(root);
  } catch (err) {
    throw wrapErrorWithRootPath(err, normalize(root));
  }
  for (const entry of entries) {
    assert(entry.name != null);
    let path = join(root, entry.name);

    let { isSymlink, isDirectory } = entry;

    if (isSymlink) {
      if (!followSymlinks) continue;
      path = Deno.realPathSync(path);
      // Caveat emptor: don't assume |path| is not a symlink. realpath()
      // resolves symlinks but another process can replace the file system
      // entity with a different type of entity before we call lstat().
      ({ isSymlink, isDirectory } = Deno.lstatSync(path));
    }

    if (isSymlink || isDirectory) {
      yield* walkSync(path, {
        maxDepth: maxDepth - 1,
        includeFiles,
        includeDirs,
        followSymlinks,
        exts,
        match,
        skip,
      });
    } else if (includeFiles && include(path, exts, match, skip)) {
      yield { path, ...entry };
    }
  }
}<|MERGE_RESOLUTION|>--- conflicted
+++ resolved
@@ -56,26 +56,14 @@
 }
 export type { WalkEntry };
 
-<<<<<<< HEAD
 /**
  * Walks the file tree rooted at root, yielding each file or directory in the
- * tree filtered according to the given options. The files are walked in lexical
- * order, which makes the output deterministic but means that for very large
- * directories walk() can be inefficient.
-=======
-/** Walks the file tree rooted at root, yielding each file or directory in the
  * tree filtered according to the given options.
->>>>>>> 3832a1f3
  *
  * @example
  * ```ts
-<<<<<<< HEAD
- * import { walk } from "./walk.ts";
- * import { assert } from "../testing/asserts.ts";
-=======
- *       import { walk } from "https://deno.land/std@$STD_VERSION/fs/walk.ts";
- *       import { assert } from "https://deno.land/std@$STD_VERSION/testing/asserts.ts";
->>>>>>> 3832a1f3
+ * import { walk } from "https://deno.land/std@$STD_VERSION/fs/walk.ts";
+ * import { assert } from "https://deno.land/std@$STD_VERSION/testing/asserts.ts";
  *
  * for await (const entry of walk(".")) {
  *   console.log(entry.path);
