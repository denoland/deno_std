// Copyright 2018-2022 the Deno authors. All rights reserved. MIT license.
import { isSubdir } from "./_util.ts";

const EXISTS_ERROR = new Error("dest already exists.");

interface MoveOptions {
  overwrite?: boolean;
}

/** Moves a file or directory */
export async function move(
  src: string | URL,
  dest: string | URL,
  { overwrite = false }: MoveOptions = {},
) {
  const srcStat = await Deno.stat(src);

  if (srcStat.isDirectory && isSubdir(src, dest)) {
    throw new Error(
      `Cannot move '${src}' to a subdirectory of itself, '${dest}'.`,
    );
  }

  if (overwrite) {
    try {
      await Deno.remove(dest, { recursive: true });
    } catch (error) {
      if (!(error instanceof Deno.errors.NotFound)) {
        throw error;
      }
    }
  } else {
<<<<<<< HEAD
    if (await exists(dest)) {
      throw new Deno.errors.AlreadyExists(`dest already exists, '${dest}'.`);
=======
    try {
      await Deno.lstat(dest);
      return Promise.reject(EXISTS_ERROR);
    } catch {
      // Do nothing...
>>>>>>> f2cd730f
    }
  }

  await Deno.rename(src, dest);

  return;
}

/** Moves a file or directory synchronously */
export function moveSync(
  src: string | URL,
  dest: string | URL,
  { overwrite = false }: MoveOptions = {},
) {
  const srcStat = Deno.statSync(src);

  if (srcStat.isDirectory && isSubdir(src, dest)) {
    throw new Error(
      `Cannot move '${src}' to a subdirectory of itself, '${dest}'.`,
    );
  }

  if (overwrite) {
    try {
      Deno.removeSync(dest, { recursive: true });
    } catch (error) {
      if (!(error instanceof Deno.errors.NotFound)) {
        throw error;
      }
    }
  } else {
<<<<<<< HEAD
    if (existsSync(dest)) {
      throw new Deno.errors.AlreadyExists(`dest already exists, '${dest}'.`);
=======
    try {
      Deno.lstatSync(dest);
      throw EXISTS_ERROR;
    } catch (error) {
      if (error === EXISTS_ERROR) {
        throw error;
      }
>>>>>>> f2cd730f
    }
  }

  Deno.renameSync(src, dest);
}<|MERGE_RESOLUTION|>--- conflicted
+++ resolved
@@ -1,7 +1,7 @@
 // Copyright 2018-2022 the Deno authors. All rights reserved. MIT license.
 import { isSubdir } from "./_util.ts";
 
-const EXISTS_ERROR = new Error("dest already exists.");
+const EXISTS_ERROR = new Deno.errors.AlreadyExists("dest already exists.");
 
 interface MoveOptions {
   overwrite?: boolean;
@@ -30,16 +30,11 @@
       }
     }
   } else {
-<<<<<<< HEAD
-    if (await exists(dest)) {
-      throw new Deno.errors.AlreadyExists(`dest already exists, '${dest}'.`);
-=======
     try {
       await Deno.lstat(dest);
       return Promise.reject(EXISTS_ERROR);
     } catch {
       // Do nothing...
->>>>>>> f2cd730f
     }
   }
 
@@ -71,10 +66,6 @@
       }
     }
   } else {
-<<<<<<< HEAD
-    if (existsSync(dest)) {
-      throw new Deno.errors.AlreadyExists(`dest already exists, '${dest}'.`);
-=======
     try {
       Deno.lstatSync(dest);
       throw EXISTS_ERROR;
@@ -82,7 +73,6 @@
       if (error === EXISTS_ERROR) {
         throw error;
       }
->>>>>>> f2cd730f
     }
   }
 
