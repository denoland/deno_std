--- conflicted
+++ resolved
@@ -22,22 +22,7 @@
  * @param src the source file path. Directory hard links are not allowed.
  * @param dest the destination link path
  */
-<<<<<<< HEAD
-export function ensureLinkSync(src: string, dest: string): void {
-=======
 export function ensureLinkSync(src: string, dest: string) {
-  if (existsSync(dest)) {
-    const destStatInfo = Deno.lstatSync(dest);
-    const destFilePathType = getFileInfoType(destStatInfo);
-    if (destFilePathType !== "file") {
-      throw new Error(
-        `Ensure path exists, expected 'file', got '${destFilePathType}'`,
-      );
-    }
-    return;
-  }
-
->>>>>>> 3b9fb39d
   ensureDirSync(path.dirname(dest));
 
   Deno.linkSync(src, dest);
