--- conflicted
+++ resolved
@@ -1,13 +1,5 @@
 // Copyright 2018-2024 the Deno authors. All rights reserved. MIT license.
 
-<<<<<<< HEAD
-import { parseYaml } from "./parse_yaml.ts";
-
-/**
- * @deprecated (will be removed in 0.222.0) Use {@linkcode parseYaml} instead.
- */
-export const extract = parseYaml;
-=======
 import { createExtractor, type Parser } from "./_create_extractor.ts";
 import { parse } from "@std/yaml/parse";
 import type { Extract } from "./types.ts";
@@ -43,8 +35,8 @@
  * @typeParam T The type of the parsed front matter.
  * @param text The text to extract YAML front matter from.
  * @returns The extracted YAML front matter and body content.
+ * @deprecated (will be removed in 0.226.0) Use {@linkcode parseYaml} instead.
  */
 export function extract<T>(text: string): Extract<T> {
   return _extractor(text);
-}
->>>>>>> 9498a40b
+}