--- conflicted
+++ resolved
@@ -19,11 +19,7 @@
     "@std/cli": "jsr:@std/cli@^1.0.2",
     "@std/collections": "jsr:@std/collections@^1.0.5",
     "@std/crypto": "jsr:@std/crypto@^1.0.2-rc.1",
-<<<<<<< HEAD
     "@std/csv": "jsr:@std/csv@^1.0.0",
-=======
-    "@std/csv": "jsr:@std/csv@^1.0.0-rc.6",
->>>>>>> da1130ab
     "@std/data-structures": "jsr:@std/data-structures@^1.0.1",
     "@std/datetime": "jsr:@std/datetime@^0.224.4",
     "@std/dotenv": "jsr:@std/dotenv@^0.225.0",
