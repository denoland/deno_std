{
  "compilerOptions": {
    "strict": true,
    "useUnknownInCatchVariables": true,
    "noImplicitOverride": true
  },
  "fmt": {
    "files": {
      "exclude": [
        ".git",
        "crypto/_wasm/target",
        "encoding/varint/_wasm/target",
        "cov",
        "encoding/testdata/jsonc",
        "encoding/front_matter/testdata",
        "node/_tools/versions",
        "node/_tools/test",
        "node/integrationtest/yarn.js",
        "wasi/testdata"
      ]
    }
  },
  "importMap": "./test_import_map.json",
  "lint": {
    "files": {
      "exclude": [
        ".git",
        "crypto/_wasm/target",
        "encoding/varint/_wasm/target",
        "encoding/testdata/jsonc",
        "encoding/front_matter/testdata",
        "cov",
        "node/vendor",
        "node/_module/node_modules/",
        "node/_tools/versions",
        "node/_tools/test",
        "node/integrationtest/yarn.js",
        "wasi/testdata"
      ]
    }
  },
  "tasks": {
    "test": "deno test --doc --unstable --allow-all --coverage=./cov --ignore=node/,_tools/testdata",
    "test:browser": "git grep --name-only \"This module is browser compatible.\" | grep -v deno.json | grep -v .github/workflows | xargs deno cache --check --reload --config browser-compat.tsconfig.json",
    "lint:licence-headers": "deno run --allow-read ./_tools/check_licence.ts",
    "lint:deprecations": "deno run --allow-read --allow-net ./_tools/check_deprecation.ts",
    "lint:doc-imports": "deno run --allow-env --allow-read ./_tools/check_doc_imports.ts",
<<<<<<< HEAD
    "lint:check-assertions": "deno run --allow-read --allow-net ./_tools/check_assertions.ts",
    "lint": "deno lint && deno task lint:circular-deps && deno task lint:licence-headers && deno task lint:deprecations && deno task lint:doc-imports && lint:check-assertions",
=======
    "lint": "deno lint && deno task node:lint-circular-deps && deno task lint:licence-headers && deno task lint:deprecations && deno task lint:doc-imports",
    "node:lint-circular-deps": "deno run --allow-read --allow-net=deno.land ./node/_tools/check_circular_deps.ts",
>>>>>>> 7a68de46
    "node:unit": "deno test --unstable --allow-all node/ --ignore=node/_tools/test.ts,node/_tools/versions/",
    "node:test": "deno test --unstable --allow-all node/_tools/test.ts",
    "node:setup": "deno run --allow-read --allow-net --allow-write node/_tools/setup.ts",
    "node:check-unstable-api": "deno check --unstable ./node/module_all.ts",
    "build:crypto": "deno task --cwd crypto/_wasm wasmbuild",
    "build:varint": "deno task --cwd encoding/varint/_wasm wasmbuild",
    "wasmbuild": "deno run --unstable -A https://deno.land/x/wasmbuild@0.10.2/main.ts --js-ext mjs --sync"
  }
}<|MERGE_RESOLUTION|>--- conflicted
+++ resolved
@@ -45,13 +45,9 @@
     "lint:licence-headers": "deno run --allow-read ./_tools/check_licence.ts",
     "lint:deprecations": "deno run --allow-read --allow-net ./_tools/check_deprecation.ts",
     "lint:doc-imports": "deno run --allow-env --allow-read ./_tools/check_doc_imports.ts",
-<<<<<<< HEAD
     "lint:check-assertions": "deno run --allow-read --allow-net ./_tools/check_assertions.ts",
-    "lint": "deno lint && deno task lint:circular-deps && deno task lint:licence-headers && deno task lint:deprecations && deno task lint:doc-imports && lint:check-assertions",
-=======
-    "lint": "deno lint && deno task node:lint-circular-deps && deno task lint:licence-headers && deno task lint:deprecations && deno task lint:doc-imports",
+    "lint": "deno lint && deno task node:lint-circular-deps && deno task lint:licence-headers && deno task lint:deprecations && deno task lint:doc-imports && deno task lint:check-assertions",
     "node:lint-circular-deps": "deno run --allow-read --allow-net=deno.land ./node/_tools/check_circular_deps.ts",
->>>>>>> 7a68de46
     "node:unit": "deno test --unstable --allow-all node/ --ignore=node/_tools/test.ts,node/_tools/versions/",
     "node:test": "deno test --unstable --allow-all node/_tools/test.ts",
     "node:setup": "deno run --allow-read --allow-net --allow-write node/_tools/setup.ts",
