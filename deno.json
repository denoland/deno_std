--- conflicted
+++ resolved
@@ -12,12 +12,7 @@
     "automation/": "https://raw.githubusercontent.com/denoland/automation/0.10.0/"
   },
   "tasks": {
-<<<<<<< HEAD
-    "test": "deno test --doc --unstable --allow-all --parallel --coverage --trace-ops",
-    "debug": "deno test --doc --unstable --allow-all --parallel --trace-ops --inspect-wait",
-=======
     "test": "RUST_BACKTRACE=1 deno test --unstable-http --unstable-webgpu --doc --allow-all --parallel --coverage --trace-leaks",
->>>>>>> de23a761
     "test:browser": "git grep --name-only \"This module is browser compatible.\" | grep -v deno.json | grep -v .github/workflows | grep -v _tools | xargs deno check --config browser-compat.tsconfig.json",
     "fmt:licence-headers": "deno run --allow-read --allow-write ./_tools/check_licence.ts",
     "lint:deprecations": "deno run --allow-read --allow-net --allow-env=HOME ./_tools/check_deprecation.ts",
