--- conflicted
+++ resolved
@@ -26,13 +26,8 @@
     "@std/encoding": "jsr:@std/encoding@^1.0.1",
     "@std/expect": "jsr:@std/expect@^1.0.0",
     "@std/fmt": "jsr:@std/fmt@^1.0.0-rc.1",
-<<<<<<< HEAD
     "@std/front-matter": "jsr:@std/front-matter@^1.0.0",
-    "@std/fs": "jsr:@std/fs@^1.0.0-rc.4",
-=======
-    "@std/front-matter": "jsr:@std/front-matter@^1.0.0-rc.2",
     "@std/fs": "jsr:@std/fs@^1.0.0",
->>>>>>> 8d78a513
     "@std/html": "jsr:@std/html@^1.0.0",
     "@std/http": "jsr:@std/http@^1.0.0-rc.5",
     "@std/ini": "jsr:@std/ini@^1.0.0-rc.2",
