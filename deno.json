--- conflicted
+++ resolved
@@ -41,11 +41,7 @@
   },
   "tasks": {
     "test": "deno test --doc --unstable --allow-all --coverage=./cov --ignore=node/",
-<<<<<<< HEAD
-    "test:browser": "git grep --name-only \"// This module is browser compatible.\" | grep -v \"deno.json\" | grep -v \".github/workflows\" | xargs deno cache --config browser-compat.tsconfig.json",
-=======
     "test:browser": "git grep --name-only \"This module is browser compatible.\" | grep -v deno.json | grep -v .github/workflows | xargs deno cache --check --reload --config browser-compat.tsconfig.json",
->>>>>>> d7fa0016
     "node:unit": "deno test --unstable --allow-all node/ --ignore=node/_tools/test.ts,node/_tools/versions/",
     "node:test": "deno test --unstable --allow-all node/_tools/test.ts",
     "node:setup": "deno run --allow-read --allow-net --allow-write node/_tools/setup.ts",
