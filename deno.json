--- conflicted
+++ resolved
@@ -45,11 +45,7 @@
     "@std/streams": "jsr:@std/streams@^1.0.0-rc.2",
     "@std/testing": "jsr:@std/testing@^1.0.0-rc.3",
     "@std/text": "jsr:@std/text@^1.0.0-rc.2",
-<<<<<<< HEAD
     "@std/toml": "jsr:@std/toml@^1.0.0",
-=======
-    "@std/toml": "jsr:@std/toml@^1.0.0-rc.4",
->>>>>>> 7bd1f188
     "@std/ulid": "jsr:@std/ulid@^1.0.0-rc.3",
     "@std/url": "jsr:@std/url@^1.0.0-rc.2",
     "@std/uuid": "jsr:@std/uuid@^1.0.0",
