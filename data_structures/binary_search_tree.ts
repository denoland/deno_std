// Copyright 2018-2024 the Deno authors. All rights reserved. MIT license.
// This module is browser compatible.

import { ascend } from "./comparators.ts";
import { BinarySearchNode } from "./_binary_search_node.ts";

type Direction = "left" | "right";

/**
 * An unbalanced binary search tree. The values are in ascending order by default,
 * using JavaScript's built-in comparison operators to sort the values.
 *
 * For performance, it's recommended that you use a self-balancing binary search
 * tree instead of this one unless you are extending this to create a
 * self-balancing tree. See RedBlackTree for an example of how BinarySearchTree
 * can be extended to create a self-balancing binary search tree.
 *
 * | Method        | Average Case | Worst Case |
 * | ------------- | ------------ | ---------- |
 * | find(value)   | O(log n)     | O(n)       |
 * | insert(value) | O(log n)     | O(n)       |
 * | remove(value) | O(log n)     | O(n)       |
 * | min()         | O(log n)     | O(n)       |
 * | max()         | O(log n)     | O(n)       |
 *
 * @example
 * ```ts
 * import {
 *   BinarySearchTree,
 *   ascend,
 *   descend,
 * } from "@std/data-structures";
 * import { assertEquals } from "@std/assert/assert-equals";
 *
 * const values = [3, 10, 13, 4, 6, 7, 1, 14];
 * const tree = new BinarySearchTree<number>();
 * values.forEach((value) => tree.insert(value));
 * assertEquals([...tree], [1, 3, 4, 6, 7, 10, 13, 14]);
 * assertEquals(tree.min(), 1);
 * assertEquals(tree.max(), 14);
 * assertEquals(tree.find(42), null);
 * assertEquals(tree.find(7), 7);
 * assertEquals(tree.remove(42), false);
 * assertEquals(tree.remove(7), true);
 * assertEquals([...tree], [1, 3, 4, 6, 10, 13, 14]);
 *
 * const invertedTree = new BinarySearchTree<number>(descend);
 * values.forEach((value) => invertedTree.insert(value));
 * assertEquals([...invertedTree], [14, 13, 10, 7, 6, 4, 3, 1]);
 * assertEquals(invertedTree.min(), 14);
 * assertEquals(invertedTree.max(), 1);
 * assertEquals(invertedTree.find(42), null);
 * assertEquals(invertedTree.find(7), 7);
 * assertEquals(invertedTree.remove(42), false);
 * assertEquals(invertedTree.remove(7), true);
 * assertEquals([...invertedTree], [14, 13, 10, 6, 4, 3, 1]);
 *
 * const words = new BinarySearchTree<string>((a, b) =>
 *   ascend(a.length, b.length) || ascend(a, b)
 * );
 * ["truck", "car", "helicopter", "tank", "train", "suv", "semi", "van"]
 *   .forEach((value) => words.insert(value));
 * assertEquals([...words], [
 *   "car",
 *   "suv",
 *   "van",
 *   "semi",
 *   "tank",
 *   "train",
 *   "truck",
 *   "helicopter",
 * ]);
 * assertEquals(words.min(), "car");
 * assertEquals(words.max(), "helicopter");
 * assertEquals(words.find("scooter"), null);
 * assertEquals(words.find("tank"), "tank");
 * assertEquals(words.remove("scooter"), false);
 * assertEquals(words.remove("tank"), true);
 * assertEquals([...words], [
 *   "car",
 *   "suv",
 *   "van",
 *   "semi",
 *   "train",
 *   "truck",
 *   "helicopter",
 * ]);
 * ```
 *
 * @typeparam T The type of the values stored in the binary search tree.
 */
export class BinarySearchTree<T> implements Iterable<T> {
<<<<<<< HEAD
  #root: BinarySearchNode<T> | null = null;
  #size = 0;
  #compare: (a: T, b: T) => number;

  /**
   * Construct an empty binary search tree.
   *
   * @example Creating an empty binary search tree
   * ```ts
   * import { BinarySearchTree } from "@std/data-structures";
   * const tree = new BinarySearchTree<number>();
   * ```
   *
   * @example Creating a binary search tree with a custom comparison function
   * ```ts
   * import { BinarySearchTree, ascend } from "@std/data-structures";
   *
   * const tree = new BinarySearchTree<{ price: number, name: string }>(
   *   (a, b) => ascend(a.price, b.price) || ascend(a.name, b.name)
   * );
   * ```
   *
   * To create a binary search tree from an array like, an iterable object, or an
   * existing binary search tree, use the {@link BinarySearchTree.from} method.
   *
   * @param compare A custom comparison function to sort the values in the tree. By default, the values are sorted in ascending order.
   */
  constructor(compare: (a: T, b: T) => number = ascend) {
    if (typeof compare !== "function") {
      throw new TypeError(
        "compare must be a function, did you mean to call BinarySearchTree.from?",
      );
    }
    this.#compare = compare;
  }

  static {
    internals.getRoot = <T>(tree: BinarySearchTree<T>) => tree.#root;
    internals.setRoot = <T>(
      tree: BinarySearchTree<T>,
      node: BinarySearchNode<T> | null,
    ) => {
      tree.#root = node;
    };
    internals.getCompare = <T>(tree: BinarySearchTree<T>) => tree.#compare;
    internals.findNode = <T>(
      tree: BinarySearchTree<T>,
      value: T,
    ): BinarySearchNode<T> | null => tree.#findNode(value);
    internals.rotateNode = <T>(
      tree: BinarySearchTree<T>,
      node: BinarySearchNode<T>,
      direction: Direction,
    ) => tree.#rotateNode(node, direction);
    internals.insertNode = <T>(
      tree: BinarySearchTree<T>,
      Node: typeof BinarySearchNode,
      value: T,
    ): BinarySearchNode<T> | null => tree.#insertNode(Node, value);
    internals.removeNode = <T>(
      tree: BinarySearchTree<T>,
      node: BinarySearchNode<T>,
    ): BinarySearchNode<T> | null => tree.#removeNode(node);
  }

  /**
   * Creates a new binary search tree from an array like, an iterable object,
   * or an existing binary search tree.
   *
   * A custom comparison function can be provided to sort the values in a
   * specific order. By default, the values are sorted in ascending order,
   * unless a {@link BinarySearchTree} is passed, in which case the comparison
   * function is copied from the input tree.
   *
   * @example Creating a binary search tree from an array like
   * ```ts
   * import { BinarySearchTree } from "@std/data-structures";
   * const tree = BinarySearchTree.from<number>([42, 43, 41]);
   * ```
   *
   * @example Creating a binary search tree from an iterable object
   * ```ts
   * import { BinarySearchTree } from "@std/data-structures";
   * const tree = BinarySearchTree.from<number>((function*() {
   *   yield 42;
   *   yield 43;
   *   yield 41;
   * })());
   * ```
   *
   * @example Creating a binary search tree from an existing binary search tree
   * ```ts
   * import { BinarySearchTree } from "@std/data-structures";
   * const tree = BinarySearchTree.from<number>([42, 43, 41]);
   * const copy = BinarySearchTree.from(tree);
   * ```
   *
   * @example Creating a binary search tree from an array like with a custom comparison function
   * ```ts
   * import { BinarySearchTree, descend } from "@std/data-structures";
   * const tree = BinarySearchTree.from<number>(
   *   [42, 43, 41],
   *   { compare: descend }
   * );
   * ```
   *
   * @typeparam T The type of the values stored in the binary search tree.
   * @param collection An array like, an iterable, or existing binary search tree.
   * @param options An optional options object to customize the comparison function.
   * @returns A new binary search tree created from the passed collection.
   */
=======
  protected root: BinarySearchNode<T> | null = null;
  protected _size = 0;
  constructor(
    protected compare: (a: T, b: T) => number = ascend,
  ) {}

  /** Creates a new binary search tree from an array like or iterable object. */
>>>>>>> e0886f7c
  static from<T>(
    collection: ArrayLike<T> | Iterable<T> | BinarySearchTree<T>,
  ): BinarySearchTree<T>;
  static from<T>(
    collection: ArrayLike<T> | Iterable<T> | BinarySearchTree<T>,
    options: {
      compare?: (a: T, b: T) => number;
    },
  ): BinarySearchTree<T>;
<<<<<<< HEAD
  /**
   * Create a new binary search tree from an array like, an iterable object, or
   * an existing binary search tree.
   *
   * A custom mapping function can be provided to transform the values before
   * inserting them into the tree.
   *
   * A custom comparison function can be provided to sort the values in a
   * specific order. A custom mapping function can be provided to transform the
   * values before inserting them into the tree. By default, the values are
   * sorted in ascending order, unless a {@link BinarySearchTree} is passed, in
   * which case the comparison function is copied from the input tree. The
   * comparison operator is used to sort the values in the tree after mapping
   * the values.
   *
   * @example Creating a binary search tree from an array like with a custom mapping function
   * ```ts
   * import { BinarySearchTree } from "@std/data-structures";
   * const tree = BinarySearchTree.from<number, string>(
   *   [42, 43, 41],
   *   { map: (value) => value.toString() }
   * );
   * ```
   *
   * @typeparam T The type of the values in the passed collection.
   * @typeparam U The type of the values stored in the binary search tree.
   * @typeparam V The type of the `this` value when calling the mapping function. Defaults to `undefined`.
   * @param collection An array like, an iterable, or existing binary search tree.
   * @param options The options object to customize the mapping and comparison functions. The `thisArg` property can be used to set the `this` value when calling the mapping function.
   * @returns A new binary search tree containing the mapped values from the passed collection.
   */
  static from<T, U, V = undefined>(
=======
  static from<T, U, V>(
>>>>>>> e0886f7c
    collection: ArrayLike<T> | Iterable<T> | BinarySearchTree<T>,
    options: {
      compare?: (a: U, b: U) => number;
      map: (value: T, index: number) => U;
      thisArg?: V;
    },
  ): BinarySearchTree<U>;
  static from<T, U, V>(
    collection: ArrayLike<T> | Iterable<T> | BinarySearchTree<T>,
    options?: {
      compare?: (a: U, b: U) => number;
      map?: (value: T, index: number) => U;
      thisArg?: V;
    },
  ): BinarySearchTree<U> {
    let result: BinarySearchTree<U>;
    let unmappedValues: ArrayLike<T> | Iterable<T> = [];
    if (collection instanceof BinarySearchTree) {
      result = new BinarySearchTree(
        options?.compare ??
          (collection as unknown as BinarySearchTree<U>).compare,
      );
      if (options?.compare || options?.map) {
        unmappedValues = collection;
      } else {
        const nodes: BinarySearchNode<U>[] = [];
        if (collection.root) {
          result.root = BinarySearchNode.from(
            collection.root as unknown as BinarySearchNode<U>,
          );
          nodes.push(result.root);
        }
        while (nodes.length) {
          const node: BinarySearchNode<U> = nodes.pop()!;
          const left: BinarySearchNode<U> | null = node.left
            ? BinarySearchNode.from(node.left)
            : null;
          const right: BinarySearchNode<U> | null = node.right
            ? BinarySearchNode.from(node.right)
            : null;

          if (left) {
            left.parent = node;
            nodes.push(left);
          }
          if (right) {
            right.parent = node;
            nodes.push(right);
          }
        }
      }
    } else {
      result = (options?.compare
        ? new BinarySearchTree(options.compare)
        : new BinarySearchTree()) as BinarySearchTree<U>;
      unmappedValues = collection;
    }
    const values: Iterable<U> = options?.map
      ? Array.from(unmappedValues, options.map, options.thisArg)
      : unmappedValues as U[];
    for (const value of values) result.insert(value);
    return result;
  }

  /**
   * The count of values stored in the binary search tree.
   *
   * The complexity of this operation is O(1).
   * 
   * @example Getting the size of the tree
   * ```ts
   * import { BinarySearchTree } from "@std/data-structures";
   * const tree = BinarySearchTree.from<number>([42, 43, 41]);
   * tree.size; // 3
   * ```
   *
   * @returns The count of values stored in the binary search tree.
   */
  get size(): number {
    return this._size;
  }

  protected findNode(value: T): BinarySearchNode<T> | null {
    let node: BinarySearchNode<T> | null = this.root;
    while (node) {
      const order: number = this.compare(value as T, node.value);
      if (order === 0) break;
      const direction: "left" | "right" = order < 0 ? "left" : "right";
      node = node[direction];
    }
    return node;
  }

  protected rotateNode(node: BinarySearchNode<T>, direction: Direction) {
    const replacementDirection: Direction = direction === "left"
      ? "right"
      : "left";
    if (!node[replacementDirection]) {
      throw new TypeError(
        `cannot rotate ${direction} without ${replacementDirection} child`,
      );
    }
    const replacement: BinarySearchNode<T> = node[replacementDirection]!;
    node[replacementDirection] = replacement[direction] ?? null;
    if (replacement[direction]) replacement[direction]!.parent = node;
    replacement.parent = node.parent;
    if (node.parent) {
      const parentDirection: Direction = node === node.parent[direction]
        ? direction
        : replacementDirection;
      node.parent[parentDirection] = replacement;
    } else {
      this.root = replacement;
    }
    replacement[direction] = node;
    node.parent = replacement;
  }

  protected insertNode(
    Node: typeof BinarySearchNode,
    value: T,
  ): BinarySearchNode<T> | null {
    if (!this.root) {
      this.root = new Node(null, value);
      this._size++;
      return this.root;
    } else {
      let node: BinarySearchNode<T> = this.root;
      while (true) {
        const order: number = this.compare(value, node.value);
        if (order === 0) break;
        const direction: Direction = order < 0 ? "left" : "right";
        if (node[direction]) {
          node = node[direction]!;
        } else {
          node[direction] = new Node(node, value);
          this._size++;
          return node[direction];
        }
      }
    }
    return null;
  }

  /** Removes the given node, and returns the node that was physically removed from the tree. */
  protected removeNode(
    node: BinarySearchNode<T>,
  ): BinarySearchNode<T> | null {
    /**
     * The node to physically remove from the tree.
     * Guaranteed to have at most one child.
     */
    const flaggedNode: BinarySearchNode<T> | null = !node.left || !node.right
      ? node
      : node.findSuccessorNode()!;
    /** Replaces the flagged node. */
    const replacementNode: BinarySearchNode<T> | null = flaggedNode.left ??
      flaggedNode.right;

    if (replacementNode) replacementNode.parent = flaggedNode.parent;
    if (!flaggedNode.parent) {
      this.root = replacementNode;
    } else {
      flaggedNode.parent[flaggedNode.directionFromParent()!] = replacementNode;
    }
    if (flaggedNode !== node) {
      /** Swaps values, in case value of the removed node is still needed by consumer. */
      const swapValue = node.value;
      node.value = flaggedNode.value;
      flaggedNode.value = swapValue;
    }

    this._size--;
    return flaggedNode;
  }

  /**
   * Add a value to the binary search tree if it does not already exist in the
   * tree.
   *
   * The complexity of this operation is on average O(log n), where n is the
   * number of values in the tree. In the worst case, the complexity is O(n).
   *
   * @example Inserting values into the tree
   * ```ts
   * import { BinarySearchTree } from "@std/data-structures";
   * const tree = new BinarySearchTree<number>();
   * tree.insert(42); // true
   * tree.insert(42); // false
   * ```
   *
   * @param value The value to insert into the binary search tree.
   * @returns `true` if the value was inserted, `false` if the value already exists in the tree.
   */
  insert(value: T): boolean {
    return !!this.insertNode(BinarySearchNode, value);
  }

  /**
   * Remove a value from the binary search tree if it exists in the tree.
   *
   * The complexity of this operation is on average O(log n), where n is the
   * number of values in the tree. In the worst case, the complexity is O(n).
   *
   * @example Removing values from the tree
   * ```ts
   * import { BinarySearchTree } from "@std/data-structures";
   * const tree = BinarySearchTree.from<number>([42]);
   * tree.remove(42); // true
   * tree.remove(42); // false
   * ```
   *
   * @param value The value to remove from the binary search tree.
   * @returns `true` if the value was found and removed, `false` if the value was not found in the tree.
   */
  remove(value: T): boolean {
    const node: BinarySearchNode<T> | null = this.findNode(value);
    if (node) this.removeNode(node);
    return node !== null;
  }

  /**
   * Check if a value exists in the binary search tree.
   *
   * The complexity of this operation depends on the underlying structure of the
   * tree. Refer to the documentation of the structure itself for more details.
   *
   * @example Finding values in the tree
   * ```ts
   * import { BinarySearchTree } from "@std/data-structures";
   * const tree = BinarySearchTree.from<number>([42]);
   * tree.find(42); // 42
   * tree.find(43); // null
   * ```
   *
   * @param value The value to search for in the binary search tree.
   * @returns The value if it was found, or null if not found.
   */
  find(value: T): T | null {
    return this.findNode(value)?.value ?? null;
  }

  /**
   * Retrieve the lowest (left most) value in the binary search tree, or null if
   * the tree is empty.
   *
   * The complexity of this operation depends on the underlying structure of the
   * tree. Refer to the documentation of the structure itself for more details.
   *
   * @example Finding the minimum value in the tree
   * ```ts
   * import { BinarySearchTree } from "@std/data-structures";
   * const tree = BinarySearchTree.from<number>([42, 43, 41]);
   * tree.min(); // 41
   * ```
   *
   * @returns The minimum value in the binary search tree, or null if the tree is empty.
   */
  min(): T | null {
    return this.root ? this.root.findMinNode().value : null;
  }

  /**
   * Retrieve the highest (right most) value in the binary search tree, or null
   * if the tree is empty.
   *
   * The complexity of this operation depends on the underlying structure of the
   * tree. Refer to the documentation of the structure itself for more details.
   *
   * @example Finding the maximum value in the tree
   * ```ts
   * import { BinarySearchTree } from "@std/data-structures";
   * const tree = BinarySearchTree.from<number>([42, 43, 41]);
   * tree.max(); // 43
   * ```
   *
   * @returns The maximum value in the binary search tree, or null if the tree is empty.
   */
  max(): T | null {
    return this.root ? this.root.findMaxNode().value : null;
  }

  /**
   * Remove all values from the binary search tree.
   *
   * The complexity of this operation is O(1).
   *
   * @example Clearing the tree
   * ```ts
   * import { BinarySearchTree } from "@std/data-structures";
   * const tree = BinarySearchTree.from<number>([42, 43, 41]);
   * tree.clear();
   * tree.size; // 0
   * tree.find(42); // null
   * ```
   */
  clear() {
    this.root = null;
    this._size = 0;
  }

  /**
   * Check if the binary search tree is empty.
   *
   * The complexity of this operation is O(1).
   *
   * @example Checking if the tree is empty
   * ```ts
   * import { BinarySearchTree } from "@std/data-structures";
   * const tree = new BinarySearchTree<number>();
   * tree.isEmpty(); // true
   * tree.insert(42);
   * tree.isEmpty(); // false
   * ```
   *
   * @returns `true` if the binary search tree is empty, `false` otherwise.
   */
  isEmpty(): boolean {
    return this.size === 0;
  }

  /**
   * Create an iterator over this tree that traverses the tree in-order (LNR,
   * Left-Node-Right).
   *
   * @example Using the in-order LNR iterator
   * ```ts
   * import { BinarySearchTree } from "@std/data-structures";
   * const tree = BinarySearchTree.from([4, 1, 2, 5, 3]);
   * [...tree.lnrValues()] // 1, 2, 3, 4, 5
   * ```
   *
   * @returns An iterator that traverses the tree in-order (LNR).
   */
  *lnrValues(): IterableIterator<T> {
    const nodes: BinarySearchNode<T>[] = [];
    let node: BinarySearchNode<T> | null = this.root;
    while (nodes.length || node) {
      if (node) {
        nodes.push(node);
        node = node.left;
      } else {
        node = nodes.pop()!;
        yield node.value;
        node = node.right;
      }
    }
  }

  /**
   * Create an iterator over this tree that traverses the tree in reverse
   * in-order (RNL, Right-Node-Left).
   *
   * @example Using the reverse in-order RNL iterator
   * ```ts
   * import { BinarySearchTree } from "@std/data-structures";
   * const tree = BinarySearchTree.from([4, 1, 2, 5, 3]);
   * [...tree.rnlValues()] // 5, 4, 3, 2, 1
   * ```
   *
   * @returns An iterator that traverses the tree in reverse in-order (RNL).
   */
  *rnlValues(): IterableIterator<T> {
    const nodes: BinarySearchNode<T>[] = [];
    let node: BinarySearchNode<T> | null = this.root;
    while (nodes.length || node) {
      if (node) {
        nodes.push(node);
        node = node.right;
      } else {
        node = nodes.pop()!;
        yield node.value;
        node = node.left;
      }
    }
  }

  /**
   * Create an iterator over this tree that traverses the tree in pre-order (NLR,
   * Node-Left-Right).
   *
   * @example Using the pre-order NLR iterator
   * ```ts
   * import { BinarySearchTree } from "@std/data-structures";
   * const tree = BinarySearchTree.from([4, 1, 2, 5, 3]);
   * [...tree.nlrValues()] // 4, 1, 2, 3, 5
   * ```
   *
   * @returns An iterator that traverses the tree in pre-order (NLR).
   */
  *nlrValues(): IterableIterator<T> {
    const nodes: BinarySearchNode<T>[] = [];
    if (this.root) nodes.push(this.root);
    while (nodes.length) {
      const node: BinarySearchNode<T> = nodes.pop()!;
      yield node.value;
      if (node.right) nodes.push(node.right);
      if (node.left) nodes.push(node.left);
    }
  }

  /**
   * Create an iterator over this tree that traverses the tree in post-order (LRN,
   * Left-Right-Node).
   *
   * @example Using the post-order LRN iterator
   * ```ts
   * import { BinarySearchTree } from "@std/data-structures";
   * const tree = BinarySearchTree.from([4, 1, 2, 5, 3]);
   * [...tree.lrnValues()] // 3, 2, 1, 5, 4
   * ```
   *
   * @returns An iterator that traverses the tree in post-order (LRN).
   */
  *lrnValues(): IterableIterator<T> {
    const nodes: BinarySearchNode<T>[] = [];
    let node: BinarySearchNode<T> | null = this.root;
    let lastNodeVisited: BinarySearchNode<T> | null = null;
    while (nodes.length || node) {
      if (node) {
        nodes.push(node);
        node = node.left;
      } else {
        const lastNode: BinarySearchNode<T> = nodes.at(-1)!;
        if (lastNode.right && lastNode.right !== lastNodeVisited) {
          node = lastNode.right;
        } else {
          yield lastNode.value;
          lastNodeVisited = nodes.pop()!;
        }
      }
    }
  }

  /**
   * Create an iterator over this tree that traverses the tree in level-order (BFS,
   * Breadth-First Search).
   *
   * @example Using the level-order BFS iterator
   * ```ts
   * import { BinarySearchTree } from "@std/data-structures";
   * const tree = BinarySearchTree.from([4, 1, 2, 5, 3]);
   * [...tree.lvlValues()] // 4, 1, 5, 2, 3
   * ```
   *
   * @returns An iterator that traverses the tree in level-order (BFS).
   */
  *lvlValues(): IterableIterator<T> {
    const children: BinarySearchNode<T>[] = [];
    let cursor: BinarySearchNode<T> | null = this.root;
    while (cursor) {
      yield cursor.value;
      if (cursor.left) children.push(cursor.left);
      if (cursor.right) children.push(cursor.right);
      cursor = children.shift() ?? null;
    }
  }

  /**
   * Create an iterator over this tree that traverses the tree in-order (LNR,
   * Left-Node-Right).
   *
   * @example Using the in-order iterator
   * ```ts
   * import { BinarySearchTree } from "@std/data-structures";
   * const tree = BinarySearchTree.from([4, 1, 2, 5, 3]);
   * [...tree] // 1, 2, 3, 4, 5
   * ```
   *
   * See {@link BinarySearchTree#lnrValues}.
   * 
   * @returns An iterator that traverses the tree in-order (LNR).
   */
  *[Symbol.iterator](): IterableIterator<T> {
    yield* this.lnrValues();
  }
}<|MERGE_RESOLUTION|>--- conflicted
+++ resolved
@@ -90,10 +90,8 @@
  * @typeparam T The type of the values stored in the binary search tree.
  */
 export class BinarySearchTree<T> implements Iterable<T> {
-<<<<<<< HEAD
-  #root: BinarySearchNode<T> | null = null;
-  #size = 0;
-  #compare: (a: T, b: T) => number;
+  protected root: BinarySearchNode<T> | null = null;
+  protected _size = 0;
 
   /**
    * Construct an empty binary search tree.
@@ -118,43 +116,9 @@
    *
    * @param compare A custom comparison function to sort the values in the tree. By default, the values are sorted in ascending order.
    */
-  constructor(compare: (a: T, b: T) => number = ascend) {
-    if (typeof compare !== "function") {
-      throw new TypeError(
-        "compare must be a function, did you mean to call BinarySearchTree.from?",
-      );
-    }
-    this.#compare = compare;
-  }
-
-  static {
-    internals.getRoot = <T>(tree: BinarySearchTree<T>) => tree.#root;
-    internals.setRoot = <T>(
-      tree: BinarySearchTree<T>,
-      node: BinarySearchNode<T> | null,
-    ) => {
-      tree.#root = node;
-    };
-    internals.getCompare = <T>(tree: BinarySearchTree<T>) => tree.#compare;
-    internals.findNode = <T>(
-      tree: BinarySearchTree<T>,
-      value: T,
-    ): BinarySearchNode<T> | null => tree.#findNode(value);
-    internals.rotateNode = <T>(
-      tree: BinarySearchTree<T>,
-      node: BinarySearchNode<T>,
-      direction: Direction,
-    ) => tree.#rotateNode(node, direction);
-    internals.insertNode = <T>(
-      tree: BinarySearchTree<T>,
-      Node: typeof BinarySearchNode,
-      value: T,
-    ): BinarySearchNode<T> | null => tree.#insertNode(Node, value);
-    internals.removeNode = <T>(
-      tree: BinarySearchTree<T>,
-      node: BinarySearchNode<T>,
-    ): BinarySearchNode<T> | null => tree.#removeNode(node);
-  }
+  constructor(
+    protected compare: (a: T, b: T) => number = ascend,
+  ) {}
 
   /**
    * Creates a new binary search tree from an array like, an iterable object,
@@ -202,25 +166,12 @@
    * @param options An optional options object to customize the comparison function.
    * @returns A new binary search tree created from the passed collection.
    */
-=======
-  protected root: BinarySearchNode<T> | null = null;
-  protected _size = 0;
-  constructor(
-    protected compare: (a: T, b: T) => number = ascend,
-  ) {}
-
-  /** Creates a new binary search tree from an array like or iterable object. */
->>>>>>> e0886f7c
-  static from<T>(
-    collection: ArrayLike<T> | Iterable<T> | BinarySearchTree<T>,
-  ): BinarySearchTree<T>;
   static from<T>(
     collection: ArrayLike<T> | Iterable<T> | BinarySearchTree<T>,
     options: {
       compare?: (a: T, b: T) => number;
     },
   ): BinarySearchTree<T>;
-<<<<<<< HEAD
   /**
    * Create a new binary search tree from an array like, an iterable object, or
    * an existing binary search tree.
@@ -253,9 +204,6 @@
    * @returns A new binary search tree containing the mapped values from the passed collection.
    */
   static from<T, U, V = undefined>(
-=======
-  static from<T, U, V>(
->>>>>>> e0886f7c
     collection: ArrayLike<T> | Iterable<T> | BinarySearchTree<T>,
     options: {
       compare?: (a: U, b: U) => number;
@@ -324,7 +272,7 @@
    * The count of values stored in the binary search tree.
    *
    * The complexity of this operation is O(1).
-   * 
+   *
    * @example Getting the size of the tree
    * ```ts
    * import { BinarySearchTree } from "@std/data-structures";
@@ -726,7 +674,7 @@
    * ```
    *
    * See {@link BinarySearchTree#lnrValues}.
-   * 
+   *
    * @returns An iterator that traverses the tree in-order (LNR).
    */
   *[Symbol.iterator](): IterableIterator<T> {
