--- conflicted
+++ resolved
@@ -157,15 +157,10 @@
           if (r === null) {
             // Abrupt end of file (EOF or error).
             if (!options.lazyQuotes) {
-<<<<<<< HEAD
-              const col = graphemeLength(fullLine);
+              const col = codePointLength(fullLine);
               throw new SyntaxError(
                 createQuoteErrorMessage(startLine + 1, lineIndex, col),
               );
-=======
-              const col = codePointLength(fullLine);
-              throw new ParseError(startLine + 1, lineIndex, col, ERR_QUOTE);
->>>>>>> 13e23ab0
             }
             fieldIndexes.push(recordBuffer.length);
             break parseField;
@@ -174,15 +169,10 @@
         } else {
           // Abrupt end of file (EOF on error).
           if (!options.lazyQuotes) {
-<<<<<<< HEAD
-            const col = graphemeLength(fullLine);
+            const col = codePointLength(fullLine);
             throw new SyntaxError(
               createQuoteErrorMessage(startLine + 1, lineIndex, col),
             );
-=======
-            const col = codePointLength(fullLine);
-            throw new ParseError(startLine + 1, lineIndex, col, ERR_QUOTE);
->>>>>>> 13e23ab0
           }
           fieldIndexes.push(recordBuffer.length);
           break parseField;
