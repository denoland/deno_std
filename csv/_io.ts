// Originally ported from Go:
// https://github.com/golang/go/blob/go1.12.5/src/encoding/csv/
// Copyright 2011 The Go Authors. All rights reserved. BSD license.
// https://github.com/golang/go/blob/master/LICENSE
// Copyright 2018-2024 the Deno authors. All rights reserved. MIT license.

import { graphemeLength } from "./_shared.ts";

/** Options for {@linkcode parseRecord}. */
export interface ReadOptions {
  /** Character which separates values.
   *
   * @default {","}
   */
  separator?: string;
  /** Character to start a comment.
   *
   * Lines beginning with the comment character without preceding whitespace
   * are ignored. With leading whitespace the comment character becomes part of
   * the field, even you provide `trimLeadingSpace: true`.
   *
   * @default {"#"}
   */
  comment?: string;
  /** Flag to trim the leading space of the value.
   *
   * This is done even if the field delimiter, `separator`, is white space.
   *
   * @default {false}
   */
  trimLeadingSpace?: boolean;
  /**
   * Allow unquoted quote in a quoted field or non-double-quoted quotes in
   * quoted field.
   *
   * @default {false}
   */
  lazyQuotes?: boolean;
  /**
   * Enabling checking number of expected fields for each row.
   *
   * If positive, each record is required to have the given number of fields.
   * If === 0, it will be set to the number of fields in the first row, so that
   * future rows must have the same field count.
   * If negative, no check is made and records may have a variable number of
   * fields.
   *
   * If the wrong number of fields is in a row, a `ParseError` is thrown.
   */
  fieldsPerRecord?: number;
}

export const defaultReadOptions: ReadOptions = {
  separator: ",",
  trimLeadingSpace: false,
};

export interface LineReader {
  readLine(): Promise<string | null>;
  isEOF(): boolean;
}

export async function parseRecord(
  line: string,
  reader: LineReader,
  options: ReadOptions,
  startLine: number,
  lineIndex: number = startLine,
): Promise<Array<string>> {
  // line starting with comment character is ignored
  if (options.comment && line[0] === options.comment) {
    return [];
  }

  if (options.separator === undefined) {
    throw new TypeError("Separator is required");
  }

  let currentLine = line;
  const quote = '"';
  const quoteLen = quote.length;
  const separatorLen = options.separator.length;
  let recordBuffer = "";
  const fieldIndexes = [] as number[];
  currentLineLoop: while (true) {
    if (options.trimLeadingSpace) {
      currentLine = currentLine.trimStart();
    }

    if (currentLine.length === 0 || !currentLine.startsWith(quote)) {
      // Non-quoted string field
      const i = currentLine.indexOf(options.separator);
      let field = currentLine;
      if (i >= 0) {
        field = field.substring(0, i);
      }
      // Check to make sure a quote does not appear in field.
      if (!options.lazyQuotes) {
        const j = field.indexOf(quote);
        if (j >= 0) {
<<<<<<< HEAD
          const col = line.length + j - currentLine.length;
=======
          const col = graphemeLength(
            fullLine.slice(0, fullLine.length - line.slice(j).length),
          );
>>>>>>> ae956512
          throw new ParseError(startLine + 1, lineIndex, col, ERR_BARE_QUOTE);
        }
      }
      recordBuffer += field;
      fieldIndexes.push(recordBuffer.length);
      if (i >= 0) {
        currentLine = currentLine.substring(i + separatorLen);
        continue currentLineLoop;
      }
      break currentLineLoop;
    } else {
      // Quoted string field
      currentLine = currentLine.substring(quoteLen);
      while (true) {
        const i = currentLine.indexOf(quote);
        if (i >= 0) {
          // Hit next quote.
          recordBuffer += currentLine.substring(0, i);
          currentLine = currentLine.substring(i + quoteLen);
          if (currentLine.startsWith(quote)) {
            // `""` sequence (append quote).
            recordBuffer += quote;
            currentLine = currentLine.substring(quoteLen);
          } else if (currentLine.startsWith(options.separator)) {
            // `","` sequence (end of field).
            currentLine = currentLine.substring(separatorLen);
            fieldIndexes.push(recordBuffer.length);
            continue currentLineLoop;
          } else if (0 === currentLine.length) {
            // `"\n` sequence (end of line).
            fieldIndexes.push(recordBuffer.length);
            break currentLineLoop;
          } else if (options.lazyQuotes) {
            // `"` sequence (bare quote).
            recordBuffer += quote;
          } else {
            // `"*` sequence (invalid non-escaped quote).
<<<<<<< HEAD
            const col = line.length - currentLine.length - quoteLen;
=======
            const col = graphemeLength(
              fullLine.slice(0, fullLine.length - line.length - quoteLen),
            );
>>>>>>> ae956512
            throw new ParseError(startLine + 1, lineIndex, col, ERR_QUOTE);
          }
        } else if (currentLine.length > 0 || !reader.isEOF()) {
          // Hit end of line (copy all data so far).
          recordBuffer += currentLine;
          const r = await reader.readLine();
          lineIndex++;
          currentLine = r ?? ""; // This is a workaround for making this module behave similarly to the encoding/csv/reader.go.
          line = currentLine;
          if (r === null) {
            // Abrupt end of file (EOF or error).
<<<<<<< HEAD
            if (!options.lazyQuotes) {
              const col = line.length;
=======
            if (!opt.lazyQuotes) {
              const col = graphemeLength(fullLine);
>>>>>>> ae956512
              throw new ParseError(startLine + 1, lineIndex, col, ERR_QUOTE);
            }
            fieldIndexes.push(recordBuffer.length);
            break currentLineLoop;
          }
          recordBuffer += "\n"; // preserve line feed (This is because TextProtoReader removes it.)
        } else {
          // Abrupt end of file (EOF on error).
<<<<<<< HEAD
          if (!options.lazyQuotes) {
            const col = line.length;
=======
          if (!opt.lazyQuotes) {
            const col = graphemeLength(fullLine);
>>>>>>> ae956512
            throw new ParseError(startLine + 1, lineIndex, col, ERR_QUOTE);
          }
          fieldIndexes.push(recordBuffer.length);
          break currentLineLoop;
        }
      }
    }
  }
  const result = [] as string[];
  let preIdx = 0;
  for (const i of fieldIndexes) {
    result.push(recordBuffer.slice(preIdx, i));
    preIdx = i;
  }
  return result;
}

/**
 * A ParseError is returned for parsing errors.
 * Line numbers are 1-indexed and columns are 0-indexed.
 *
 * @example Usage
 * ```ts
 * import { parse, ParseError } from "@std/csv/parse";
 * import { assertEquals } from "@std/assert";
 *
 * try {
 *   parse(`a "word","b"`);
 * } catch (error) {
 *   if (error instanceof ParseError) {
 *     assertEquals(error.message, `parse error on line 1, column 2: bare " in non-quoted-field`);
 *   }
 * }
 * ```
 */
export class ParseError extends SyntaxError {
  /**
   * Line where the record starts.
   *
   * @example Usage
   * ```ts
   * import { parse, ParseError } from "@std/csv/parse";
   * import { assertEquals } from "@std/assert";
   *
   * try {
   *   parse(`a "word","b"`);
   * } catch (error) {
   *   if (error instanceof ParseError) {
   *     assertEquals(error.startLine, 1);
   *   }
   * }
   * ```
   */
  startLine: number;
  /**
   * Line where the error occurred.
   *
   * @example Usage
   * ```ts
   * import { parse, ParseError } from "@std/csv/parse";
   * import { assertEquals } from "@std/assert";
   *
   * try {
   *   parse(`a "word","b"`);
   * } catch (error) {
   *   if (error instanceof ParseError) {
   *     assertEquals(error.line, 1);
   *   }
   * }
   * ```
   */
  line: number;
  /**
   * Column (rune index) where the error occurred.
   *
   * @example Usage
   * ```ts
   * import { parse, ParseError } from "@std/csv/parse";
   * import { assertEquals } from "@std/assert";
   *
   * try {
   *   parse(`a "word","b"`);
   * } catch (error) {
   *   if (error instanceof ParseError) {
   *     assertEquals(error.column, 2);
   *   }
   * }
   * ```
   */
  column: number | null;

  /**
   * Constructs a new instance.
   *
   * @example Usage
   * ```ts
   * import { parse, ParseError } from "@std/csv/parse";
   * import { assertEquals } from "@std/assert";
   *
   * try {
   *   parse(`a "word","b"`);
   * } catch (error) {
   *   if (error instanceof ParseError) {
   *     assertEquals(error.message, `parse error on line 1, column 2: bare " in non-quoted-field`);
   *   }
   * }
   * ```
   *
   * @param start Line where the record starts
   * @param line Line where the error occurred
   * @param column Column The index where the error occurred
   * @param message Error message
   */
  constructor(
    start: number,
    line: number,
    column: number | null,
    message: string,
  ) {
    super();
    this.startLine = start;
    this.column = column;
    this.line = line;

    if (message === ERR_FIELD_COUNT) {
      this.message = `record on line ${line}: ${message}`;
    } else if (start !== line) {
      this.message =
        `record on line ${start}; parse error on line ${line}, column ${column}: ${message}`;
    } else {
      this.message =
        `parse error on line ${line}, column ${column}: ${message}`;
    }
  }
}

export const ERR_BARE_QUOTE = 'bare " in non-quoted-field';
export const ERR_QUOTE = 'extraneous or missing " in quoted-field';
export const ERR_INVALID_DELIM = "Invalid Delimiter";
export const ERR_FIELD_COUNT = "wrong number of fields";

export function convertRowToObject(
  row: string[],
  headers: readonly string[],
  index: number,
) {
  if (row.length !== headers.length) {
    throw new Error(
      `Error number of fields line: ${index}\nNumber of fields found: ${headers.length}\nExpected number of fields: ${row.length}`,
    );
  }
  const out: Record<string, unknown> = {};
  for (const [index, header] of headers.entries()) {
    out[header] = row[index];
  }
  return out;
}

/** Parse result type for {@linkcode parse} and {@linkcode CsvParseStream}. */
export type ParseResult<ParseOptions, T> =
  // If `columns` option is specified, the return type is Record type.
  T extends ParseOptions & { columns: readonly (infer C extends string)[] }
    ? RecordWithColumn<C>[]
    // If `skipFirstRow` option is specified, the return type is Record type.
    : T extends ParseOptions & { skipFirstRow: true }
      ? Record<string, string | undefined>[]
    // If `columns` and `skipFirstRow` option is _not_ specified, the return type is string[][].
    : T extends
      ParseOptions & { columns?: undefined; skipFirstRow?: false | undefined }
      ? string[][]
    // else, the return type is Record type or string[][].
    : Record<string, string | undefined>[] | string[][];

/**
 * Record type with column type.
 *
 * @example
 * ```
 * type RecordWithColumn<"aaa"|"bbb"> => Record<"aaa"|"bbb", string>
 * type RecordWithColumn<string> => Record<string, string | undefined>
 * ```
 */
export type RecordWithColumn<C extends string> = string extends C
  ? Record<string, string | undefined>
  : Record<C, string>;<|MERGE_RESOLUTION|>--- conflicted
+++ resolved
@@ -98,13 +98,9 @@
       if (!options.lazyQuotes) {
         const j = field.indexOf(quote);
         if (j >= 0) {
-<<<<<<< HEAD
-          const col = line.length + j - currentLine.length;
-=======
           const col = graphemeLength(
-            fullLine.slice(0, fullLine.length - line.slice(j).length),
+            line.slice(0, line.length - currentLine.slice(j).length),
           );
->>>>>>> ae956512
           throw new ParseError(startLine + 1, lineIndex, col, ERR_BARE_QUOTE);
         }
       }
@@ -142,13 +138,9 @@
             recordBuffer += quote;
           } else {
             // `"*` sequence (invalid non-escaped quote).
-<<<<<<< HEAD
-            const col = line.length - currentLine.length - quoteLen;
-=======
             const col = graphemeLength(
-              fullLine.slice(0, fullLine.length - line.length - quoteLen),
+              line.slice(0, line.length - currentLine.length - quoteLen),
             );
->>>>>>> ae956512
             throw new ParseError(startLine + 1, lineIndex, col, ERR_QUOTE);
           }
         } else if (currentLine.length > 0 || !reader.isEOF()) {
@@ -160,13 +152,8 @@
           line = currentLine;
           if (r === null) {
             // Abrupt end of file (EOF or error).
-<<<<<<< HEAD
             if (!options.lazyQuotes) {
-              const col = line.length;
-=======
-            if (!opt.lazyQuotes) {
-              const col = graphemeLength(fullLine);
->>>>>>> ae956512
+              const col = graphemeLength(line);
               throw new ParseError(startLine + 1, lineIndex, col, ERR_QUOTE);
             }
             fieldIndexes.push(recordBuffer.length);
@@ -175,13 +162,8 @@
           recordBuffer += "\n"; // preserve line feed (This is because TextProtoReader removes it.)
         } else {
           // Abrupt end of file (EOF on error).
-<<<<<<< HEAD
           if (!options.lazyQuotes) {
-            const col = line.length;
-=======
-          if (!opt.lazyQuotes) {
-            const col = graphemeLength(fullLine);
->>>>>>> ae956512
+            const col = graphemeLength(line);
             throw new ParseError(startLine + 1, lineIndex, col, ERR_QUOTE);
           }
           fieldIndexes.push(recordBuffer.length);
