// Originally ported from Go:
// https://github.com/golang/go/blob/go1.12.5/src/encoding/csv/
// Copyright 2011 The Go Authors. All rights reserved. BSD license.
// https://github.com/golang/go/blob/master/LICENSE
// Copyright 2018-2024 the Deno authors. All rights reserved. MIT license.

/** Options for {@linkcode parseRecord}. */
export interface ReadOptions {
  /** Character which separates values.
   *
   * @default {","}
   */
  separator?: string;
  /** Character to start a comment.
   *
   * Lines beginning with the comment character without preceding whitespace
   * are ignored. With leading whitespace the comment character becomes part of
   * the field, even you provide `trimLeadingSpace: true`.
   *
   * @default {"#"}
   */
  comment?: string;
  /** Flag to trim the leading space of the value.
   *
   * This is done even if the field delimiter, `separator`, is white space.
   *
   * @default {false}
   */
  trimLeadingSpace?: boolean;
  /**
   * Allow unquoted quote in a quoted field or non-double-quoted quotes in
   * quoted field.
   *
   * @default {false}
   */
  lazyQuotes?: boolean;
  /**
   * Enabling checking number of expected fields for each row.
   *
   * If positive, each record is required to have the given number of fields.
   * If === 0, it will be set to the number of fields in the first row, so that
   * future rows must have the same field count.
   * If negative, no check is made and records may have a variable number of
   * fields.
   *
   * If the wrong number of fields is in a row, a `ParseError` is thrown.
   */
  fieldsPerRecord?: number;
}

export const defaultReadOptions: ReadOptions = {
  separator: ",",
  trimLeadingSpace: false,
};

export interface LineReader {
  readLine(): Promise<string | null>;
  isEOF(): boolean;
}

export async function parseRecord(
  line: string,
  reader: LineReader,
  options: ReadOptions,
  startLine: number,
  lineIndex: number = startLine,
): Promise<Array<string>> {
  // line starting with comment character is ignored
  if (options.comment && line[0] === options.comment) return [];

  if (options.separator === undefined) {
    throw new TypeError("Separator is required");
  }

<<<<<<< HEAD
=======
  let fullLine = line;
>>>>>>> c58879e6
  const quote = '"';
  const quoteLen = quote.length;
  const separatorLen = options.separator.length;
  let recordBuffer = "";
  const fieldIndexes = [] as number[];

<<<<<<< HEAD
  let currentLine = line;
  currentLineLoop: while (true) {
    if (options.trimLeadingSpace) currentLine = currentLine.trimStart();
    if (currentLine.length === 0) {
=======
    if (line.length === 0 || !line.startsWith(quote)) {
      // Non-quoted string field
      const i = line.indexOf(opt.separator);
      let field = line;
      if (i >= 0) {
        field = field.substring(0, i);
      }
      // Check to make sure a quote does not appear in field.
      if (!opt.lazyQuotes) {
        const j = field.indexOf(quote);
        if (j >= 0) {
          const col = fullLine.length + j - line.length;
          throw new ParseError(startLine + 1, lineIndex, col, ERR_BARE_QUOTE);
        }
      }
      recordBuffer += field;
>>>>>>> c58879e6
      fieldIndexes.push(recordBuffer.length);
      break currentLineLoop;
    }
    if (currentLine.startsWith(quote)) {
      // Quoted string field
      currentLine = currentLine.substring(quoteLen);
      quoteLoop: while (true) {
        const i = currentLine.indexOf(quote);
        if (i >= 0) {
          // Hit next quote.
          recordBuffer += currentLine.substring(0, i);
          currentLine = currentLine.substring(i + quoteLen);
          if (currentLine.startsWith(quote)) {
            // `""` sequence (append quote).
            recordBuffer += quote;
            currentLine = currentLine.substring(quoteLen);
            continue quoteLoop;
          }
          if (currentLine.startsWith(options.separator)) {
            // `","` sequence (end of field).
            currentLine = currentLine.substring(separatorLen);
            fieldIndexes.push(recordBuffer.length);
            continue currentLineLoop;
          }
          if (0 === currentLine.length) {
            // `"\n` sequence (end of line).
            fieldIndexes.push(recordBuffer.length);
            break currentLineLoop;
          }
          if (options.lazyQuotes) {
            // `"` sequence (bare quote).
            recordBuffer += quote;
<<<<<<< HEAD
            continue quoteLoop;
=======
          } else {
            // `"*` sequence (invalid non-escaped quote).
            const col = fullLine.length - line.length - quoteLen;
            throw new ParseError(startLine + 1, lineIndex, col, ERR_QUOTE);
>>>>>>> c58879e6
          }
          // `"*` sequence (invalid non-escaped quote).
          const col = line.length - currentLine.length - quoteLen;

          throw new ParseError(startLine + 1, lineIndex, col, ERR_QUOTE);
        }
        if (currentLine.length > 0 || !reader.isEOF()) {
          // Hit end of line (copy all data so far).
          recordBuffer += currentLine;
          const r = await reader.readLine();
          lineIndex++;
          currentLine = r ?? ""; // This is a workaround for making this module behave similarly to the encoding/csv/reader.go.
          line = currentLine;
          if (r === null) {
            // Abrupt end of file (EOF or error).
<<<<<<< HEAD
            if (!options.lazyQuotes) {
              const col = line.length;
=======
            if (!opt.lazyQuotes) {
              const col = fullLine.length;
>>>>>>> c58879e6
              throw new ParseError(startLine + 1, lineIndex, col, ERR_QUOTE);
            }
            fieldIndexes.push(recordBuffer.length);
            break currentLineLoop;
          }
          recordBuffer += "\n"; // preserve line feed (This is because TextProtoReader removes it.)
<<<<<<< HEAD
          continue quoteLoop;
        }

        // Abrupt end of file (EOF on error).
        if (!options.lazyQuotes) {
          const col = line.length;
          throw new ParseError(startLine + 1, lineIndex, col, ERR_QUOTE);
=======
        } else {
          // Abrupt end of file (EOF on error).
          if (!opt.lazyQuotes) {
            const col = fullLine.length;
            throw new ParseError(startLine + 1, lineIndex, col, ERR_QUOTE);
          }
          fieldIndexes.push(recordBuffer.length);
          break parseField;
>>>>>>> c58879e6
        }
        fieldIndexes.push(recordBuffer.length);
        break currentLineLoop;
      }
    }

    // Non-quoted string field
    const i = currentLine.indexOf(options.separator);
    let field = currentLine;
    if (i >= 0) field = field.substring(0, i);
    // Check to make sure a quote does not appear in field.
    if (!options.lazyQuotes) {
      const j = field.indexOf(quote);
      if (j >= 0) {
        const col = line.length + j - currentLine.length;
        throw new ParseError(startLine + 1, lineIndex, col, ERR_BARE_QUOTE);
      }
    }
    recordBuffer += field;
    fieldIndexes.push(recordBuffer.length);
    if (i >= 0) {
      currentLine = currentLine.substring(i + separatorLen);
      continue currentLineLoop;
    }
    break currentLineLoop;
  }
<<<<<<< HEAD

=======
>>>>>>> c58879e6
  const result = [] as string[];
  let preIdx = 0;
  for (const i of fieldIndexes) {
    result.push(recordBuffer.slice(preIdx, i));
    preIdx = i;
  }
  return result;
}

/**
 * A ParseError is returned for parsing errors.
 * Line numbers are 1-indexed and columns are 0-indexed.
 *
 * @example Usage
 * ```ts
 * import { parse, ParseError } from "@std/csv/parse";
 * import { assertEquals } from "@std/assert";
 *
 * try {
 *   parse(`a "word","b"`);
 * } catch (error) {
 *   if (error instanceof ParseError) {
 *     assertEquals(error.message, `parse error on line 1, column 2: bare " in non-quoted-field`);
 *   }
 * }
 * ```
 */
export class ParseError extends SyntaxError {
  /**
   * Line where the record starts.
   *
   * @example Usage
   * ```ts
   * import { parse, ParseError } from "@std/csv/parse";
   * import { assertEquals } from "@std/assert";
   *
   * try {
   *   parse(`a "word","b"`);
   * } catch (error) {
   *   if (error instanceof ParseError) {
   *     assertEquals(error.startLine, 1);
   *   }
   * }
   * ```
   */
  startLine: number;
  /**
   * Line where the error occurred.
   *
   * @example Usage
   * ```ts
   * import { parse, ParseError } from "@std/csv/parse";
   * import { assertEquals } from "@std/assert";
   *
   * try {
   *   parse(`a "word","b"`);
   * } catch (error) {
   *   if (error instanceof ParseError) {
   *     assertEquals(error.line, 1);
   *   }
   * }
   * ```
   */
  line: number;
  /**
   * Column (rune index) where the error occurred.
   *
   * @example Usage
   * ```ts
   * import { parse, ParseError } from "@std/csv/parse";
   * import { assertEquals } from "@std/assert";
   *
   * try {
   *   parse(`a "word","b"`);
   * } catch (error) {
   *   if (error instanceof ParseError) {
   *     assertEquals(error.column, 2);
   *   }
   * }
   * ```
   */
  column: number | null;

  /**
   * Constructs a new instance.
   *
   * @example Usage
   * ```ts
   * import { parse, ParseError } from "@std/csv/parse";
   * import { assertEquals } from "@std/assert";
   *
   * try {
   *   parse(`a "word","b"`);
   * } catch (error) {
   *   if (error instanceof ParseError) {
   *     assertEquals(error.message, `parse error on line 1, column 2: bare " in non-quoted-field`);
   *   }
   * }
   * ```
   *
   * @param start Line where the record starts
   * @param line Line where the error occurred
   * @param column Column The index where the error occurred
   * @param message Error message
   */
  constructor(
    start: number,
    line: number,
    column: number | null,
    message: string,
  ) {
    super();
    this.startLine = start;
    this.column = column;
    this.line = line;

    if (message === ERR_FIELD_COUNT) {
      this.message = `record on line ${line}: ${message}`;
    } else if (start !== line) {
      this.message =
        `record on line ${start}; parse error on line ${line}, column ${column}: ${message}`;
    } else {
      this.message =
        `parse error on line ${line}, column ${column}: ${message}`;
    }
  }
}

export const ERR_BARE_QUOTE = 'bare " in non-quoted-field';
export const ERR_QUOTE = 'extraneous or missing " in quoted-field';
export const ERR_INVALID_DELIM = "Invalid Delimiter";
export const ERR_FIELD_COUNT = "wrong number of fields";

export function convertRowToObject(
  row: string[],
  headers: readonly string[],
  index: number,
) {
  if (row.length !== headers.length) {
    throw new Error(
      `Error number of fields line: ${index}\nNumber of fields found: ${headers.length}\nExpected number of fields: ${row.length}`,
    );
  }
  const out: Record<string, unknown> = {};
  for (const [index, header] of headers.entries()) {
    out[header] = row[index];
  }
  return out;
}

/** Parse result type for {@linkcode parse} and {@linkcode CsvParseStream}. */
export type ParseResult<ParseOptions, T> =
  // If `columns` option is specified, the return type is Record type.
  T extends ParseOptions & { columns: readonly (infer C extends string)[] }
    ? RecordWithColumn<C>[]
    // If `skipFirstRow` option is specified, the return type is Record type.
    : T extends ParseOptions & { skipFirstRow: true }
      ? Record<string, string | undefined>[]
    // If `columns` and `skipFirstRow` option is _not_ specified, the return type is string[][].
    : T extends
      ParseOptions & { columns?: undefined; skipFirstRow?: false | undefined }
      ? string[][]
    // else, the return type is Record type or string[][].
    : Record<string, string | undefined>[] | string[][];

/**
 * Record type with column type.
 *
 * @example
 * ```
 * type RecordWithColumn<"aaa"|"bbb"> => Record<"aaa"|"bbb", string>
 * type RecordWithColumn<string> => Record<string, string | undefined>
 * ```
 */
export type RecordWithColumn<C extends string> = string extends C
  ? Record<string, string | undefined>
  : Record<C, string>;<|MERGE_RESOLUTION|>--- conflicted
+++ resolved
@@ -72,39 +72,16 @@
     throw new TypeError("Separator is required");
   }
 
-<<<<<<< HEAD
-=======
-  let fullLine = line;
->>>>>>> c58879e6
   const quote = '"';
   const quoteLen = quote.length;
   const separatorLen = options.separator.length;
   let recordBuffer = "";
   const fieldIndexes = [] as number[];
 
-<<<<<<< HEAD
   let currentLine = line;
   currentLineLoop: while (true) {
     if (options.trimLeadingSpace) currentLine = currentLine.trimStart();
     if (currentLine.length === 0) {
-=======
-    if (line.length === 0 || !line.startsWith(quote)) {
-      // Non-quoted string field
-      const i = line.indexOf(opt.separator);
-      let field = line;
-      if (i >= 0) {
-        field = field.substring(0, i);
-      }
-      // Check to make sure a quote does not appear in field.
-      if (!opt.lazyQuotes) {
-        const j = field.indexOf(quote);
-        if (j >= 0) {
-          const col = fullLine.length + j - line.length;
-          throw new ParseError(startLine + 1, lineIndex, col, ERR_BARE_QUOTE);
-        }
-      }
-      recordBuffer += field;
->>>>>>> c58879e6
       fieldIndexes.push(recordBuffer.length);
       break currentLineLoop;
     }
@@ -137,14 +114,7 @@
           if (options.lazyQuotes) {
             // `"` sequence (bare quote).
             recordBuffer += quote;
-<<<<<<< HEAD
             continue quoteLoop;
-=======
-          } else {
-            // `"*` sequence (invalid non-escaped quote).
-            const col = fullLine.length - line.length - quoteLen;
-            throw new ParseError(startLine + 1, lineIndex, col, ERR_QUOTE);
->>>>>>> c58879e6
           }
           // `"*` sequence (invalid non-escaped quote).
           const col = line.length - currentLine.length - quoteLen;
@@ -160,20 +130,14 @@
           line = currentLine;
           if (r === null) {
             // Abrupt end of file (EOF or error).
-<<<<<<< HEAD
             if (!options.lazyQuotes) {
               const col = line.length;
-=======
-            if (!opt.lazyQuotes) {
-              const col = fullLine.length;
->>>>>>> c58879e6
               throw new ParseError(startLine + 1, lineIndex, col, ERR_QUOTE);
             }
             fieldIndexes.push(recordBuffer.length);
             break currentLineLoop;
           }
           recordBuffer += "\n"; // preserve line feed (This is because TextProtoReader removes it.)
-<<<<<<< HEAD
           continue quoteLoop;
         }
 
@@ -181,16 +145,6 @@
         if (!options.lazyQuotes) {
           const col = line.length;
           throw new ParseError(startLine + 1, lineIndex, col, ERR_QUOTE);
-=======
-        } else {
-          // Abrupt end of file (EOF on error).
-          if (!opt.lazyQuotes) {
-            const col = fullLine.length;
-            throw new ParseError(startLine + 1, lineIndex, col, ERR_QUOTE);
-          }
-          fieldIndexes.push(recordBuffer.length);
-          break parseField;
->>>>>>> c58879e6
         }
         fieldIndexes.push(recordBuffer.length);
         break currentLineLoop;
@@ -217,10 +171,6 @@
     }
     break currentLineLoop;
   }
-<<<<<<< HEAD
-
-=======
->>>>>>> c58879e6
   const result = [] as string[];
   let preIdx = 0;
   for (const i of fieldIndexes) {
