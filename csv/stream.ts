--- conflicted
+++ resolved
@@ -6,12 +6,9 @@
   defaultReadOptions,
   type LineReader,
   parseRecord,
-<<<<<<< HEAD
   type ParseResult,
-=======
   type ReadOptions,
   type RowType,
->>>>>>> 5c6ee0e8
 } from "../csv/_io.ts";
 import { TextDelimiterStream } from "../streams/text_delimiter_stream.ts";
 
@@ -23,13 +20,8 @@
    * be skipped and used as header definitions.
    */
   skipFirstRow?: boolean;
-<<<<<<< HEAD
+  /** List of names used for header definition. */
   columns?: readonly string[];
-=======
-
-  /** List of names used for header definition. */
-  columns?: string[];
->>>>>>> 5c6ee0e8
 }
 
 class StreamLineReader implements LineReader {
@@ -63,13 +55,9 @@
   return s.endsWith("\r") ? s.slice(0, -1) : s;
 }
 
-<<<<<<< HEAD
 type RowType<T> = T extends undefined ? string[]
   : ParseResult<CsvStreamOptions, T>[number];
 
-export class CsvStream<const T extends CsvStreamOptions | undefined = undefined>
-  implements TransformStream<string, RowType<T>> {
-=======
 /**
  * Read data from a CSV-encoded stream or file.
  * Provides an auto/custom mapper for columns.
@@ -86,9 +74,8 @@
  *   .pipeThrough(new CsvStream());
  * ```
  */
-export class CsvStream<T extends CsvStreamOptions>
-  implements TransformStream<string, RowType<CsvStreamOptions, T>> {
->>>>>>> 5c6ee0e8
+export class CsvStream<const T extends CsvStreamOptions | undefined = undefined>
+  implements TransformStream<string, RowType<T>> {
   readonly #readable: ReadableStream<
     string[] | Record<string, string | unknown>
   >;
