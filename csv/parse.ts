--- conflicted
+++ resolved
@@ -108,21 +108,8 @@
         if (!this.#options.lazyQuotes) {
           const j = field.indexOf(quote);
           if (j >= 0) {
-<<<<<<< HEAD
             const col = fullLine.length + j - line.length;
-            quoteError = new ParseError(
-              startLine + 1,
-              lineIndex,
-              col,
-              ERR_BARE_QUOTE,
-            );
-            break parseField;
-=======
-            const col = runeCount(
-              fullLine.slice(0, fullLine.length - line.slice(j).length),
-            );
             throw new ParseError(startLine + 1, lineIndex, col, ERR_BARE_QUOTE);
->>>>>>> 73f236d2
           }
         }
         recordBuffer += field;
@@ -159,21 +146,8 @@
               recordBuffer += quote;
             } else {
               // `"*` sequence (invalid non-escaped quote).
-<<<<<<< HEAD
               const col = fullLine.length - line.length - quoteLen;
-              quoteError = new ParseError(
-                startLine + 1,
-                lineIndex,
-                col,
-                ERR_QUOTE,
-              );
-              break parseField;
-=======
-              const col = runeCount(
-                fullLine.slice(0, fullLine.length - line.length - quoteLen),
-              );
               throw new ParseError(startLine + 1, lineIndex, col, ERR_QUOTE);
->>>>>>> 73f236d2
             }
           } else if (line.length > 0 || !(this.#isEOF())) {
             // Hit end of line (copy all data so far).
@@ -185,19 +159,8 @@
             if (r === null) {
               // Abrupt end of file (EOF or error).
               if (!this.#options.lazyQuotes) {
-<<<<<<< HEAD
                 const col = fullLine.length;
-                quoteError = new ParseError(
-                  startLine + 1,
-                  lineIndex,
-                  col,
-                  ERR_QUOTE,
-                );
-                break parseField;
-=======
-                const col = runeCount(fullLine);
                 throw new ParseError(startLine + 1, lineIndex, col, ERR_QUOTE);
->>>>>>> 73f236d2
               }
               fieldIndexes.push(recordBuffer.length);
               break parseField;
@@ -206,19 +169,8 @@
           } else {
             // Abrupt end of file (EOF on error).
             if (!this.#options.lazyQuotes) {
-<<<<<<< HEAD
               const col = fullLine.length;
-              quoteError = new ParseError(
-                startLine + 1,
-                lineIndex,
-                col,
-                ERR_QUOTE,
-              );
-              break parseField;
-=======
-              const col = runeCount(fullLine);
               throw new ParseError(startLine + 1, lineIndex, col, ERR_QUOTE);
->>>>>>> 73f236d2
             }
             fieldIndexes.push(recordBuffer.length);
             break parseField;
