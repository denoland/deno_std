--- conflicted
+++ resolved
@@ -135,54 +135,6 @@
   return { ok: false };
 }
 
-<<<<<<< HEAD
-export const Utils = {
-  unflat(
-    keys: string[],
-    values: unknown = {},
-    cObj?: unknown,
-  ): Record<string, unknown> {
-    const out: Record<string, unknown> = {};
-    if (keys.length === 0) {
-      return cObj as Record<string, unknown>;
-    }
-    if (!cObj) cObj = values;
-    const key: string | undefined = keys[keys.length - 1];
-    if (typeof key === "string") out[key] = cObj;
-    return this.unflat(keys.slice(0, -1), values, out);
-  },
-  deepAssignWithTable(target: Record<string, unknown>, table: {
-    type: "Table" | "TableArray";
-    key: string[];
-    value: Record<string, unknown>;
-  }) {
-    if (table.key.length === 0 || table.key[0] == null) {
-      throw new Error("Unexpected key length");
-    }
-    const value = target[table.key[0]];
-
-    if (typeof value === "undefined") {
-      Object.assign(
-        target,
-        this.unflat(
-          table.key,
-          table.type === "Table" ? table.value : [table.value],
-        ),
-      );
-    } else if (Array.isArray(value)) {
-      if (table.type === "TableArray" && table.key.length === 1) {
-        value.push(table.value);
-      } else {
-        const last = value[value.length - 1];
-        Utils.deepAssignWithTable(last, {
-          type: table.type,
-          key: table.key.slice(1),
-          value: table.value,
-        });
-      }
-    } else if (typeof value === "object" && value !== null) {
-      Utils.deepAssignWithTable(value as Record<string, unknown>, {
-=======
 export function unflat(
   keys: string[],
   values: unknown = {},
@@ -191,16 +143,11 @@
   const out: Record<string, unknown> = {};
   if (keys.length === 0) {
     return cObj as Record<string, unknown>;
-  } else {
-    if (!cObj) {
-      cObj = values;
-    }
-    const key: string | undefined = keys[keys.length - 1];
-    if (typeof key === "string") {
-      out[key] = cObj;
-    }
-    return unflat(keys.slice(0, -1), values, out);
-  }
+  }
+  if (!cObj) cObj = values;
+  const key: string | undefined = keys[keys.length - 1];
+  if (typeof key === "string") out[key] = cObj;
+  return unflat(keys.slice(0, -1), values, out);
 }
 export function deepAssignWithTable(target: Record<string, unknown>, table: {
   type: "Table" | "TableArray";
@@ -226,7 +173,6 @@
     } else {
       const last = value[value.length - 1];
       deepAssignWithTable(last, {
->>>>>>> 9498a40b
         type: table.type,
         key: table.key.slice(1),
         value: table.value,
@@ -318,15 +264,10 @@
   };
 }
 
-<<<<<<< HEAD
-function repeat<T>(parser: ParserComponent<T>): ParserComponent<T[]> {
-  return function Repeat(scanner: Scanner) {
-=======
 function repeat<T>(
   parser: ParserComponent<T>,
 ): ParserComponent<T[]> {
   return (scanner: Scanner) => {
->>>>>>> 9498a40b
     const body: T[] = [];
     while (!scanner.eof()) {
       const result = parser(scanner);
@@ -395,8 +336,7 @@
   return success(key);
 }
 
-<<<<<<< HEAD
-function EscapeSequence(scanner: Scanner): ParseResult<string> {
+function escapeSequence(scanner: Scanner): ParseResult<string> {
   if (scanner.char() !== "\\") return failure();
   scanner.next();
   // See https://toml.io/en/v1.0.0-rc.3#string
@@ -427,50 +367,6 @@
       const str = String.fromCodePoint(codePoint);
       scanner.next(codePointLen + 1);
       return success(str);
-=======
-function escapeSequence(scanner: Scanner): ParseResult<string> {
-  if (scanner.char() === "\\") {
-    scanner.next();
-    // See https://toml.io/en/v1.0.0-rc.3#string
-    switch (scanner.char()) {
-      case "b":
-        scanner.next();
-        return success("\b");
-      case "t":
-        scanner.next();
-        return success("\t");
-      case "n":
-        scanner.next();
-        return success("\n");
-      case "f":
-        scanner.next();
-        return success("\f");
-      case "r":
-        scanner.next();
-        return success("\r");
-      case "u":
-      case "U": {
-        // Unicode character
-        const codePointLen = scanner.char() === "u" ? 4 : 6;
-        const codePoint = parseInt(
-          "0x" + scanner.slice(1, 1 + codePointLen),
-          16,
-        );
-        const str = String.fromCodePoint(codePoint);
-        scanner.next(codePointLen + 1);
-        return success(str);
-      }
-      case '"':
-        scanner.next();
-        return success('"');
-      case "\\":
-        scanner.next();
-        return success("\\");
-      default:
-        throw new TOMLParseError(
-          `Invalid escape sequence: \\${scanner.char()}`,
-        );
->>>>>>> 9498a40b
     }
     case '"':
       scanner.next();
@@ -633,11 +529,7 @@
   return success(value);
 }
 
-<<<<<<< HEAD
-export const DottedKey = join(or([BareKey, BasicString, LiteralString]), ".");
-=======
 export const dottedKey = join(or([bareKey, basicString, literalString]), ".");
->>>>>>> 9498a40b
 
 export function integer(scanner: Scanner): ParseResult<number | string> {
   scanner.nextUntilChar({ inline: true });
@@ -682,13 +574,7 @@
     scanner.char(position) &&
     !END_OF_VALUE_REGEXP.test(scanner.char(position))
   ) {
-<<<<<<< HEAD
-    if (!Patterns.FLOAT.test(scanner.char(position))) return failure();
-=======
-    if (!FLOAT_REGEXP.test(scanner.char(position))) {
-      return failure();
-    }
->>>>>>> 9498a40b
+    if (!FLOAT_REGEXP.test(scanner.char(position))) return failure();
     position++;
   }
 
@@ -762,18 +648,9 @@
   const array: unknown[] = [];
   while (!scanner.eof()) {
     scanner.nextUntilChar();
-<<<<<<< HEAD
-    const result = Value(scanner);
+    const result = value(scanner);
     if (!result.ok) break;
     array.push(result.body);
-=======
-    const result = value(scanner);
-    if (result.ok) {
-      array.push(result.body);
-    } else {
-      break;
-    }
->>>>>>> 9498a40b
     scanner.nextUntilChar({ inline: true });
     // may have a next item, but trailing comma is allowed at array
     if (scanner.char() !== ",") break;
@@ -828,40 +705,17 @@
   scanner: Scanner,
 ): ParseResult<BlockParseResultBody> {
   scanner.nextUntilChar();
-<<<<<<< HEAD
-  const result = merge(repeat(Pair))(scanner);
+  const result = merge(repeat(pair))(scanner);
   if (result.ok) return success({ type: "Block", value: result.body });
   return failure();
-=======
-  const result = merge(repeat(pair))(scanner);
-  if (result.ok) {
-    return success({
-      type: "Block",
-      value: result.body,
-    });
-  } else {
-    return failure();
-  }
->>>>>>> 9498a40b
 }
 
 export const tableHeader = surround("[", dottedKey, "]");
 
-<<<<<<< HEAD
-export function Table(scanner: Scanner): ParseResult<BlockParseResultBody> {
-  scanner.nextUntilChar();
-  const header = TableHeader(scanner);
-  if (!header.ok) return failure();
-=======
-export function table(
-  scanner: Scanner,
-): ParseResult<BlockParseResultBody> {
+export function table(scanner: Scanner): ParseResult<BlockParseResultBody> {
   scanner.nextUntilChar();
   const header = tableHeader(scanner);
-  if (!header.ok) {
-    return failure();
-  }
->>>>>>> 9498a40b
+  if (!header.ok) return failure();
   scanner.nextUntilChar();
   const b = block(scanner);
   return success({
@@ -871,25 +725,14 @@
   });
 }
 
-<<<<<<< HEAD
-export const TableArrayHeader = surround("[[", DottedKey, "]]");
-=======
 export const tableArrayHeader = surround("[[", dottedKey, "]]");
->>>>>>> 9498a40b
 
 export function tableArray(
   scanner: Scanner,
 ): ParseResult<BlockParseResultBody> {
   scanner.nextUntilChar();
-<<<<<<< HEAD
-  const header = TableArrayHeader(scanner);
+  const header = tableArrayHeader(scanner);
   if (!header.ok) return failure();
-=======
-  const header = tableArrayHeader(scanner);
-  if (!header.ok) {
-    return failure();
-  }
->>>>>>> 9498a40b
   scanner.nextUntilChar();
   const b = block(scanner);
   return success({
@@ -902,15 +745,8 @@
 export function toml(
   scanner: Scanner,
 ): ParseResult<Record<string, unknown>> {
-<<<<<<< HEAD
-  const blocks = repeat(or([Block, TableArray, Table]))(scanner);
+  const blocks = repeat(or([block, tableArray, table]))(scanner);
   if (!blocks.ok) return failure();
-=======
-  const blocks = repeat(or([block, tableArray, table]))(scanner);
-  if (!blocks.ok) {
-    return failure();
-  }
->>>>>>> 9498a40b
   let body = {};
   for (const block of blocks.body) {
     switch (block.type) {
