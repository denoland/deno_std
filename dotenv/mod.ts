// Copyright 2018-2024 the Deno authors. All rights reserved. MIT license.

/**
 * Parses and loads environment variables from a `.env` file into the current
 * process, or stringify data into a `.env` file format.
 *
 * ```ts no-eval
 * // Automatically load environment variables from a `.env` file
 * import "@std/dotenv/load";
 * ```
 *
 * ```ts
 * import { parse, stringify } from "@std/dotenv";
 * import { assertEquals } from "@std/assert";
 *
 * assertEquals(parse("GREETING=hello world"), { GREETING: "hello world" });
 * assertEquals(stringify({ GREETING: "hello world" }), "GREETING='hello world'");
 * ```
 *
 * @module
 */

import { parse } from "./parse.ts";

export * from "./stringify.ts";
export * from "./parse.ts";

/** Options for {@linkcode load} and {@linkcode loadSync}. */
export interface LoadOptions {
  /**
   * Optional path to `.env` file. To prevent the default value from being
   * used, set to `null`.
   *
   * @default {"./.env"}
   */
  envPath?: string | null;

  /**
   * Set to `true` to export all `.env` variables to the current processes
   * environment. Variables are then accessible via `Deno.env.get(<key>)`.
   *
   * @default {false}
   */
  export?: boolean;

  /**
<<<<<<< HEAD
   * Optional path to `.env.example` file which is used for validation.
   * To prevent the default value from being used, set to `null`.
   *
   * @default {"./.env.example"}
   */
  examplePath?: string | null;

  /**
   * Set to `true` to allow required env variables to be empty. Otherwise, it
   * will throw an error if any variable is empty.
   *
   * @default {false}
   */
  allowEmptyValues?: boolean;
=======
   * Optional path to `.env.defaults` file which is used to define default
   * (fallback) values. To prevent the default value from being used,
   * set to `null`.
   *
   * ```sh
   * # .env.defaults
   * # Will not be set if GREETING is set in base .env file
   * GREETING="a secret to everybody"
   * ```
   *
   * @default {"./.env.defaults"}
   */
  defaultsPath?: string | null;
>>>>>>> 27596868
}

/**
 * Works identically to {@linkcode load}, but synchronously.
 *
 * @example Usage
 * ```ts no-eval
 * import { loadSync } from "@std/dotenv";
 *
 * const conf = loadSync();
 * ```
 *
 * @param options Options for loading the environment variables.
 * @returns The parsed environment variables.
 */
export function loadSync(
  options: LoadOptions = {},
): Record<string, string> {
  const {
    envPath = ".env",
<<<<<<< HEAD
    examplePath = ".env.example",
=======
    defaultsPath = ".env.defaults",
>>>>>>> 27596868
    export: _export = false,
  } = options;
  const conf = envPath ? parseFileSync(envPath) : {};

<<<<<<< HEAD
  if (examplePath) {
    const confExample = parseFileSync(examplePath);
    assertSafe(conf, confExample, allowEmptyValues);
=======
  if (defaultsPath) {
    const confDefaults = parseFileSync(defaultsPath);
    for (const [key, value] of Object.entries(confDefaults)) {
      if (!(key in conf)) {
        conf[key] = value;
      }
    }
>>>>>>> 27596868
  }

  if (_export) {
    for (const [key, value] of Object.entries(conf)) {
      if (Deno.env.get(key) !== undefined) continue;
      Deno.env.set(key, value);
    }
  }

  return conf;
}

/**
 * Load environment variables from a `.env` file.  Loaded variables are accessible
 * in a configuration object returned by the `load()` function, as well as optionally
 * exporting them to the process environment using the `export` option.
 *
 * Inspired by the node modules {@linkcode https://github.com/motdotla/dotenv | dotenv}
 * and {@linkcode https://github.com/motdotla/dotenv-expand | dotenv-expand}.
 *
 * ## Basic usage
 * ```sh
 * # .env
 * GREETING=hello world
 * ```
 *
 * Then import the environment variables using the `load` function.
 *
 * @example Basic usage
 * ```ts no-eval
 * // app.ts
 * import { load } from "@std/dotenv";
 *
 * console.log(await load({ export: true })); // { GREETING: "hello world" }
 * console.log(Deno.env.get("GREETING")); // hello world
 * ```
 *
 * Run this with `deno run --allow-read --allow-env app.ts`.
 *
 * .env files support blank lines, comments, multi-line values and more.
 * See Parsing Rules below for more detail.
 *
 * ## Auto loading
 * Import the `load.ts` module to auto-import from the `.env` file and into
 * the process environment.
 *
 * @example Auto-loading
 * ```ts no-eval
 * // app.ts
 * import "@std/dotenv/load";
 *
 * console.log(Deno.env.get("GREETING")); // hello world
 * ```
 *
 * Run this with `deno run --allow-read --allow-env app.ts`.
 *
 * ## Files
 * Dotenv supports a number of different files, all of which are optional.
 * File names and paths are configurable.
 *
 * |File|Purpose|
 * |----|-------|
 * |.env|primary file for storing key-value environment entries
<<<<<<< HEAD
 * |.env.example|this file does not set any values, but specifies env variables which must be present in the configuration object or process environment after loading dotenv
 *
 * ### Example file
 *
 * The purpose of the example file is to provide a list of environment
 * variables which must be set or already present in the process environment
 * or an exception will be thrown.  These
 * variables may be set externally or loaded via the `.env` files.
 * A description may also be provided to help
 * understand the purpose of the env variable. The values in this file
 * are for documentation only and are not set in the environment. Example:
 *
 * ```sh
 * # .env.example
 *
 * # With optional description (this is not set in the environment)
 * DATA_KEY=API key for the api.data.com service.
 *
 * # Without description
 * DATA_URL=
 * ```
 *
 * When the above file is present, after dotenv is loaded, if either
 * DATA_KEY or DATA_URL is not present in the environment an exception
 * is thrown.
=======
 * |.env.defaults|specify default values for env variables to be used when there is no entry in the `.env` file
 *
 * ### Defaults
 *
 * This file is used to provide a list of default environment variables
 * which will be used if there is no overriding variable in the `.env`
 * file.
 *
 * ```sh
 * # .env.defaults
 * KEY_1=DEFAULT_VALUE
 * KEY_2=ANOTHER_DEFAULT_VALUE
 * ```
 * ```sh
 * # .env
 * KEY_1=ABCD
 * ```
 * The environment variables set after dotenv loads are:
 * ```sh
 * KEY_1=ABCD
 * KEY_2=ANOTHER_DEFAULT_VALUE
 * ```
>>>>>>> 27596868
 *
 * ## Configuration
 *
 * Loading environment files comes with a number of options passed into
 * the `load()` function, all of which are optional.
 *
 * |Option|Default|Description
 * |------|-------|-----------
 * |envPath|./.env|Path and filename of the `.env` file.  Use null to prevent the .env file from being loaded.
<<<<<<< HEAD
 * |examplePath|./.env.example|Path and filename of the `.env.example` file. Use null to prevent the .env.example file from being loaded.
 * |export|false|When true, this will export all environment variables in the `.env` file to the process environment (e.g. for use by `Deno.env.get()`) but only if they are not already set.  If a variable is already in the process, the `.env` value is ignored.
 * |allowEmptyValues|false|Allows empty values for specified env variables (throws otherwise)
=======
 * |defaultsPath|./.env.defaults|Path and filename of the `.env.defaults` file. Use null to prevent the .env.defaults file from being loaded.
 * |export|false|When true, this will export all environment variables in the `.env` and `.env.default` files to the process environment (e.g. for use by `Deno.env.get()`) but only if they are not already set.  If a variable is already in the process, the `.env` value is ignored.
>>>>>>> 27596868
 *
 * ### Example configuration
 *
 * @example Using with options
 * ```ts no-eval
 * import { load } from "@std/dotenv";
 *
 * const conf = await load({
 *   envPath: "./.env_prod", // Uses .env_prod instead of .env
 *   export: true, // Exports all variables to the environment
 * });
 * ```
 *
 * ## Permissions
 *
 * At a minimum, loading the `.env` related files requires the `--allow-read` permission.  Additionally, if
 * you access the process environment, either through exporting your configuration or expanding variables
 * in your `.env` file, you will need the `--allow-env` permission.  E.g.
 *
 * ```sh
<<<<<<< HEAD
 * deno run --allow-read=.env,.env.example --allow-env=ENV1,ENV2 app.ts
=======
 * deno run --allow-read=.env,.env.defaults --allow-env=ENV1,ENV2 app.ts
>>>>>>> 27596868
 * ```
 *
 * ## Parsing Rules
 *
 * The parsing engine currently supports the following rules:
 *
 * - Variables that already exist in the environment are not overridden with
 *   `export: true`
 * - `BASIC=basic` becomes `{ BASIC: "basic" }`
 * - empty lines are skipped
 * - lines beginning with `#` are treated as comments
 * - empty values become empty strings (`EMPTY=` becomes `{ EMPTY: "" }`)
 * - single and double quoted values are escaped (`SINGLE_QUOTE='quoted'` becomes
 *   `{ SINGLE_QUOTE: "quoted" }`)
 * - new lines are expanded in double quoted values (`MULTILINE="new\nline"`
 *   becomes
 *
 * ```
 * { MULTILINE: "new\nline" }
 * ```
 *
 * - inner quotes are maintained (think JSON) (`JSON={"foo": "bar"}` becomes
 *   `{ JSON: "{\"foo\": \"bar\"}" }`)
 * - whitespace is removed from both ends of unquoted values (see more on
 *   {@linkcode https://developer.mozilla.org/en-US/docs/Web/JavaScript/Reference/Global_Objects/String/Trim | trim})
 *   (`FOO= some value` becomes `{ FOO: "some value" }`)
 * - whitespace is preserved on both ends of quoted values (`FOO=" some value "`
 *   becomes `{ FOO: " some value " }`)
 * - dollar sign with an environment key in or without curly braces in unquoted
 *   values will expand the environment key (`KEY=$KEY` or `KEY=${KEY}` becomes
 *   `{ KEY: "<KEY_VALUE_FROM_ENV>" }`)
 * - escaped dollar sign with an environment key in unquoted values will escape the
 *   environment key rather than expand (`KEY=\$KEY` becomes `{ KEY: "\\$KEY" }`)
 * - colon and a minus sign with a default value(which can also be another expand
 *   value) in expanding construction in unquoted values will first attempt to
 *   expand the environment key. If it’s not found, then it will return the default
 *   value (`KEY=${KEY:-default}` If KEY exists it becomes
 *   `{ KEY: "<KEY_VALUE_FROM_ENV>" }` If not, then it becomes
 *   `{ KEY: "default" }`. Also there is possible to do this case
 *   `KEY=${NO_SUCH_KEY:-${EXISTING_KEY:-default}}` which becomes
 *   `{ KEY: "<EXISTING_KEY_VALUE_FROM_ENV>" }`)
 *
 * @param options The options
 * @returns The parsed environment variables
 */
export async function load(
  options: LoadOptions = {},
): Promise<Record<string, string>> {
  const {
    envPath = ".env",
<<<<<<< HEAD
    examplePath = ".env.example",
=======
    defaultsPath = ".env.defaults",
>>>>>>> 27596868
    export: _export = false,
  } = options;
  const conf = envPath ? await parseFile(envPath) : {};

<<<<<<< HEAD
  if (examplePath) {
    const confExample = await parseFile(examplePath);
    assertSafe(conf, confExample, allowEmptyValues);
=======
  if (defaultsPath) {
    const confDefaults = await parseFile(defaultsPath);
    for (const [key, value] of Object.entries(confDefaults)) {
      if (!(key in conf)) {
        conf[key] = value;
      }
    }
>>>>>>> 27596868
  }

  if (_export) {
    for (const [key, value] of Object.entries(conf)) {
      if (Deno.env.get(key) !== undefined) continue;
      Deno.env.set(key, value);
    }
  }

  return conf;
}

function parseFileSync(
  filepath: string,
): Record<string, string> {
  try {
    return parse(Deno.readTextFileSync(filepath));
  } catch (e) {
    if (e instanceof Deno.errors.NotFound) return {};
    throw e;
  }
}

async function parseFile(
  filepath: string,
): Promise<Record<string, string>> {
  try {
    return parse(await Deno.readTextFile(filepath));
  } catch (e) {
    if (e instanceof Deno.errors.NotFound) return {};
    throw e;
  }
}<|MERGE_RESOLUTION|>--- conflicted
+++ resolved
@@ -42,38 +42,6 @@
    * @default {false}
    */
   export?: boolean;
-
-  /**
-<<<<<<< HEAD
-   * Optional path to `.env.example` file which is used for validation.
-   * To prevent the default value from being used, set to `null`.
-   *
-   * @default {"./.env.example"}
-   */
-  examplePath?: string | null;
-
-  /**
-   * Set to `true` to allow required env variables to be empty. Otherwise, it
-   * will throw an error if any variable is empty.
-   *
-   * @default {false}
-   */
-  allowEmptyValues?: boolean;
-=======
-   * Optional path to `.env.defaults` file which is used to define default
-   * (fallback) values. To prevent the default value from being used,
-   * set to `null`.
-   *
-   * ```sh
-   * # .env.defaults
-   * # Will not be set if GREETING is set in base .env file
-   * GREETING="a secret to everybody"
-   * ```
-   *
-   * @default {"./.env.defaults"}
-   */
-  defaultsPath?: string | null;
->>>>>>> 27596868
 }
 
 /**
@@ -94,29 +62,9 @@
 ): Record<string, string> {
   const {
     envPath = ".env",
-<<<<<<< HEAD
-    examplePath = ".env.example",
-=======
-    defaultsPath = ".env.defaults",
->>>>>>> 27596868
     export: _export = false,
   } = options;
   const conf = envPath ? parseFileSync(envPath) : {};
-
-<<<<<<< HEAD
-  if (examplePath) {
-    const confExample = parseFileSync(examplePath);
-    assertSafe(conf, confExample, allowEmptyValues);
-=======
-  if (defaultsPath) {
-    const confDefaults = parseFileSync(defaultsPath);
-    for (const [key, value] of Object.entries(confDefaults)) {
-      if (!(key in conf)) {
-        conf[key] = value;
-      }
-    }
->>>>>>> 27596868
-  }
 
   if (_export) {
     for (const [key, value] of Object.entries(conf)) {
@@ -179,56 +127,6 @@
  * |File|Purpose|
  * |----|-------|
  * |.env|primary file for storing key-value environment entries
-<<<<<<< HEAD
- * |.env.example|this file does not set any values, but specifies env variables which must be present in the configuration object or process environment after loading dotenv
- *
- * ### Example file
- *
- * The purpose of the example file is to provide a list of environment
- * variables which must be set or already present in the process environment
- * or an exception will be thrown.  These
- * variables may be set externally or loaded via the `.env` files.
- * A description may also be provided to help
- * understand the purpose of the env variable. The values in this file
- * are for documentation only and are not set in the environment. Example:
- *
- * ```sh
- * # .env.example
- *
- * # With optional description (this is not set in the environment)
- * DATA_KEY=API key for the api.data.com service.
- *
- * # Without description
- * DATA_URL=
- * ```
- *
- * When the above file is present, after dotenv is loaded, if either
- * DATA_KEY or DATA_URL is not present in the environment an exception
- * is thrown.
-=======
- * |.env.defaults|specify default values for env variables to be used when there is no entry in the `.env` file
- *
- * ### Defaults
- *
- * This file is used to provide a list of default environment variables
- * which will be used if there is no overriding variable in the `.env`
- * file.
- *
- * ```sh
- * # .env.defaults
- * KEY_1=DEFAULT_VALUE
- * KEY_2=ANOTHER_DEFAULT_VALUE
- * ```
- * ```sh
- * # .env
- * KEY_1=ABCD
- * ```
- * The environment variables set after dotenv loads are:
- * ```sh
- * KEY_1=ABCD
- * KEY_2=ANOTHER_DEFAULT_VALUE
- * ```
->>>>>>> 27596868
  *
  * ## Configuration
  *
@@ -238,14 +136,7 @@
  * |Option|Default|Description
  * |------|-------|-----------
  * |envPath|./.env|Path and filename of the `.env` file.  Use null to prevent the .env file from being loaded.
-<<<<<<< HEAD
- * |examplePath|./.env.example|Path and filename of the `.env.example` file. Use null to prevent the .env.example file from being loaded.
  * |export|false|When true, this will export all environment variables in the `.env` file to the process environment (e.g. for use by `Deno.env.get()`) but only if they are not already set.  If a variable is already in the process, the `.env` value is ignored.
- * |allowEmptyValues|false|Allows empty values for specified env variables (throws otherwise)
-=======
- * |defaultsPath|./.env.defaults|Path and filename of the `.env.defaults` file. Use null to prevent the .env.defaults file from being loaded.
- * |export|false|When true, this will export all environment variables in the `.env` and `.env.default` files to the process environment (e.g. for use by `Deno.env.get()`) but only if they are not already set.  If a variable is already in the process, the `.env` value is ignored.
->>>>>>> 27596868
  *
  * ### Example configuration
  *
@@ -266,11 +157,7 @@
  * in your `.env` file, you will need the `--allow-env` permission.  E.g.
  *
  * ```sh
-<<<<<<< HEAD
- * deno run --allow-read=.env,.env.example --allow-env=ENV1,ENV2 app.ts
-=======
- * deno run --allow-read=.env,.env.defaults --allow-env=ENV1,ENV2 app.ts
->>>>>>> 27596868
+ * deno run --allow-read=.env --allow-env=ENV1,ENV2 app.ts
  * ```
  *
  * ## Parsing Rules
@@ -321,29 +208,9 @@
 ): Promise<Record<string, string>> {
   const {
     envPath = ".env",
-<<<<<<< HEAD
-    examplePath = ".env.example",
-=======
-    defaultsPath = ".env.defaults",
->>>>>>> 27596868
     export: _export = false,
   } = options;
   const conf = envPath ? await parseFile(envPath) : {};
-
-<<<<<<< HEAD
-  if (examplePath) {
-    const confExample = await parseFile(examplePath);
-    assertSafe(conf, confExample, allowEmptyValues);
-=======
-  if (defaultsPath) {
-    const confDefaults = await parseFile(defaultsPath);
-    for (const [key, value] of Object.entries(confDefaults)) {
-      if (!(key in conf)) {
-        conf[key] = value;
-      }
-    }
->>>>>>> 27596868
-  }
 
   if (_export) {
     for (const [key, value] of Object.entries(conf)) {
