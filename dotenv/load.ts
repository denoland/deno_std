import { DenoEnv, parse } from "./mod.ts";

<<<<<<< HEAD
export interface LoadOptions {
  envPath?: string | URL;
  examplePath?: string | URL;
  defaultsPath?: string | URL;
}

export async function load(
  denoEnv: DenoEnv = Deno.env,
  {
    envPath = ".env",
    examplePath = ".env.example",
    defaultsPath = ".env.defaults",
  }: LoadOptions = {},
) {
  let example;
  let defaultsEnv = {};
  try {
    const exampleSource = await Deno.readTextFile(examplePath);
    example = parse(exampleSource);
  } catch (error) {
    if (!(error instanceof Deno.errors.NotFound)) {
      throw error;
    }
  }
  try {
    const defaultsSource = await Deno.readTextFile(defaultsPath);
    defaultsEnv = parse(defaultsSource).env;
  } catch (error) {
    if (!(error instanceof Deno.errors.NotFound)) {
      throw error;
    }
  }
  const envSource = await Deno.readTextFile(envPath);

  const object = parse(envSource, { example });
  // initialEnv is passed at the end of assign to prevent overwrites
  const initialEnv = denoEnv.toObject();
  const env: Record<string, string> = {
    ...defaultsEnv,
    ...object.env,
    ...initialEnv,
  };
  Object.entries(env).forEach(([key, value]) => denoEnv.set(key, value));
  return denoEnv;
}
=======
import { configSync } from "./mod.ts";

configSync({ export: true });
>>>>>>> e08af580
<|MERGE_RESOLUTION|>--- conflicted
+++ resolved
@@ -1,6 +1,5 @@
 import { DenoEnv, parse } from "./mod.ts";
 
-<<<<<<< HEAD
 export interface LoadOptions {
   envPath?: string | URL;
   examplePath?: string | URL;
@@ -45,9 +44,4 @@
   };
   Object.entries(env).forEach(([key, value]) => denoEnv.set(key, value));
   return denoEnv;
-}
-=======
-import { configSync } from "./mod.ts";
-
-configSync({ export: true });
->>>>>>> e08af580
+}