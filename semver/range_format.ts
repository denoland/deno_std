// Copyright 2018-2023 the Deno authors. All rights reserved. MIT license.
import type { SemVerRange } from "./types.ts";
import { stringifyComparator } from "./stringify_comparator.ts";

/**
 * Formats the range into a string
 * @example >=0.0.0 || <1.0.0
 * @param range The range to format
 * @returns A string representation of the range
 */
<<<<<<< HEAD
export function rangeFormat(range: SemVerRange) {
  return range.ranges.map((c) => c.map((c) => stringifyComparator(c)).join(" "))
    .join(
      "||",
    );
=======
export function rangeFormat(range: SemVerRange): string {
  return range.ranges.map((c) => c.map((c) => comparatorFormat(c)).join(" "))
    .join("||");
>>>>>>> b0803619
}<|MERGE_RESOLUTION|>--- conflicted
+++ resolved
@@ -8,15 +8,7 @@
  * @param range The range to format
  * @returns A string representation of the range
  */
-<<<<<<< HEAD
-export function rangeFormat(range: SemVerRange) {
+export function rangeFormat(range: SemVerRange): string {
   return range.ranges.map((c) => c.map((c) => stringifyComparator(c)).join(" "))
-    .join(
-      "||",
-    );
-=======
-export function rangeFormat(range: SemVerRange): string {
-  return range.ranges.map((c) => c.map((c) => comparatorFormat(c)).join(" "))
     .join("||");
->>>>>>> b0803619
 }