--- conflicted
+++ resolved
@@ -1,14 +1,7 @@
 // Copyright 2018-2024 the Deno authors. All rights reserved. MIT license.
-<<<<<<< HEAD
-import { INVALID } from "./constants.ts";
-import type { Range, SemVer } from "./types.ts";
 import { rangeIncludes } from "./range_includes.ts";
-import { comparatorMax } from "./_comparator_max.ts";
-=======
 import { ANY, INVALID, MAX } from "./constants.ts";
 import type { Comparator, Range, SemVer } from "./types.ts";
-import { testRange } from "./test_range.ts";
->>>>>>> 8b90e315
 import { greaterThan } from "./greater_than.ts";
 
 function comparatorMax(comparator: Comparator): SemVer {
