--- conflicted
+++ resolved
@@ -1,14 +1,11 @@
 // Copyright 2018-2021 the Deno authors. All rights reserved. MIT license.
 import { assert, assertEquals, assertThrows } from "../testing/asserts.ts";
 import { createHash, SupportedAlgorithm } from "./mod.ts";
-<<<<<<< HEAD
 import { Message } from "./hasher.ts";
 import * as bytes from "../bytes/mod.ts";
-=======
 import { dirname, fromFileUrl } from "../path/mod.ts";
 
 const moduleDir = dirname(fromFileUrl(import.meta.url));
->>>>>>> c20aade2
 
 const millionAs = "a".repeat(1000000);
 
