// Copyright 2018-2022 the Deno authors. All rights reserved. MIT license.
// This module is browser compatible. Do not rely on good formatting of values
// for AssertionError messages in browsers.

import { red, stripColor } from "../fmt/colors.ts";
import { buildMessage, diff, diffstr } from "./_diff.ts";
import { format } from "./_format.ts";

const CAN_NOT_DISPLAY = "[Cannot display]";

export class AssertionError extends Error {
  override name = "AssertionError";
  constructor(message: string) {
    super(message);
  }
}

function isKeyedCollection(x: unknown): x is Set<unknown> {
  return [Symbol.iterator, "size"].every((k) => k in (x as Set<unknown>));
}

/**
 * Deep equality comparison used in assertions
 * @param c actual value
 * @param d expected value
 */
export function equal(c: unknown, d: unknown): boolean {
  const seen = new Map();
  return (function compare(a: unknown, b: unknown): boolean {
    // Have to render RegExp & Date for string comparison
    // unless it's mistreated as object
    if (
      a &&
      b &&
      ((a instanceof RegExp && b instanceof RegExp) ||
        (a instanceof URL && b instanceof URL))
    ) {
      return String(a) === String(b);
    }
    if (a instanceof Date && b instanceof Date) {
      const aTime = a.getTime();
      const bTime = b.getTime();
      // Check for NaN equality manually since NaN is not
      // equal to itself.
      if (Number.isNaN(aTime) && Number.isNaN(bTime)) {
        return true;
      }
      return aTime === bTime;
    }
    if (typeof a === "number" && typeof b === "number") {
      return Number.isNaN(a) && Number.isNaN(b) || a === b;
    }
    if (Object.is(a, b)) {
      return true;
    }
    if (a && typeof a === "object" && b && typeof b === "object") {
      if (a && b && !constructorsEqual(a, b)) {
        return false;
      }
      if (a instanceof WeakMap || b instanceof WeakMap) {
        if (!(a instanceof WeakMap && b instanceof WeakMap)) return false;
        throw new TypeError("cannot compare WeakMap instances");
      }
      if (a instanceof WeakSet || b instanceof WeakSet) {
        if (!(a instanceof WeakSet && b instanceof WeakSet)) return false;
        throw new TypeError("cannot compare WeakSet instances");
      }
      if (seen.get(a) === b) {
        return true;
      }
      if (Object.keys(a || {}).length !== Object.keys(b || {}).length) {
        return false;
      }
      seen.set(a, b);
      if (isKeyedCollection(a) && isKeyedCollection(b)) {
        if (a.size !== b.size) {
          return false;
        }

        let unmatchedEntries = a.size;

        for (const [aKey, aValue] of a.entries()) {
          for (const [bKey, bValue] of b.entries()) {
            /* Given that Map keys can be references, we need
             * to ensure that they are also deeply equal */
            if (
              (aKey === aValue && bKey === bValue && compare(aKey, bKey)) ||
              (compare(aKey, bKey) && compare(aValue, bValue))
            ) {
              unmatchedEntries--;
            }
          }
        }

        return unmatchedEntries === 0;
      }
      const merged = { ...a, ...b };
      for (
        const key of [
          ...Object.getOwnPropertyNames(merged),
          ...Object.getOwnPropertySymbols(merged),
        ]
      ) {
        type Key = keyof typeof merged;
        if (!compare(a && a[key as Key], b && b[key as Key])) {
          return false;
        }
        if (((key in a) && (!(key in b))) || ((key in b) && (!(key in a)))) {
          return false;
        }
      }
      if (a instanceof WeakRef || b instanceof WeakRef) {
        if (!(a instanceof WeakRef && b instanceof WeakRef)) return false;
        return compare(a.deref(), b.deref());
      }
      return true;
    }
    return false;
  })(c, d);
}

// deno-lint-ignore ban-types
function constructorsEqual(a: object, b: object) {
  return a.constructor === b.constructor ||
    a.constructor === Object && !b.constructor ||
    !a.constructor && b.constructor === Object;
}

/** Make an assertion, error will be thrown if `expr` does not have truthy value. */
export function assert(expr: unknown, msg = ""): asserts expr {
  if (!expr) {
    throw new AssertionError(msg);
  }
}

/** Make an assertion, error will be thrown if `expr` have truthy value. */
export function assertFalse(expr: unknown, msg = ""): asserts expr is false {
  if (expr) {
    throw new AssertionError(msg);
  }
}

/**
 * Make an assertion that `actual` and `expected` are equal, deeply. If not
 * deeply equal, then throw.
 *
 * Type parameter can be specified to ensure values under comparison have the same type.
 * For example:
 * ```ts
 * import { assertEquals } from "./asserts.ts";
 *
 * assertEquals<number>(1, 2)
 * ```
 */
export function assertEquals(
  actual: unknown,
  expected: unknown,
  msg?: string,
): void;
export function assertEquals<T>(actual: T, expected: T, msg?: string): void;
export function assertEquals(
  actual: unknown,
  expected: unknown,
  msg?: string,
): void {
  if (equal(actual, expected)) {
    return;
  }
  let message = "";
  const actualString = format(actual);
  const expectedString = format(expected);
  try {
    const stringDiff = (typeof actual === "string") &&
      (typeof expected === "string");
    const diffResult = stringDiff
      ? diffstr(actual as string, expected as string)
      : diff(actualString.split("\n"), expectedString.split("\n"));
    const diffMsg = buildMessage(diffResult, { stringDiff }).join("\n");
    message = `Values are not equal:\n${diffMsg}`;
  } catch {
    message = `\n${red(CAN_NOT_DISPLAY)} + \n\n`;
  }
  if (msg) {
    message = msg;
  }
  throw new AssertionError(message);
}

/**
 * Make an assertion that `actual` and `expected` are not equal, deeply.
 * If not then throw.
 *
 * Type parameter can be specified to ensure values under comparison have the same type.
 * For example:
 * ```ts
 * import { assertNotEquals } from "./asserts.ts";
 *
 * assertNotEquals<number>(1, 2)
 * ```
 */
export function assertNotEquals(
  actual: unknown,
  expected: unknown,
  msg?: string,
): void;
export function assertNotEquals<T>(actual: T, expected: T, msg?: string): void;
export function assertNotEquals(
  actual: unknown,
  expected: unknown,
  msg?: string,
): void {
  if (!equal(actual, expected)) {
    return;
  }
  let actualString: string;
  let expectedString: string;
  try {
    actualString = String(actual);
  } catch {
    actualString = "[Cannot display]";
  }
  try {
    expectedString = String(expected);
  } catch {
    expectedString = "[Cannot display]";
  }
  if (!msg) {
    msg = `actual: ${actualString} expected not to be: ${expectedString}`;
  }
  throw new AssertionError(msg);
}

/**
 * Make an assertion that `actual` and `expected` are strictly equal. If
 * not then throw.
 *
 * ```ts
 * import { assertStrictEquals } from "./asserts.ts";
 *
 * assertStrictEquals(1, 2)
 * ```
 */
export function assertStrictEquals<T>(
  actual: unknown,
  expected: T,
  msg?: string,
): asserts actual is T {
  if (actual === expected) {
    return;
  }

  let message: string;

  if (msg) {
    message = msg;
  } else {
    const actualString = format(actual);
    const expectedString = format(expected);

    if (actualString === expectedString) {
      const withOffset = actualString
        .split("\n")
        .map((l) => `    ${l}`)
        .join("\n");
      message =
        `Values have the same structure but are not reference-equal:\n\n${
          red(withOffset)
        }\n`;
    } else {
      try {
        const stringDiff = (typeof actual === "string") &&
          (typeof expected === "string");
        const diffResult = stringDiff
          ? diffstr(actual as string, expected as string)
          : diff(actualString.split("\n"), expectedString.split("\n"));
        const diffMsg = buildMessage(diffResult, { stringDiff }).join("\n");
        message = `Values are not strictly equal:\n${diffMsg}`;
      } catch {
        message = `\n${red(CAN_NOT_DISPLAY)} + \n\n`;
      }
    }
  }

  throw new AssertionError(message);
}

/**
 * Make an assertion that `actual` and `expected` are not strictly equal.
 * If the values are strictly equal then throw.
 *
 * ```ts
 * import { assertNotStrictEquals } from "./asserts.ts";
 *
 * assertNotStrictEquals(1, 1)
 * ```
 */
export function assertNotStrictEquals(
  actual: unknown,
  expected: unknown,
  msg?: string,
): void;
export function assertNotStrictEquals<T>(
  actual: T,
  expected: T,
  msg?: string,
): void;
export function assertNotStrictEquals(
  actual: unknown,
  expected: unknown,
  msg?: string,
): void {
  if (actual !== expected) {
    return;
  }

  throw new AssertionError(
    msg ?? `Expected "actual" to be strictly unequal to: ${format(actual)}\n`,
  );
}

/**
 * Make an assertion that `actual` and `expected` are almost equal numbers through
 * a given tolerance. It can be used to take into account IEEE-754 double-precision
 * floating-point representation limitations.
 * If the values are not almost equal then throw.
 *
 * ```ts
 * import { assertAlmostEquals, assertThrows } from "./asserts.ts";
 *
 * assertAlmostEquals(0.1, 0.2);
 *
 * // Using a custom tolerance value
 * assertAlmostEquals(0.1 + 0.2, 0.3, 1e-16);
 * assertThrows(() => assertAlmostEquals(0.1 + 0.2, 0.3, 1e-17));
 * ```
 */
export function assertAlmostEquals(
  actual: number,
  expected: number,
  tolerance = 1e-7,
  msg?: string,
) {
  if (actual === expected) {
    return;
  }
  const delta = Math.abs(expected - actual);
  if (delta <= tolerance) {
    return;
  }
  const f = (n: number) => Number.isInteger(n) ? n : n.toExponential();
  throw new AssertionError(
    msg ??
      `actual: "${f(actual)}" expected to be close to "${f(expected)}": \
delta "${f(delta)}" is greater than "${f(tolerance)}"`,
  );
}

// deno-lint-ignore no-explicit-any
type AnyConstructor = new (...args: any[]) => any;
type GetConstructorType<T extends AnyConstructor> = T extends // deno-lint-ignore no-explicit-any
new (...args: any) => infer C ? C
  : never;

/**
 * Make an assertion that `obj` is an instance of `type`.
 * If not then throw.
 */
export function assertInstanceOf<T extends AnyConstructor>(
  actual: unknown,
  expectedType: T,
  msg = "",
): asserts actual is GetConstructorType<T> {
  if (!msg) {
    const expectedTypeStr = expectedType.name;

    let actualTypeStr = "";
    if (actual === null) {
      actualTypeStr = "null";
    } else if (actual === undefined) {
      actualTypeStr = "undefined";
    } else if (typeof actual === "object") {
      actualTypeStr = actual.constructor?.name ?? "Object";
    } else {
      actualTypeStr = typeof actual;
    }

    if (expectedTypeStr == actualTypeStr) {
      msg = `Expected object to be an instance of "${expectedTypeStr}".`;
    } else if (actualTypeStr == "function") {
      msg =
        `Expected object to be an instance of "${expectedTypeStr}" but was not an instanced object.`;
    } else {
      msg =
        `Expected object to be an instance of "${expectedTypeStr}" but was "${actualTypeStr}".`;
    }
  }
  assert(actual instanceof expectedType, msg);
}

/**
 * Make an assertion that actual is not null or undefined.
 * If not then throw.
 */
export function assertExists<T>(
  actual: T,
  msg?: string,
): asserts actual is NonNullable<T> {
  if (actual === undefined || actual === null) {
    if (!msg) {
      msg = `actual: "${actual}" expected to not be null or undefined`;
    }
    throw new AssertionError(msg);
  }
}

/**
 * Make an assertion that actual includes expected. If not
 * then throw.
 */
export function assertStringIncludes(
  actual: string,
  expected: string,
  msg?: string,
): void {
  if (!actual.includes(expected)) {
    if (!msg) {
      msg = `actual: "${actual}" expected to contain: "${expected}"`;
    }
    throw new AssertionError(msg);
  }
}

/**
 * Make an assertion that `actual` includes the `expected` values.
 * If not then an error will be thrown.
 *
 * Type parameter can be specified to ensure values under comparison have the same type.
 * For example:
 *
 * ```ts
 * import { assertArrayIncludes } from "./asserts.ts";
 *
 * assertArrayIncludes<number>([1, 2], [2])
 * ```
 */
export function assertArrayIncludes(
  actual: ArrayLike<unknown>,
  expected: ArrayLike<unknown>,
  msg?: string,
): void;
export function assertArrayIncludes<T>(
  actual: ArrayLike<T>,
  expected: ArrayLike<T>,
  msg?: string,
): void;
export function assertArrayIncludes(
  actual: ArrayLike<unknown>,
  expected: ArrayLike<unknown>,
  msg?: string,
): void {
  const missing: unknown[] = [];
  for (let i = 0; i < expected.length; i++) {
    let found = false;
    for (let j = 0; j < actual.length; j++) {
      if (equal(expected[i], actual[j])) {
        found = true;
        break;
      }
    }
    if (!found) {
      missing.push(expected[i]);
    }
  }
  if (missing.length === 0) {
    return;
  }
  if (!msg) {
    msg = `actual: "${format(actual)}" expected to include: "${
      format(expected)
    }"\nmissing: ${format(missing)}`;
  }
  throw new AssertionError(msg);
}

/**
 * Make an assertion that `actual` match RegExp `expected`. If not
 * then throw.
 */
export function assertMatch(
  actual: string,
  expected: RegExp,
  msg?: string,
): void {
  if (!expected.test(actual)) {
    if (!msg) {
      msg = `actual: "${actual}" expected to match: "${expected}"`;
    }
    throw new AssertionError(msg);
  }
}

/**
 * Make an assertion that `actual` not match RegExp `expected`. If match
 * then throw.
 */
export function assertNotMatch(
  actual: string,
  expected: RegExp,
  msg?: string,
): void {
  if (expected.test(actual)) {
    if (!msg) {
      msg = `actual: "${actual}" expected to not match: "${expected}"`;
    }
    throw new AssertionError(msg);
  }
}

/**
 * Make an assertion that `actual` object is a subset of `expected` object, deeply.
 * If not, then throw.
 */
export function assertObjectMatch(
  // deno-lint-ignore no-explicit-any
  actual: Record<PropertyKey, any>,
  expected: Record<PropertyKey, unknown>,
): void {
  type loose = Record<PropertyKey, unknown>;

  function filter(a: loose, b: loose) {
    const seen = new WeakMap();
    return fn(a, b);

    function fn(a: loose, b: loose): loose {
      // Prevent infinite loop with circular references with same filter
      if ((seen.has(a)) && (seen.get(a) === b)) {
        return a;
      }
      seen.set(a, b);
      // Filter keys and symbols which are present in both actual and expected
      const filtered = {} as loose;
      const entries = [
        ...Object.getOwnPropertyNames(a),
        ...Object.getOwnPropertySymbols(a),
      ]
        .filter((key) => key in b)
        .map((key) => [key, a[key as string]]) as Array<[string, unknown]>;
      for (const [key, value] of entries) {
        // On array references, build a filtered array and filter nested objects inside
        if (Array.isArray(value)) {
          const subset = (b as loose)[key];
          if (Array.isArray(subset)) {
            filtered[key] = fn({ ...value }, { ...subset });
            continue;
          }
        } // On regexp references, keep value as it to avoid loosing pattern and flags
        else if (value instanceof RegExp) {
          filtered[key] = value;
          continue;
        } // On nested objects references, build a filtered object recursively
        else if (typeof value === "object") {
          const subset = (b as loose)[key];
          if ((typeof subset === "object") && (subset)) {
            // When both operands are maps, build a filtered map with common keys and filter nested objects inside
            if ((value instanceof Map) && (subset instanceof Map)) {
              filtered[key] = new Map(
                [...value].filter(([k]) => subset.has(k)).map((
                  [k, v],
                ) => [k, typeof v === "object" ? fn(v, subset.get(k)) : v]),
              );
              continue;
            }
            // When both operands are set, build a filtered set with common values
            if ((value instanceof Set) && (subset instanceof Set)) {
              filtered[key] = new Set([...value].filter((v) => subset.has(v)));
              continue;
            }
            filtered[key] = fn(value as loose, subset as loose);
            continue;
          }
        }
        filtered[key] = value;
      }
      return filtered;
    }
  }
  return assertEquals(
    // get the intersection of "actual" and "expected"
    // side effect: all the instances' constructor field is "Object" now.
    filter(actual, expected),
    // set (nested) instances' constructor field to be "Object" without changing expected value.
    // see https://github.com/denoland/deno_std/pull/1419
    filter(expected, expected),
  );
}

/**
 * Forcefully throws a failed assertion
 */
export function fail(msg?: string): never {
  assert(false, `Failed assertion${msg ? `: ${msg}` : "."}`);
}

/**
 * Make an assertion that `error` is an `Error`.
 * If not then an error will be thrown.
 * An error class and a string that should be included in the
 * error message can also be asserted.
 */
export function assertIsError<E extends Error = Error>(
  error: unknown,
  // deno-lint-ignore no-explicit-any
  ErrorClass?: new (...args: any[]) => E,
  msgIncludes?: string,
  msg?: string,
): asserts error is E {
  if (error instanceof Error === false) {
    throw new AssertionError(`Expected "error" to be an Error object.`);
  }
  if (ErrorClass && !(error instanceof ErrorClass)) {
    msg = `Expected error to be instance of "${ErrorClass.name}", but was "${
      typeof error === "object" ? error?.constructor?.name : "[not an object]"
    }"${msg ? `: ${msg}` : "."}`;
    throw new AssertionError(msg);
  }
  if (
    msgIncludes && (!(error instanceof Error) ||
      !stripColor(error.message).includes(stripColor(msgIncludes)))
  ) {
    msg = `Expected error message to include "${msgIncludes}", but got "${
      error instanceof Error ? error.message : "[not an Error]"
    }"${msg ? `: ${msg}` : "."}`;
    throw new AssertionError(msg);
  }
}

/**
 * Executes a function, expecting it to throw.  If it does not, then it
 * throws. An error class and a string that should be included in the
 * error message can also be asserted. Or you can pass a
 * callback which will be passed the error, usually to apply some custom
 * assertions on it.
 */
export function assertThrows(
  fn: () => unknown,
  msg?: string,
): unknown;
export function assertThrows<E extends Error = Error>(
  fn: () => unknown,
  // deno-lint-ignore no-explicit-any
  ErrorClass: new (...args: any[]) => E,
  msgIncludes?: string,
  msg?: string,
): E;
export function assertThrows(
  fn: () => unknown,
  msgIncludes: string,
  msg?: string,
): Error;
/** @deprecated */
export function assertThrows(
  fn: () => unknown,
  errorCallback: (e: Error) => unknown,
  msg?: string,
): Error;
export function assertThrows<E extends Error = Error>(
  fn: () => unknown,
  errorClassOrCallbackOrMsg?:
    // deno-lint-ignore no-explicit-any
    | (new (...args: any[]) => E)
    | ((e: Error) => unknown)
    | string,
  msgIncludesOrMsg?: string,
  msg?: string,
): E | Error | unknown {
  // deno-lint-ignore no-explicit-any
  let ErrorClass: (new (...args: any[]) => E) | undefined = undefined;
  let msgIncludes: string | undefined = undefined;
  let errorCallback: ((e: Error) => unknown) | undefined = undefined;
  let err;

  if (typeof errorClassOrCallbackOrMsg !== "string") {
    if (
      errorClassOrCallbackOrMsg === undefined ||
      errorClassOrCallbackOrMsg.prototype instanceof Error ||
      errorClassOrCallbackOrMsg.prototype === Error.prototype
    ) {
      // deno-lint-ignore no-explicit-any
      ErrorClass = errorClassOrCallbackOrMsg as new (...args: any[]) => E;
      msgIncludes = msgIncludesOrMsg;
    } else {
      errorCallback = errorClassOrCallbackOrMsg as (e: Error) => unknown;
      msg = msgIncludesOrMsg;
    }
  } else {
    msg = errorClassOrCallbackOrMsg;
  }
  let doesThrow = false;
  try {
    fn();
  } catch (error) {
    if (ErrorClass || errorCallback) {
      if (error instanceof Error === false) {
        throw new AssertionError("A non-Error object was thrown.");
      }
      assertIsError(
        error,
        ErrorClass,
        msgIncludes,
        msg,
      );
      if (typeof errorCallback === "function") {
        errorCallback(error);
      }
    }
    err = error;
    doesThrow = true;
  }
  if (!doesThrow) {
    msg = `Expected function to throw${msg ? `: ${msg}` : "."}`;
    throw new AssertionError(msg);
  }
  return err;
}

/**
 * Executes a function which returns a promise, expecting it to throw or reject.
 * If it does not, then it throws. An error class and a string that should be
 * included in the error message can also be asserted. Or you can pass a
 * callback which will be passed the error, usually to apply some custom
 * assertions on it.
 */
export function assertRejects(
  fn: () => Promise<unknown>,
  msg?: string,
): Promise<unknown>;
export function assertRejects<E extends Error = Error>(
  fn: () => Promise<unknown>,
  // deno-lint-ignore no-explicit-any
  ErrorClass: new (...args: any[]) => E,
  msgIncludes?: string,
  msg?: string,
): Promise<E>;
export function assertRejects(
  fn: () => Promise<unknown>,
  msgIncludes: string,
  msg?: string,
): Promise<Error>;
/** @deprecated */
export function assertRejects(
  fn: () => Promise<unknown>,
  errorCallback: (e: Error) => unknown,
  msg?: string,
): Promise<Error>;
export async function assertRejects<E extends Error = Error>(
  fn: () => Promise<unknown>,
  errorClassOrCallbackOrMsg?:
    // deno-lint-ignore no-explicit-any
    | (new (...args: any[]) => E)
    | ((e: Error) => unknown)
    | string,
  msgIncludesOrMsg?: string,
  msg?: string,
): Promise<E | Error | unknown> {
  // deno-lint-ignore no-explicit-any
  let ErrorClass: (new (...args: any[]) => E) | undefined = undefined;
  let msgIncludes: string | undefined = undefined;
  let errorCallback: ((e: Error) => unknown) | undefined = undefined;
  let err;

  if (typeof errorClassOrCallbackOrMsg !== "string") {
    if (
      errorClassOrCallbackOrMsg === undefined ||
      errorClassOrCallbackOrMsg.prototype instanceof Error ||
      errorClassOrCallbackOrMsg.prototype === Error.prototype
    ) {
      // deno-lint-ignore no-explicit-any
      ErrorClass = errorClassOrCallbackOrMsg as new (...args: any[]) => E;
      msgIncludes = msgIncludesOrMsg;
    } else {
      errorCallback = errorClassOrCallbackOrMsg as (e: Error) => unknown;
      msg = msgIncludesOrMsg;
    }
  } else {
    msg = errorClassOrCallbackOrMsg;
  }
  let doesThrow = false;
  let isPromiseReturned = false;
  const msgToAppendToError = msg ? `: ${msg}` : ".";
  try {
    const possiblePromise = fn();
    if (possiblePromise instanceof Promise) {
      isPromiseReturned = true;
      await possiblePromise;
    }
  } catch (error) {
<<<<<<< HEAD
    if (ErrorClass || errorCallback) {
      if (error instanceof Error === false) {
        throw new AssertionError("A non-Error object was thrown or rejected.");
      }
      assertIsError(
        error,
        ErrorClass,
        msgIncludes,
        msg,
      );
      if (typeof errorCallback === "function") {
        errorCallback(error);
      }
=======
    if (!isPromiseReturned) {
      throw new AssertionError(
        `Function throws when expected to reject${msgToAppendToError}`,
      );
    }
    if (error instanceof Error === false) {
      throw new AssertionError("A non-Error object was rejected.");
    }
    assertIsError(
      error,
      ErrorClass,
      msgIncludes,
      msg,
    );
    if (typeof errorCallback == "function") {
      errorCallback(error);
>>>>>>> 5e28e39d
    }
    err = error;
    doesThrow = true;
  }
  if (!doesThrow) {
    throw new AssertionError(
      `Expected function to reject${msgToAppendToError}`,
    );
  }
  return err;
}

/** Use this to stub out methods that will throw when invoked. */
export function unimplemented(msg?: string): never {
  throw new AssertionError(msg || "unimplemented");
}

/** Use this to assert unreachable code. */
export function unreachable(): never {
  throw new AssertionError("unreachable");
}<|MERGE_RESOLUTION|>--- conflicted
+++ resolved
@@ -696,6 +696,7 @@
     msg = errorClassOrCallbackOrMsg;
   }
   let doesThrow = false;
+  const msgToAppendToError = msg ? `: ${msg}` : ".";
   try {
     fn();
   } catch (error) {
@@ -717,7 +718,7 @@
     doesThrow = true;
   }
   if (!doesThrow) {
-    msg = `Expected function to throw${msg ? `: ${msg}` : "."}`;
+    msg = `Expected function to throw${msgToAppendToError}`;
     throw new AssertionError(msg);
   }
   return err;
@@ -794,10 +795,14 @@
       await possiblePromise;
     }
   } catch (error) {
-<<<<<<< HEAD
+    if (!isPromiseReturned) {
+      throw new AssertionError(
+        `Function throws when expected to reject${msgToAppendToError}`,
+      );
+    }
     if (ErrorClass || errorCallback) {
       if (error instanceof Error === false) {
-        throw new AssertionError("A non-Error object was thrown or rejected.");
+        throw new AssertionError("A non-Error object was rejected.");
       }
       assertIsError(
         error,
@@ -805,27 +810,9 @@
         msgIncludes,
         msg,
       );
-      if (typeof errorCallback === "function") {
+      if (typeof errorCallback == "function") {
         errorCallback(error);
       }
-=======
-    if (!isPromiseReturned) {
-      throw new AssertionError(
-        `Function throws when expected to reject${msgToAppendToError}`,
-      );
-    }
-    if (error instanceof Error === false) {
-      throw new AssertionError("A non-Error object was rejected.");
-    }
-    assertIsError(
-      error,
-      ErrorClass,
-      msgIncludes,
-      msg,
-    );
-    if (typeof errorCallback == "function") {
-      errorCallback(error);
->>>>>>> 5e28e39d
     }
     err = error;
     doesThrow = true;
