// Copyright 2018-2022 the Deno authors. All rights reserved. MIT license.
import {
  assert,
  assertAlmostEquals,
  assertArrayIncludes,
  assertEquals,
  assertExists,
  assertFalse,
  assertInstanceOf,
  AssertionError,
  assertIsError,
  assertMatch,
  assertNotEquals,
  assertNotMatch,
  assertNotStrictEquals,
  assertObjectMatch,
  assertRejects,
  assertStrictEquals,
  assertStringIncludes,
  assertThrows,
  equal,
  fail,
  unimplemented,
  unreachable,
} from "./asserts.ts";
import { bold, gray, green, red, stripColor, yellow } from "../fmt/colors.ts";

Deno.test("EqualDifferentZero", () => {
  assert(equal(0, -0));
  assert(equal(0, +0));
  assert(equal(+0, -0));
  assert(equal([0], [-0]));
  assert(equal(["hello", 12.21, 0], ["hello", 12.21, -0]));
  assert(equal(["hello", 12.21, 0], ["hello", 12.21, +0]));
  assert(equal(["hello", 12.21, -0], ["hello", 12.21, +0]));
  assert(equal({ msg: "hello", case: 0 }, { msg: "hello", case: -0 }));
  assert(equal({ msg: "hello", array: [0] }, { msg: "hello", array: [-0] }));
});

Deno.test("Equal", function (): void {
  assert(equal("world", "world"));
  assert(!equal("hello", "world"));
  assertFalse(equal("hello", "world"));
  assert(equal(5, 5));
  assert(!equal(5, 6));
  assertFalse(equal(5, 6));
  assert(equal(NaN, NaN));
  assert(equal({ hello: "world" }, { hello: "world" }));
  assert(!equal({ world: "hello" }, { hello: "world" }));
  assertFalse(equal({ world: "hello" }, { hello: "world" }));
  assert(
    equal(
      { hello: "world", hi: { there: "everyone" } },
      { hello: "world", hi: { there: "everyone" } },
    ),
  );
  assert(
    !equal(
      { hello: "world", hi: { there: "everyone" } },
      { hello: "world", hi: { there: "everyone else" } },
    ),
  );
  assertFalse(
    equal(
      { hello: "world", hi: { there: "everyone" } },
      { hello: "world", hi: { there: "everyone else" } },
    ),
  );
  assert(equal({ [Symbol.for("foo")]: "bar" }, { [Symbol.for("foo")]: "bar" }));
  assert(!equal({ [Symbol("foo")]: "bar" }, { [Symbol("foo")]: "bar" }));
  assertFalse(equal({ [Symbol("foo")]: "bar" }, { [Symbol("foo")]: "bar" }));

  assert(equal(/deno/, /deno/));
  assert(!equal(/deno/, /node/));
  assertFalse(equal(/deno/, /node/));
  assert(equal(new Date(2019, 0, 3), new Date(2019, 0, 3)));
  assert(!equal(new Date(2019, 0, 3), new Date(2019, 1, 3)));
  assertFalse(equal(new Date(2019, 0, 3), new Date(2019, 1, 3)));
  assert(
    !equal(
      new Date(2019, 0, 3, 4, 20, 1, 10),
      new Date(2019, 0, 3, 4, 20, 1, 20),
    ),
  );
  assertFalse(
    equal(
      new Date(2019, 0, 3, 4, 20, 1, 10),
      new Date(2019, 0, 3, 4, 20, 1, 20),
    ),
  );
  assert(equal(new Date("Invalid"), new Date("Invalid")));
  assert(!equal(new Date("Invalid"), new Date(2019, 0, 3)));
  assertFalse(equal(new Date("Invalid"), new Date(2019, 0, 3)));
  assert(!equal(new Date("Invalid"), new Date(2019, 0, 3, 4, 20, 1, 10)));
  assertFalse(equal(new Date("Invalid"), new Date(2019, 0, 3, 4, 20, 1, 10)));
  assert(equal(new Set([1]), new Set([1])));
  assert(!equal(new Set([1]), new Set([2])));
  assertFalse(equal(new Set([1]), new Set([2])));
  assert(equal(new Set([1, 2, 3]), new Set([3, 2, 1])));
  assert(equal(new Set([1, new Set([2, 3])]), new Set([new Set([3, 2]), 1])));
  assert(!equal(new Set([1, 2]), new Set([3, 2, 1])));
  assertFalse(equal(new Set([1, 2]), new Set([3, 2, 1])));
  assert(!equal(new Set([1, 2, 3]), new Set([4, 5, 6])));
  assertFalse(equal(new Set([1, 2, 3]), new Set([4, 5, 6])));
  assert(equal(new Set("denosaurus"), new Set("denosaurussss")));
  assert(equal(new Map(), new Map()));
  assert(
    equal(
      new Map([
        ["foo", "bar"],
        ["baz", "baz"],
      ]),
      new Map([
        ["foo", "bar"],
        ["baz", "baz"],
      ]),
    ),
  );
  assert(
    equal(
      new Map([["foo", new Map([["bar", "baz"]])]]),
      new Map([["foo", new Map([["bar", "baz"]])]]),
    ),
  );
  assert(
    equal(
      new Map([["foo", { bar: "baz" }]]),
      new Map([["foo", { bar: "baz" }]]),
    ),
  );
  assert(
    equal(
      new Map([
        ["foo", "bar"],
        ["baz", "qux"],
      ]),
      new Map([
        ["baz", "qux"],
        ["foo", "bar"],
      ]),
    ),
  );
  assert(equal(new Map([["foo", ["bar"]]]), new Map([["foo", ["bar"]]])));
  assert(!equal(new Map([["foo", "bar"]]), new Map([["bar", "baz"]])));
  assertFalse(equal(new Map([["foo", "bar"]]), new Map([["bar", "baz"]])));
  assertFalse(equal(new Map([["foo", "bar"]]), new Map([["bar", "baz"]])));
  assert(
    !equal(
      new Map([["foo", "bar"]]),
      new Map([
        ["foo", "bar"],
        ["bar", "baz"],
      ]),
    ),
  );
  assertFalse(
    equal(
      new Map([["foo", "bar"]]),
      new Map([
        ["foo", "bar"],
        ["bar", "baz"],
      ]),
    ),
  );
  assert(
    !equal(
      new Map([["foo", new Map([["bar", "baz"]])]]),
      new Map([["foo", new Map([["bar", "qux"]])]]),
    ),
  );
  assert(equal(new Map([[{ x: 1 }, true]]), new Map([[{ x: 1 }, true]])));
  assert(!equal(new Map([[{ x: 1 }, true]]), new Map([[{ x: 1 }, false]])));
  assertFalse(equal(new Map([[{ x: 1 }, true]]), new Map([[{ x: 1 }, false]])));
  assert(!equal(new Map([[{ x: 1 }, true]]), new Map([[{ x: 2 }, true]])));
  assertFalse(equal(new Map([[{ x: 1 }, true]]), new Map([[{ x: 2 }, true]])));
  assert(equal([1, 2, 3], [1, 2, 3]));
  assert(equal([1, [2, 3]], [1, [2, 3]]));
  assert(!equal([1, 2, 3, 4], [1, 2, 3]));
  assertFalse(equal([1, 2, 3, 4], [1, 2, 3]));
  assert(!equal([1, 2, 3, 4], [1, 2, 3]));
  assertFalse(equal([1, 2, 3, 4], [1, 2, 3]));
  assert(!equal([1, 2, 3, 4], [1, 4, 2, 3]));
  assertFalse(equal([1, 2, 3, 4], [1, 4, 2, 3]));
  assert(equal(new Uint8Array([1, 2, 3, 4]), new Uint8Array([1, 2, 3, 4])));
  assert(!equal(new Uint8Array([1, 2, 3, 4]), new Uint8Array([2, 1, 4, 3])));
  assertFalse(
    equal(new Uint8Array([1, 2, 3, 4]), new Uint8Array([2, 1, 4, 3])),
  );
  assert(
    equal(new URL("https://example.test"), new URL("https://example.test")),
  );
  assert(
    !equal(
      new URL("https://example.test"),
      new URL("https://example.test/with-path"),
    ),
  );
  assertFalse(
    equal(
      new URL("https://example.test"),
      new URL("https://example.test/with-path"),
    ),
  );
  assert(
    !equal({ a: undefined, b: undefined }, { a: undefined, c: undefined }),
  );
  assertFalse(
    equal({ a: undefined, b: undefined }, { a: undefined, c: undefined }),
  );
  assertFalse(equal({ a: undefined, b: undefined }, { a: undefined }));
  assertThrows(() => equal(new WeakMap(), new WeakMap()));
  assertThrows(() => equal(new WeakSet(), new WeakSet()));
  assert(!equal(new WeakMap(), new WeakSet()));
  assertFalse(equal(new WeakMap(), new WeakSet()));
  assert(
    equal(new WeakRef({ hello: "world" }), new WeakRef({ hello: "world" })),
  );
  assert(
    !equal(new WeakRef({ world: "hello" }), new WeakRef({ hello: "world" })),
  );
  assertFalse(
    equal(new WeakRef({ world: "hello" }), new WeakRef({ hello: "world" })),
  );
  assert(!equal({ hello: "world" }, new WeakRef({ hello: "world" })));
  assertFalse(equal({ hello: "world" }, new WeakRef({ hello: "world" })));
  assert(
    !equal(
      new WeakRef({ hello: "world" }),
      // deno-lint-ignore ban-types
      new (class<T extends object> extends WeakRef<T> {})({ hello: "world" }),
    ),
  );
  assertFalse(
    equal(
      new WeakRef({ hello: "world" }),
      // deno-lint-ignore ban-types
      new (class<T extends object> extends WeakRef<T> {})({ hello: "world" }),
    ),
  );
  assert(
    !equal(
      new WeakRef({ hello: "world" }),
      // deno-lint-ignore ban-types
      new (class<T extends object> extends WeakRef<T> {
        foo = "bar";
      })({ hello: "world" }),
    ),
  );
  assertFalse(
    equal(
      new WeakRef({ hello: "world" }),
      // deno-lint-ignore ban-types
      new (class<T extends object> extends WeakRef<T> {
        foo = "bar";
      })({ hello: "world" }),
    ),
  );

  assert(
    !equal(
      new (class A {
        private hello = "world";
      })(),
      new (class B {
        private hello = "world";
      })(),
    ),
  );

  assertFalse(
    equal(
      new (class A {
        private hello = "world";
      })(),
      new (class B {
        private hello = "world";
      })(),
    ),
  );
});

Deno.test("EqualCircular", () => {
  const objA: { prop?: unknown } = {};
  objA.prop = objA;
  const objB: { prop?: unknown } = {};
  objB.prop = objB;
  assert(equal(objA, objB));

  const mapA = new Map();
  mapA.set("prop", mapA);
  const mapB = new Map();
  mapB.set("prop", mapB);
  assert(equal(mapA, mapB));
});

Deno.test("NotEquals", function (): void {
  const a = { foo: "bar" };
  const b = { bar: "foo" };
  assertNotEquals<unknown>(a, b);
  assertNotEquals("Denosaurus", "Tyrannosaurus");
  assertNotEquals(
    new Date(2019, 0, 3, 4, 20, 1, 10),
    new Date(2019, 0, 3, 4, 20, 1, 20),
  );
  assertNotEquals(new Date("invalid"), new Date(2019, 0, 3, 4, 20, 1, 20));
  let didThrow;
  try {
    assertNotEquals("Raptor", "Raptor");
    didThrow = false;
  } catch (e) {
    assert(e instanceof AssertionError);
    didThrow = true;
  }
  assertEquals(didThrow, true);
});

Deno.test("AssertExists", function (): void {
  assertExists("Denosaurus");
  assertExists(false);
  assertExists(0);
  assertExists("");
  assertExists(-0);
  assertExists(0);
  assertExists(NaN);

  const value = new URLSearchParams({ value: "test" }).get("value");
  assertExists(value);
  assertEquals(value.length, 4);

  let didThrow;
  try {
    assertExists(undefined);
    didThrow = false;
  } catch (e) {
    assert(e instanceof AssertionError);
    didThrow = true;
  }
  assertEquals(didThrow, true);
  didThrow = false;
  try {
    assertExists(null);
    didThrow = false;
  } catch (e) {
    assert(e instanceof AssertionError);
    didThrow = true;
  }
  assertEquals(didThrow, true);
});

Deno.test("AssertStringContains", function (): void {
  assertStringIncludes("Denosaurus", "saur");
  assertStringIncludes("Denosaurus", "Deno");
  assertStringIncludes("Denosaurus", "rus");
  let didThrow;
  try {
    assertStringIncludes("Denosaurus", "Raptor");
    didThrow = false;
  } catch (e) {
    assert(e instanceof AssertionError);
    didThrow = true;
  }
  assertEquals(didThrow, true);
});

Deno.test("ArrayContains", function (): void {
  const fixture = ["deno", "iz", "luv"];
  const fixtureObject = [{ deno: "luv" }, { deno: "Js" }];
  assertArrayIncludes(fixture, ["deno"]);
  assertArrayIncludes(fixtureObject, [{ deno: "luv" }]);
  assertArrayIncludes(
    Uint8Array.from([1, 2, 3, 4]),
    Uint8Array.from([1, 2, 3]),
  );
  assertThrows(
    (): void => assertArrayIncludes(fixtureObject, [{ deno: "node" }]),
    AssertionError,
    `actual: "[
  {
    deno: "luv",
  },
  {
    deno: "Js",
  },
]" expected to include: "[
  {
    deno: "node",
  },
]"
missing: [
  {
    deno: "node",
  },
]`,
  );
});

Deno.test("AssertStringContainsThrow", function (): void {
  let didThrow = false;
  try {
    assertStringIncludes("Denosaurus from Jurassic", "Raptor");
  } catch (e) {
    assert(e instanceof AssertionError);
    assert(
      e.message ===
        `actual: "Denosaurus from Jurassic" expected to contain: "Raptor"`,
    );
    didThrow = true;
  }
  assert(didThrow);
});

Deno.test("AssertStringMatching", function (): void {
  assertMatch("foobar@deno.com", RegExp(/[a-zA-Z]+@[a-zA-Z]+.com/));
});

Deno.test("AssertStringMatchingThrows", function (): void {
  let didThrow = false;
  try {
    assertMatch("Denosaurus from Jurassic", RegExp(/Raptor/));
  } catch (e) {
    assert(e instanceof AssertionError);
    assert(
      e.message ===
        `actual: "Denosaurus from Jurassic" expected to match: "/Raptor/"`,
    );
    didThrow = true;
  }
  assert(didThrow);
});

Deno.test("AssertStringNotMatching", function (): void {
  assertNotMatch("foobar.deno.com", RegExp(/[a-zA-Z]+@[a-zA-Z]+.com/));
});

Deno.test("AssertStringNotMatchingThrows", function (): void {
  let didThrow = false;
  try {
    assertNotMatch("Denosaurus from Jurassic", RegExp(/from/));
  } catch (e) {
    assert(e instanceof AssertionError);
    assert(
      e.message ===
        `actual: "Denosaurus from Jurassic" expected to not match: "/from/"`,
    );
    didThrow = true;
  }
  assert(didThrow);
});

Deno.test("AssertObjectMatching", function (): void {
  const sym = Symbol("foo");
  const a = { foo: true, bar: false };
  const b = { ...a, baz: a };
  const c = { ...b, qux: b };
  const d = { corge: c, grault: c };
  const e = { foo: true } as { [key: string]: unknown };
  e.bar = e;
  const f = { [sym]: true, bar: false };
  interface r {
    foo: boolean;
    bar: boolean;
  }
  const g: r = { foo: true, bar: false };
  const h = { foo: [1, 2, 3], bar: true };
  const i = { foo: [a, e], bar: true };
  const j = { foo: [[1, 2, 3]], bar: true };
  const k = { foo: [[1, [2, [3]]]], bar: true };
  const l = { foo: [[1, [2, [a, e, j, k]]]], bar: true };
  const m = { foo: /abc+/i, bar: [/abc/g, /abc/m] };
  const n = {
    foo: new Set(["foo", "bar"]),
    bar: new Map([
      ["foo", 1],
      ["bar", 2],
    ]),
    baz: new Map([
      ["a", a],
      ["b", b],
    ]),
  };

  // Simple subset
  assertObjectMatch(a, {
    foo: true,
  });
  // Subset with another subset
  assertObjectMatch(b, {
    foo: true,
    baz: { bar: false },
  });
  // Subset with multiple subsets
  assertObjectMatch(c, {
    foo: true,
    baz: { bar: false },
    qux: {
      baz: { foo: true },
    },
  });
  // Subset with same object reference as subset
  assertObjectMatch(d, {
    corge: {
      foo: true,
      qux: { bar: false },
    },
    grault: {
      bar: false,
      qux: { foo: true },
    },
  });
  // Subset with circular reference
  assertObjectMatch(e, {
    foo: true,
    bar: {
      bar: {
        bar: {
          foo: true,
        },
      },
    },
  });
  // Subset with interface
  assertObjectMatch(g, { bar: false });
  // Subset with same symbol
  assertObjectMatch(f, {
    [sym]: true,
  });
  // Subset with array inside
  assertObjectMatch(h, { foo: [] });
  assertObjectMatch(h, { foo: [1, 2] });
  assertObjectMatch(h, { foo: [1, 2, 3] });
  assertObjectMatch(i, { foo: [{ bar: false }] });
  assertObjectMatch(i, {
    foo: [{ bar: false }, { bar: { bar: { bar: { foo: true } } } }],
  });
  // Subset with nested array inside
  assertObjectMatch(j, { foo: [[1, 2, 3]] });
  assertObjectMatch(k, { foo: [[1, [2, [3]]]] });
  assertObjectMatch(l, { foo: [[1, [2, [a, e, j, k]]]] });
  // Regexp
  assertObjectMatch(m, { foo: /abc+/i });
  assertObjectMatch(m, { bar: [/abc/g, /abc/m] });
  //Built-in data structures
  assertObjectMatch(n, { foo: new Set(["foo"]) });
  assertObjectMatch(n, { bar: new Map([["bar", 2]]) });
  assertObjectMatch(n, { baz: new Map([["b", b]]) });
  assertObjectMatch(n, { baz: new Map([["b", { foo: true }]]) });

  // Missing key
  {
    let didThrow;
    try {
      assertObjectMatch(
        {
          foo: true,
        },
        {
          foo: true,
          bar: false,
        },
      );
      didThrow = false;
    } catch (e) {
      assert(e instanceof AssertionError);
      didThrow = true;
    }
    assertEquals(didThrow, true);
  }
  // Simple subset
  {
    let didThrow;
    try {
      assertObjectMatch(a, {
        foo: false,
      });
      didThrow = false;
    } catch (e) {
      assert(e instanceof AssertionError);
      didThrow = true;
    }
    assertEquals(didThrow, true);
  }
  // Subset with another subset
  {
    let didThrow;
    try {
      assertObjectMatch(b, {
        foo: true,
        baz: { bar: true },
      });
      didThrow = false;
    } catch (e) {
      assert(e instanceof AssertionError);
      didThrow = true;
    }
    assertEquals(didThrow, true);
  }
  // Subset with multiple subsets
  {
    let didThrow;
    try {
      assertObjectMatch(c, {
        foo: true,
        baz: { bar: false },
        qux: {
          baz: { foo: false },
        },
      });
      didThrow = false;
    } catch (e) {
      assert(e instanceof AssertionError);
      didThrow = true;
    }
    assertEquals(didThrow, true);
  }
  // Subset with same object reference as subset
  {
    let didThrow;
    try {
      assertObjectMatch(d, {
        corge: {
          foo: true,
          qux: { bar: true },
        },
        grault: {
          bar: false,
          qux: { foo: false },
        },
      });
      didThrow = false;
    } catch (e) {
      assert(e instanceof AssertionError);
      didThrow = true;
    }
    assertEquals(didThrow, true);
  }
  // Subset with circular reference
  {
    let didThrow;
    try {
      assertObjectMatch(e, {
        foo: true,
        bar: {
          bar: {
            bar: {
              foo: false,
            },
          },
        },
      });
      didThrow = false;
    } catch (e) {
      assert(e instanceof AssertionError);
      didThrow = true;
    }
    assertEquals(didThrow, true);
  }
  // Subset with symbol key but with string key subset
  {
    let didThrow;
    try {
      assertObjectMatch(f, {
        foo: true,
      });
      didThrow = false;
    } catch (e) {
      assert(e instanceof AssertionError);
      didThrow = true;
    }
    assertEquals(didThrow, true);
  }
  // Subset with array inside but doesn't match key subset
  {
    let didThrow;
    try {
      assertObjectMatch(i, {
        foo: [1, 2, 3, 4],
      });
      didThrow = false;
    } catch (e) {
      assert(e instanceof AssertionError);
      didThrow = true;
    }
    assertEquals(didThrow, true);
  }
  {
    let didThrow;
    try {
      assertObjectMatch(i, {
        foo: [{ bar: true }, { foo: false }],
      });
      didThrow = false;
    } catch (e) {
      assert(e instanceof AssertionError);
      didThrow = true;
    }
    assertEquals(didThrow, true);
  }
  // actual/expected value as instance of class
  {
    class A {
      a: number;
      constructor(a: number) {
        this.a = a;
      }
    }
    assertObjectMatch({ test: new A(1) }, { test: { a: 1 } });
    assertObjectMatch({ test: { a: 1 } }, { test: { a: 1 } });
    assertObjectMatch({ test: { a: 1 } }, { test: new A(1) });
    assertObjectMatch({ test: new A(1) }, { test: new A(1) });
  }
  {
    // actual/expected contains same instance of Map/TypedArray/etc
    const body = new Uint8Array([0, 1, 2]);
    assertObjectMatch({ body, foo: "foo" }, { body });
  }
  {
    // match subsets of arrays
    assertObjectMatch(
      { positions: [[1, 2, 3, 4]] },
      {
        positions: [[1, 2, 3]],
      },
    );
  }
  //Regexp
  assertThrows(() => assertObjectMatch(m, { foo: /abc+/ }), AssertionError);
  assertThrows(() => assertObjectMatch(m, { foo: /abc*/i }), AssertionError);
  assertThrows(
    () => assertObjectMatch(m, { bar: [/abc/m, /abc/g] }),
    AssertionError,
  );
  //Built-in data structures
  assertThrows(
    () => assertObjectMatch(n, { foo: new Set(["baz"]) }),
    AssertionError,
  );
  assertThrows(
    () => assertObjectMatch(n, { bar: new Map([["bar", 3]]) }),
    AssertionError,
  );
  assertThrows(
    () => assertObjectMatch(n, { baz: new Map([["a", { baz: true }]]) }),
    AssertionError,
  );
});

Deno.test("AssertsUnimplemented", function (): void {
  let didThrow = false;
  try {
    unimplemented();
  } catch (e) {
    assert(e instanceof AssertionError);
    assert(e.message === "unimplemented");
    didThrow = true;
  }
  assert(didThrow);
});

Deno.test("AssertsUnreachable", function (): void {
  let didThrow = false;
  try {
    unreachable();
  } catch (e) {
    assert(e instanceof AssertionError);
    assert(e.message === "unreachable");
    didThrow = true;
  }
  assert(didThrow);
});

Deno.test("AssertFail", function (): void {
  assertThrows(fail, AssertionError, "Failed assertion.");
  assertThrows(
    (): void => {
      fail("foo");
    },
    AssertionError,
    "Failed assertion: foo",
  );
});

Deno.test("AssertFailWithWrongErrorClass", function (): void {
  assertThrows(
    (): void => {
      //This next assertThrows will throw an AssertionError due to the wrong
      //expected error class
      assertThrows(
        (): void => {
          fail("foo");
        },
        TypeError,
        "Failed assertion: foo",
      );
    },
    AssertionError,
    `Expected error to be instance of "TypeError", but was "AssertionError"`,
  );
});

Deno.test("AssertThrowsWithReturnType", () => {
  assertThrows(() => {
    throw new Error();
  });
});

Deno.test("AssertRejectsFailIfGivenFunctionIsSynchronousAndThrow", async () => {
  await assertRejects(() =>
    assertRejects(() => {
      throw new Error();
    })
  );
});

Deno.test("AssertRejectsFailWithRightMessageWhenFunctionIsSynchronousAndThrow", async () => {
  await assertRejects(
    () =>
      assertRejects(() => {
        throw { wrong: "true" };
      }),
    AssertionError,
    "Function throws when expected to reject.",
  );
});

Deno.test("AssertRejectsWithReturnType", async () => {
  await assertRejects(() => {
    return Promise.reject(new Error());
  });
});

Deno.test("AssertThrowsWithErrorCallback", () => {
  assertThrows(
    () => {
      throw new AggregateError([new Error("foo"), new Error("bar")], "baz");
    },
    (error: Error) => {
      assert(error instanceof AggregateError);
      assertEquals(error.message, "baz");
      assertEquals(error.errors.length, 2);
      assertStringIncludes(error.errors[0].stack, "Error: foo");
      assertStringIncludes(error.errors[1].stack, "Error: bar");
    },
  );
});

Deno.test("AssertRejectsWithErrorCallback", async () => {
  await assertRejects(
    () => {
      return Promise.reject(
        new AggregateError([new Error("foo"), new Error("bar")], "baz"),
      );
    },
    (error: Error) => {
      assert(error instanceof AggregateError);
      assertEquals(error.message, "baz");
      assertEquals(error.errors.length, 2);
      assertStringIncludes(error.errors[0].stack, "Error: foo");
      assertStringIncludes(error.errors[1].stack, "Error: bar");
    },
  );
});

const createHeader = (): string[] => [
  "",
  "",
  `    ${gray(bold("[Diff]"))} ${red(bold("Actual"))} / ${
    green(
      bold("Expected"),
    )
  }`,
  "",
  "",
];

const added: (s: string) => string = (s: string): string =>
  green(bold(stripColor(s)));
const removed: (s: string) => string = (s: string): string =>
  red(bold(stripColor(s)));

Deno.test({
  name: "pass case",
  fn(): void {
    assertEquals({ a: 10 }, { a: 10 });
    assertEquals(true, true);
    assertEquals(10, 10);
    assertEquals("abc", "abc");
    assertEquals({ a: 10, b: { c: "1" } }, { a: 10, b: { c: "1" } });
    assertEquals(new Date("invalid"), new Date("invalid"));
  },
});

Deno.test({
  name: "failed with number",
  fn(): void {
    assertThrows(
      (): void => assertEquals(1, 2),
      AssertionError,
      [
        "Values are not equal:",
        ...createHeader(),
        removed(`-   ${yellow("1")}`),
        added(`+   ${yellow("2")}`),
        "",
      ].join("\n"),
    );
  },
});

Deno.test({
  name: "failed with number vs string",
  fn(): void {
    assertThrows(
      (): void => assertEquals<unknown>(1, "1"),
      AssertionError,
      [
        "Values are not equal:",
        ...createHeader(),
        removed(`-   ${yellow("1")}`),
        added(`+   "1"`),
      ].join("\n"),
    );
  },
});

Deno.test({
  name: "failed with array",
  fn(): void {
    assertThrows(
      (): void => assertEquals([1, "2", 3], ["1", "2", 3]),
      AssertionError,
      `
    [
-     1,
+     "1",
      "2",
      3,
    ]`,
    );
  },
});

Deno.test({
  name: "failed with object",
  fn(): void {
    assertThrows(
      (): void => assertEquals({ a: 1, b: "2", c: 3 }, { a: 1, b: 2, c: [3] }),
      AssertionError,
      `
    {
      a: 1,
+     b: 2,
+     c: [
+       3,
+     ],
-     b: "2",
-     c: 3,
    }`,
    );
  },
});

Deno.test({
  name: "failed with date",
  fn(): void {
    assertThrows(
      (): void =>
        assertEquals(
          new Date(2019, 0, 3, 4, 20, 1, 10),
          new Date(2019, 0, 3, 4, 20, 1, 20),
        ),
      AssertionError,
      [
        "Values are not equal:",
        ...createHeader(),
        removed(`-   ${new Date(2019, 0, 3, 4, 20, 1, 10).toISOString()}`),
        added(`+   ${new Date(2019, 0, 3, 4, 20, 1, 20).toISOString()}`),
        "",
      ].join("\n"),
    );
    assertThrows(
      (): void =>
        assertEquals(new Date("invalid"), new Date(2019, 0, 3, 4, 20, 1, 20)),
      AssertionError,
      [
        "Values are not equal:",
        ...createHeader(),
        removed(`-   ${new Date("invalid")}`),
        added(`+   ${new Date(2019, 0, 3, 4, 20, 1, 20).toISOString()}`),
        "",
      ].join("\n"),
    );
  },
});

Deno.test({
  name: "strict types test",
  fn(): void {
    const x = { number: 2 };

    const y = x as Record<never, never>;
    const z = x as unknown;

    // y.number;
    //   ~~~~~~
    // Property 'number' does not exist on type 'Record<never, never>'.deno-ts(2339)

    assertStrictEquals(y, x);
    y.number; // ok

    // z.number;
    // ~
    // Object is of type 'unknown'.deno-ts(2571)

    assertStrictEquals(z, x);
    z.number; // ok
  },
});

Deno.test({
  name: "strict pass case",
  fn(): void {
    assertStrictEquals(true, true);
    assertStrictEquals(10, 10);
    assertStrictEquals("abc", "abc");
    assertStrictEquals(NaN, NaN);

    const xs = [1, false, "foo"];
    const ys = xs;
    assertStrictEquals(xs, ys);

    const x = { a: 1 };
    const y = x;
    assertStrictEquals(x, y);
  },
});

Deno.test({
  name: "strict failed with structure diff",
  fn(): void {
    assertThrows(
      (): void => assertStrictEquals({ a: 1, b: 2 }, { a: 1, c: [3] }),
      AssertionError,
      `
    {
      a: 1,
+     c: [
+       3,
+     ],
-     b: 2,
    }`,
    );
  },
});

Deno.test({
  name: "strict failed with reference diff",
  fn(): void {
    assertThrows(
      (): void => assertStrictEquals({ a: 1, b: 2 }, { a: 1, b: 2 }),
      AssertionError,
      `Values have the same structure but are not reference-equal:

    {
      a: 1,
      b: 2,
    }`,
    );
  },
});

Deno.test({
  name: "strictly unequal pass case",
  fn(): void {
    assertNotStrictEquals(true, false);
    assertNotStrictEquals(10, 11);
    assertNotStrictEquals("abc", "xyz");
<<<<<<< HEAD
    assertNotStrictEquals<unknown>(1, "1");
=======
    assertNotStrictEquals(1, "1");
    assertNotStrictEquals(-0, +0);
>>>>>>> ce671dbd

    const xs = [1, false, "foo"];
    const ys = [1, true, "bar"];
    assertNotStrictEquals(xs, ys);

    const x = { a: 1 };
    const y = { a: 2 };
    assertNotStrictEquals(x, y);
  },
});

Deno.test({
  name: "strictly unequal fail case",
  fn(): void {
    assertThrows(() => assertNotStrictEquals(1, 1), AssertionError);
    assertThrows(() => assertNotStrictEquals(NaN, NaN), AssertionError);
  },
});

Deno.test("assert almost equals number", () => {
  //Default precision
  assertAlmostEquals(-0, +0);
  assertAlmostEquals(Math.PI, Math.PI);
  assertAlmostEquals(0.1 + 0.2, 0.3);
  assertAlmostEquals(NaN, NaN);
  assertAlmostEquals(Number.NaN, Number.NaN);
  assertThrows(() => assertAlmostEquals(1, 2));
  assertThrows(() => assertAlmostEquals(1, 1.1));

  //Higher precision
  assertAlmostEquals(0.1 + 0.2, 0.3, 1e-16);
  assertThrows(
    () => assertAlmostEquals(0.1 + 0.2, 0.3, 1e-17),
    AssertionError,
    `"${
      (
        0.1 + 0.2
      ).toExponential()
    }" expected to be close to "${(0.3).toExponential()}"`,
  );

  //Special cases
  assertAlmostEquals(Infinity, Infinity);
  assertThrows(
    () => assertAlmostEquals(0, Infinity),
    AssertionError,
    '"0" expected to be close to "Infinity"',
  );
  assertThrows(
    () => assertAlmostEquals(-Infinity, +Infinity),
    AssertionError,
    '"-Infinity" expected to be close to "Infinity"',
  );
  assertThrows(
    () => assertAlmostEquals(Infinity, NaN),
    AssertionError,
    '"Infinity" expected to be close to "NaN"',
  );
});

Deno.test({
  name: "assertInstanceOf",
  fn(): void {
    class TestClass1 {}
    class TestClass2 {}

    // Regular types
    assertInstanceOf(new Date(), Date);
    assertInstanceOf(new Number(), Number);
    assertInstanceOf(Promise.resolve(), Promise);
    assertInstanceOf(new TestClass1(), TestClass1);

    // Throwing cases
    assertThrows(
      () => assertInstanceOf(new Date(), RegExp),
      AssertionError,
      `Expected object to be an instance of "RegExp" but was "Date".`,
    );
    assertThrows(
      () => assertInstanceOf(5, Date),
      AssertionError,
      `Expected object to be an instance of "Date" but was "number".`,
    );
    assertThrows(
      () => assertInstanceOf(new TestClass1(), TestClass2),
      AssertionError,
      `Expected object to be an instance of "TestClass2" but was "TestClass1".`,
    );

    // Custom message
    assertThrows(
      () => assertInstanceOf(new Date(), RegExp, "Custom message"),
      AssertionError,
      "Custom message",
    );

    // Edge cases
    assertThrows(
      () => assertInstanceOf(5, Number),
      AssertionError,
      `Expected object to be an instance of "Number" but was "number".`,
    );

    let TestClassWithSameName: new () => unknown;
    {
      class TestClass1 {}
      TestClassWithSameName = TestClass1;
    }
    assertThrows(
      () => assertInstanceOf(new TestClassWithSameName(), TestClass1),
      AssertionError,
      `Expected object to be an instance of "TestClass1".`,
    );

    assertThrows(
      () => assertInstanceOf(TestClass1, TestClass1),
      AssertionError,
      `Expected object to be an instance of "TestClass1" but was not an instanced object.`,
    );
    assertThrows(
      () => assertInstanceOf(() => {}, TestClass1),
      AssertionError,
      `Expected object to be an instance of "TestClass1" but was not an instanced object.`,
    );
    assertThrows(
      () => assertInstanceOf(null, TestClass1),
      AssertionError,
      `Expected object to be an instance of "TestClass1" but was "null".`,
    );
    assertThrows(
      () => assertInstanceOf(undefined, TestClass1),
      AssertionError,
      `Expected object to be an instance of "TestClass1" but was "undefined".`,
    );
    assertThrows(
      () => assertInstanceOf({}, TestClass1),
      AssertionError,
      `Expected object to be an instance of "TestClass1" but was "Object".`,
    );
    assertThrows(
      () => assertInstanceOf(Object.create(null), TestClass1),
      AssertionError,
      `Expected object to be an instance of "TestClass1" but was "Object".`,
    );

    // Test TypeScript types functionality, wrapped in a function that never runs
    // deno-lint-ignore no-unused-vars
    function typeScriptTests() {
      class ClassWithProperty {
        property = "prop1";
      }
      const testInstance = new ClassWithProperty() as unknown;

      // @ts-expect-error: `testInstance` is `unknown` so setting its property before `assertInstanceOf` should give a type error.
      testInstance.property = "prop2";

      assertInstanceOf(testInstance, ClassWithProperty);

      // Now `testInstance` should be of type `ClassWithProperty`
      testInstance.property = "prop3";

      let x = 5 as unknown;

      // @ts-expect-error: `x` is `unknown` so adding to it shouldn't work
      x += 5;
      assertInstanceOf(x, Number);

      // @ts-expect-error: `x` is now `Number` rather than `number`, so this should still give a type error.
      x += 5;
    }
  },
});

Deno.test({
  name: "assert* functions with specified type parameter",
  fn(): void {
    assertEquals<string>("hello", "hello");
    assertNotEquals<number>(1, 2);
    assertArrayIncludes<boolean>([true, false], [true]);
    const value = { x: 1 };
    assertStrictEquals<typeof value>(value, value);
    // deno-lint-ignore ban-types
    assertNotStrictEquals<object>(value, { x: 1 });
  },
});

Deno.test("Assert Throws Non-Error Fail", () => {
  assertThrows(
    () => {
      assertThrows(
        () => {
          throw "Panic!";
        },
        String,
        "Panic!",
      );
    },
    AssertionError,
    "A non-Error object was thrown.",
  );

  assertThrows(
    () => {
      assertThrows(() => {
        throw null;
      });
    },
    AssertionError,
    "A non-Error object was thrown.",
  );

  assertThrows(
    () => {
      assertThrows(() => {
        throw undefined;
      });
    },
    AssertionError,
    "A non-Error object was thrown.",
  );
});

Deno.test("Assert Throws Async Non-Error Fail", async () => {
  await assertRejects(
    () => {
      return assertRejects(
        () => {
          return Promise.reject("Panic!");
        },
        String,
        "Panic!",
      );
    },
    AssertionError,
    "A non-Error object was rejected.",
  );

  await assertRejects(
    () => {
      return assertRejects(() => {
        return Promise.reject(null);
      });
    },
    AssertionError,
    "A non-Error object was rejected.",
  );

  await assertRejects(
    () => {
      return assertRejects(() => {
        return Promise.reject(undefined);
      });
    },
    AssertionError,
    "A non-Error object was rejected.",
  );

  await assertRejects(
    () => {
      return assertRejects(() => {
        return Promise.reject(undefined);
      });
    },
    AssertionError,
    "A non-Error object was rejected.",
  );
});

Deno.test(
  "assertEquals compares objects structurally if one object's constructor is undefined and the other is Object",
  () => {
    const a = Object.create(null);
    a.prop = "test";
    const b = {
      prop: "test",
    };

    assertEquals(a, b);
    assertEquals(b, a);
  },
);

Deno.test("assertEquals diff for differently ordered objects", () => {
  assertThrows(
    () => {
      assertEquals(
        {
          aaaaaaaaaaaaaaaaaaaaaaaa: 0,
          bbbbbbbbbbbbbbbbbbbbbbbb: 0,
          ccccccccccccccccccccccc: 0,
        },
        {
          ccccccccccccccccccccccc: 1,
          aaaaaaaaaaaaaaaaaaaaaaaa: 0,
          bbbbbbbbbbbbbbbbbbbbbbbb: 0,
        },
      );
    },
    AssertionError,
    `
    {
      aaaaaaaaaaaaaaaaaaaaaaaa: 0,
      bbbbbbbbbbbbbbbbbbbbbbbb: 0,
-     ccccccccccccccccccccccc: 0,
+     ccccccccccccccccccccccc: 1,
    }`,
  );
});

Deno.test("Assert Throws Parent Error", () => {
  assertThrows(
    () => {
      throw new AssertionError("Fail!");
    },
    Error,
    "Fail!",
  );
});

Deno.test("Assert Throws Async Parent Error", async () => {
  await assertRejects(
    () => {
      return Promise.reject(new AssertionError("Fail!"));
    },
    Error,
    "Fail!",
  );
});

Deno.test(
  "Assert Throws Async promise rejected with custom Error",
  async () => {
    class CustomError extends Error {}
    class AnotherCustomError extends Error {}
    await assertRejects(
      () =>
        assertRejects(
          () => Promise.reject(new AnotherCustomError("failed")),
          CustomError,
          "fail",
        ),
      AssertionError,
      'Expected error to be instance of "CustomError", but was "AnotherCustomError".',
    );
  },
);

Deno.test("Assert Is Error Non-Error Fail", () => {
  assertThrows(
    () => assertIsError("Panic!", undefined, "Panic!"),
    AssertionError,
    `Expected "error" to be an Error object.`,
  );

  assertThrows(
    () => assertIsError(null),
    AssertionError,
    `Expected "error" to be an Error object.`,
  );

  assertThrows(
    () => assertIsError(undefined),
    AssertionError,
    `Expected "error" to be an Error object.`,
  );
});

Deno.test("Assert Is Error Parent Error", () => {
  assertIsError(new AssertionError("Fail!"), Error, "Fail!");
});

Deno.test("Assert Is Error with custom Error", () => {
  class CustomError extends Error {}
  class AnotherCustomError extends Error {}
  assertIsError(new CustomError("failed"), CustomError, "fail");
  assertThrows(
    () => assertIsError(new AnotherCustomError("failed"), CustomError, "fail"),
    AssertionError,
    'Expected error to be instance of "CustomError", but was "AnotherCustomError".',
  );
});

Deno.test("Assert False with falsy values", () => {
  assertFalse(false);
  assertFalse(0);
  assertFalse("");
  assertFalse(null);
  assertFalse(undefined);
});

Deno.test("Assert False with truthy values", () => {
  assertThrows(() => assertFalse(true));
  assertThrows(() => assertFalse(1));
  assertThrows(() => assertFalse("a"));
  assertThrows(() => assertFalse({}));
  assertThrows(() => assertFalse([]));
});<|MERGE_RESOLUTION|>--- conflicted
+++ resolved
@@ -1074,12 +1074,8 @@
     assertNotStrictEquals(true, false);
     assertNotStrictEquals(10, 11);
     assertNotStrictEquals("abc", "xyz");
-<<<<<<< HEAD
     assertNotStrictEquals<unknown>(1, "1");
-=======
-    assertNotStrictEquals(1, "1");
     assertNotStrictEquals(-0, +0);
->>>>>>> ce671dbd
 
     const xs = [1, false, "foo"];
     const ys = [1, true, "bar"];
