// Copyright 2018-2022 the Deno authors. All rights reserved. MIT license.
import {
  assert,
  assertAlmostEquals,
  assertArrayIncludes,
  assertEquals,
  assertExists,
  assertFalse,
  assertInstanceOf,
  AssertionError,
  assertIsError,
  assertMatch,
  assertNotEquals,
  assertNotMatch,
  assertNotStrictEquals,
  assertObjectMatch,
  assertRejects,
  assertStrictEquals,
  assertStringIncludes,
  assertThrows,
  equal,
  fail,
  unimplemented,
  unreachable,
} from "./asserts.ts";
import { bold, gray, green, red, stripColor, yellow } from "../fmt/colors.ts";

Deno.test("EqualDifferentZero", () => {
  assert(equal(0, -0));
  assert(equal(0, +0));
  assert(equal(+0, -0));
  assert(equal([0], [-0]));
  assert(equal(["hello", 12.21, 0], ["hello", 12.21, -0]));
  assert(equal(["hello", 12.21, 0], ["hello", 12.21, +0]));
  assert(equal(["hello", 12.21, -0], ["hello", 12.21, +0]));
  assert(equal({ msg: "hello", case: 0 }, { msg: "hello", case: -0 }));
  assert(equal({ msg: "hello", array: [0] }, { msg: "hello", array: [-0] }));
});

Deno.test("Equal", function (): void {
  assert(equal("world", "world"));
  assert(!equal("hello", "world"));
  assertFalse(equal("hello", "world"));
  assert(equal(5, 5));
  assert(!equal(5, 6));
  assertFalse(equal(5, 6));
  assert(equal(NaN, NaN));
  assert(equal({ hello: "world" }, { hello: "world" }));
  assert(!equal({ world: "hello" }, { hello: "world" }));
  assertFalse(equal({ world: "hello" }, { hello: "world" }));
  assert(
    equal(
      { hello: "world", hi: { there: "everyone" } },
      { hello: "world", hi: { there: "everyone" } },
    ),
  );
  assert(
    !equal(
      { hello: "world", hi: { there: "everyone" } },
      { hello: "world", hi: { there: "everyone else" } },
    ),
  );
  assertFalse(
    equal(
      { hello: "world", hi: { there: "everyone" } },
      { hello: "world", hi: { there: "everyone else" } },
    ),
  );
  assert(equal({ [Symbol.for("foo")]: "bar" }, { [Symbol.for("foo")]: "bar" }));
  assert(!equal({ [Symbol("foo")]: "bar" }, { [Symbol("foo")]: "bar" }));
  assertFalse(equal({ [Symbol("foo")]: "bar" }, { [Symbol("foo")]: "bar" }));

  assert(equal(/deno/, /deno/));
  assert(!equal(/deno/, /node/));
  assertFalse(equal(/deno/, /node/));
  assert(equal(new Date(2019, 0, 3), new Date(2019, 0, 3)));
  assert(!equal(new Date(2019, 0, 3), new Date(2019, 1, 3)));
  assertFalse(equal(new Date(2019, 0, 3), new Date(2019, 1, 3)));
  assert(
    !equal(
      new Date(2019, 0, 3, 4, 20, 1, 10),
      new Date(2019, 0, 3, 4, 20, 1, 20),
    ),
  );
  assertFalse(
    equal(
      new Date(2019, 0, 3, 4, 20, 1, 10),
      new Date(2019, 0, 3, 4, 20, 1, 20),
    ),
  );
  assert(equal(new Date("Invalid"), new Date("Invalid")));
  assert(!equal(new Date("Invalid"), new Date(2019, 0, 3)));
  assertFalse(equal(new Date("Invalid"), new Date(2019, 0, 3)));
  assert(!equal(new Date("Invalid"), new Date(2019, 0, 3, 4, 20, 1, 10)));
  assertFalse(equal(new Date("Invalid"), new Date(2019, 0, 3, 4, 20, 1, 10)));
  assert(equal(new Set([1]), new Set([1])));
  assert(!equal(new Set([1]), new Set([2])));
  assertFalse(equal(new Set([1]), new Set([2])));
  assert(equal(new Set([1, 2, 3]), new Set([3, 2, 1])));
  assert(equal(new Set([1, new Set([2, 3])]), new Set([new Set([3, 2]), 1])));
  assert(!equal(new Set([1, 2]), new Set([3, 2, 1])));
  assertFalse(equal(new Set([1, 2]), new Set([3, 2, 1])));
  assert(!equal(new Set([1, 2, 3]), new Set([4, 5, 6])));
  assertFalse(equal(new Set([1, 2, 3]), new Set([4, 5, 6])));
  assert(equal(new Set("denosaurus"), new Set("denosaurussss")));
  assert(equal(new Map(), new Map()));
  assert(
    equal(
      new Map([
        ["foo", "bar"],
        ["baz", "baz"],
      ]),
      new Map([
        ["foo", "bar"],
        ["baz", "baz"],
      ]),
    ),
  );
  assert(
    equal(
      new Map([["foo", new Map([["bar", "baz"]])]]),
      new Map([["foo", new Map([["bar", "baz"]])]]),
    ),
  );
  assert(
    equal(
      new Map([["foo", { bar: "baz" }]]),
      new Map([["foo", { bar: "baz" }]]),
    ),
  );
  assert(
    equal(
      new Map([
        ["foo", "bar"],
        ["baz", "qux"],
      ]),
      new Map([
        ["baz", "qux"],
        ["foo", "bar"],
      ]),
    ),
  );
  assert(equal(new Map([["foo", ["bar"]]]), new Map([["foo", ["bar"]]])));
  assert(!equal(new Map([["foo", "bar"]]), new Map([["bar", "baz"]])));
  assertFalse(equal(new Map([["foo", "bar"]]), new Map([["bar", "baz"]])));
  assertFalse(equal(new Map([["foo", "bar"]]), new Map([["bar", "baz"]])));
  assert(
    !equal(
      new Map([["foo", "bar"]]),
      new Map([
        ["foo", "bar"],
        ["bar", "baz"],
      ]),
    ),
  );
  assertFalse(
    equal(
      new Map([["foo", "bar"]]),
      new Map([
        ["foo", "bar"],
        ["bar", "baz"],
      ]),
    ),
  );
  assert(
    !equal(
      new Map([["foo", new Map([["bar", "baz"]])]]),
      new Map([["foo", new Map([["bar", "qux"]])]]),
    ),
  );
  assert(equal(new Map([[{ x: 1 }, true]]), new Map([[{ x: 1 }, true]])));
  assert(!equal(new Map([[{ x: 1 }, true]]), new Map([[{ x: 1 }, false]])));
  assertFalse(equal(new Map([[{ x: 1 }, true]]), new Map([[{ x: 1 }, false]])));
  assert(!equal(new Map([[{ x: 1 }, true]]), new Map([[{ x: 2 }, true]])));
  assertFalse(equal(new Map([[{ x: 1 }, true]]), new Map([[{ x: 2 }, true]])));
  assert(equal([1, 2, 3], [1, 2, 3]));
  assert(equal([1, [2, 3]], [1, [2, 3]]));
  assert(!equal([1, 2, 3, 4], [1, 2, 3]));
  assertFalse(equal([1, 2, 3, 4], [1, 2, 3]));
  assert(!equal([1, 2, 3, 4], [1, 2, 3]));
  assertFalse(equal([1, 2, 3, 4], [1, 2, 3]));
  assert(!equal([1, 2, 3, 4], [1, 4, 2, 3]));
  assertFalse(equal([1, 2, 3, 4], [1, 4, 2, 3]));
  assert(equal(new Uint8Array([1, 2, 3, 4]), new Uint8Array([1, 2, 3, 4])));
  assert(!equal(new Uint8Array([1, 2, 3, 4]), new Uint8Array([2, 1, 4, 3])));
  assertFalse(
    equal(new Uint8Array([1, 2, 3, 4]), new Uint8Array([2, 1, 4, 3])),
  );
  assert(
    equal(new URL("https://example.test"), new URL("https://example.test")),
  );
  assert(
    !equal(
      new URL("https://example.test"),
      new URL("https://example.test/with-path"),
    ),
  );
  assertFalse(
    equal(
      new URL("https://example.test"),
      new URL("https://example.test/with-path"),
    ),
  );
  assert(
    !equal({ a: undefined, b: undefined }, { a: undefined, c: undefined }),
  );
  assertFalse(
    equal({ a: undefined, b: undefined }, { a: undefined, c: undefined }),
  );
  assertFalse(equal({ a: undefined, b: undefined }, { a: undefined }));
  assertThrows(() => equal(new WeakMap(), new WeakMap()));
  assertThrows(() => equal(new WeakSet(), new WeakSet()));
  assert(!equal(new WeakMap(), new WeakSet()));
  assertFalse(equal(new WeakMap(), new WeakSet()));
  assert(
    equal(new WeakRef({ hello: "world" }), new WeakRef({ hello: "world" })),
  );
  assert(
    !equal(new WeakRef({ world: "hello" }), new WeakRef({ hello: "world" })),
  );
  assertFalse(
    equal(new WeakRef({ world: "hello" }), new WeakRef({ hello: "world" })),
  );
  assert(!equal({ hello: "world" }, new WeakRef({ hello: "world" })));
  assertFalse(equal({ hello: "world" }, new WeakRef({ hello: "world" })));
  assert(
    !equal(
      new WeakRef({ hello: "world" }),
      // deno-lint-ignore ban-types
      new (class<T extends object> extends WeakRef<T> {})({ hello: "world" }),
    ),
  );
  assertFalse(
    equal(
      new WeakRef({ hello: "world" }),
      // deno-lint-ignore ban-types
      new (class<T extends object> extends WeakRef<T> {})({ hello: "world" }),
    ),
  );
  assert(
    !equal(
      new WeakRef({ hello: "world" }),
      // deno-lint-ignore ban-types
      new (class<T extends object> extends WeakRef<T> {
        foo = "bar";
      })({ hello: "world" }),
    ),
  );
  assertFalse(
    equal(
      new WeakRef({ hello: "world" }),
      // deno-lint-ignore ban-types
      new (class<T extends object> extends WeakRef<T> {
        foo = "bar";
      })({ hello: "world" }),
    ),
  );

  assert(
    !equal(
      new (class A {
        private hello = "world";
      })(),
      new (class B {
        private hello = "world";
      })(),
    ),
  );

  assertFalse(
    equal(
      new (class A {
        private hello = "world";
      })(),
      new (class B {
        private hello = "world";
      })(),
    ),
  );
});

Deno.test("EqualCircular", () => {
  const objA: { prop?: unknown } = {};
  objA.prop = objA;
  const objB: { prop?: unknown } = {};
  objB.prop = objB;
  assert(equal(objA, objB));

  const mapA = new Map();
  mapA.set("prop", mapA);
  const mapB = new Map();
  mapB.set("prop", mapB);
  assert(equal(mapA, mapB));
});

Deno.test("NotEquals", function (): void {
  const a = { foo: "bar" };
  const b = { bar: "foo" };
  assertNotEquals(a, b);
  assertNotEquals("Denosaurus", "Tyrannosaurus");
  assertNotEquals(
    new Date(2019, 0, 3, 4, 20, 1, 10),
    new Date(2019, 0, 3, 4, 20, 1, 20),
  );
  assertNotEquals(new Date("invalid"), new Date(2019, 0, 3, 4, 20, 1, 20));
  let didThrow;
  try {
    assertNotEquals("Raptor", "Raptor");
    didThrow = false;
  } catch (e) {
    assert(e instanceof AssertionError);
    didThrow = true;
  }
  assertEquals(didThrow, true);
});

Deno.test("AssertExists", function (): void {
  assertExists("Denosaurus");
  assertExists(false);
  assertExists(0);
  assertExists("");
  assertExists(-0);
  assertExists(0);
  assertExists(NaN);

  const value = new URLSearchParams({ value: "test" }).get("value");
  assertExists(value);
  assertEquals(value.length, 4);

  let didThrow;
  try {
    assertExists(undefined);
    didThrow = false;
  } catch (e) {
    assert(e instanceof AssertionError);
    didThrow = true;
  }
  assertEquals(didThrow, true);
  didThrow = false;
  try {
    assertExists(null);
    didThrow = false;
  } catch (e) {
    assert(e instanceof AssertionError);
    didThrow = true;
  }
  assertEquals(didThrow, true);
});

Deno.test("AssertStringContains", function (): void {
  assertStringIncludes("Denosaurus", "saur");
  assertStringIncludes("Denosaurus", "Deno");
  assertStringIncludes("Denosaurus", "rus");
  let didThrow;
  try {
    assertStringIncludes("Denosaurus", "Raptor");
    didThrow = false;
  } catch (e) {
    assert(e instanceof AssertionError);
    didThrow = true;
  }
  assertEquals(didThrow, true);
});

Deno.test("ArrayContains", function (): void {
  const fixture = ["deno", "iz", "luv"];
  const fixtureObject = [{ deno: "luv" }, { deno: "Js" }];
  assertArrayIncludes(fixture, ["deno"]);
  assertArrayIncludes(fixtureObject, [{ deno: "luv" }]);
  assertArrayIncludes(
    Uint8Array.from([1, 2, 3, 4]),
    Uint8Array.from([1, 2, 3]),
  );
  assertThrows(
    (): void => assertArrayIncludes(fixtureObject, [{ deno: "node" }]),
    AssertionError,
    `actual: "[
  {
    deno: "luv",
  },
  {
    deno: "Js",
  },
]" expected to include: "[
  {
    deno: "node",
  },
]"
missing: [
  {
    deno: "node",
  },
]`,
  );
});

Deno.test("AssertStringContainsThrow", function (): void {
  let didThrow = false;
  try {
    assertStringIncludes("Denosaurus from Jurassic", "Raptor");
  } catch (e) {
    assert(e instanceof AssertionError);
    assert(
      e.message ===
        `actual: "Denosaurus from Jurassic" expected to contain: "Raptor"`,
    );
    didThrow = true;
  }
  assert(didThrow);
});

Deno.test("AssertStringMatching", function (): void {
  assertMatch("foobar@deno.com", RegExp(/[a-zA-Z]+@[a-zA-Z]+.com/));
});

Deno.test("AssertStringMatchingThrows", function (): void {
  let didThrow = false;
  try {
    assertMatch("Denosaurus from Jurassic", RegExp(/Raptor/));
  } catch (e) {
    assert(e instanceof AssertionError);
    assert(
      e.message ===
        `actual: "Denosaurus from Jurassic" expected to match: "/Raptor/"`,
    );
    didThrow = true;
  }
  assert(didThrow);
});

Deno.test("AssertStringNotMatching", function (): void {
  assertNotMatch("foobar.deno.com", RegExp(/[a-zA-Z]+@[a-zA-Z]+.com/));
});

Deno.test("AssertStringNotMatchingThrows", function (): void {
  let didThrow = false;
  try {
    assertNotMatch("Denosaurus from Jurassic", RegExp(/from/));
  } catch (e) {
    assert(e instanceof AssertionError);
    assert(
      e.message ===
        `actual: "Denosaurus from Jurassic" expected to not match: "/from/"`,
    );
    didThrow = true;
  }
  assert(didThrow);
});

Deno.test("AssertObjectMatching", function (): void {
  const sym = Symbol("foo");
  const a = { foo: true, bar: false };
  const b = { ...a, baz: a };
  const c = { ...b, qux: b };
  const d = { corge: c, grault: c };
  const e = { foo: true } as { [key: string]: unknown };
  e.bar = e;
  const f = { [sym]: true, bar: false };
  interface r {
    foo: boolean;
    bar: boolean;
  }
  const g: r = { foo: true, bar: false };
  const h = { foo: [1, 2, 3], bar: true };
  const i = { foo: [a, e], bar: true };
  const j = { foo: [[1, 2, 3]], bar: true };
  const k = { foo: [[1, [2, [3]]]], bar: true };
  const l = { foo: [[1, [2, [a, e, j, k]]]], bar: true };
  const m = { foo: /abc+/i, bar: [/abc/g, /abc/m] };
  const n = {
    foo: new Set(["foo", "bar"]),
    bar: new Map([
      ["foo", 1],
      ["bar", 2],
    ]),
    baz: new Map([
      ["a", a],
      ["b", b],
    ]),
  };

  // Simple subset
  assertObjectMatch(a, {
    foo: true,
  });
  // Subset with another subset
  assertObjectMatch(b, {
    foo: true,
    baz: { bar: false },
  });
  // Subset with multiple subsets
  assertObjectMatch(c, {
    foo: true,
    baz: { bar: false },
    qux: {
      baz: { foo: true },
    },
  });
  // Subset with same object reference as subset
  assertObjectMatch(d, {
    corge: {
      foo: true,
      qux: { bar: false },
    },
    grault: {
      bar: false,
      qux: { foo: true },
    },
  });
  // Subset with circular reference
  assertObjectMatch(e, {
    foo: true,
    bar: {
      bar: {
        bar: {
          foo: true,
        },
      },
    },
  });
  // Subset with interface
  assertObjectMatch(g, { bar: false });
  // Subset with same symbol
  assertObjectMatch(f, {
    [sym]: true,
  });
  // Subset with array inside
  assertObjectMatch(h, { foo: [] });
  assertObjectMatch(h, { foo: [1, 2] });
  assertObjectMatch(h, { foo: [1, 2, 3] });
  assertObjectMatch(i, { foo: [{ bar: false }] });
  assertObjectMatch(i, {
    foo: [{ bar: false }, { bar: { bar: { bar: { foo: true } } } }],
  });
  // Subset with nested array inside
  assertObjectMatch(j, { foo: [[1, 2, 3]] });
  assertObjectMatch(k, { foo: [[1, [2, [3]]]] });
  assertObjectMatch(l, { foo: [[1, [2, [a, e, j, k]]]] });
  // Regexp
  assertObjectMatch(m, { foo: /abc+/i });
  assertObjectMatch(m, { bar: [/abc/g, /abc/m] });
  //Built-in data structures
  assertObjectMatch(n, { foo: new Set(["foo"]) });
  assertObjectMatch(n, { bar: new Map([["bar", 2]]) });
  assertObjectMatch(n, { baz: new Map([["b", b]]) });
  assertObjectMatch(n, { baz: new Map([["b", { foo: true }]]) });

  // Missing key
  {
    let didThrow;
    try {
      assertObjectMatch(
        {
          foo: true,
        },
        {
          foo: true,
          bar: false,
        },
      );
      didThrow = false;
    } catch (e) {
      assert(e instanceof AssertionError);
      didThrow = true;
    }
    assertEquals(didThrow, true);
  }
  // Simple subset
  {
    let didThrow;
    try {
      assertObjectMatch(a, {
        foo: false,
      });
      didThrow = false;
    } catch (e) {
      assert(e instanceof AssertionError);
      didThrow = true;
    }
    assertEquals(didThrow, true);
  }
  // Subset with another subset
  {
    let didThrow;
    try {
      assertObjectMatch(b, {
        foo: true,
        baz: { bar: true },
      });
      didThrow = false;
    } catch (e) {
      assert(e instanceof AssertionError);
      didThrow = true;
    }
    assertEquals(didThrow, true);
  }
  // Subset with multiple subsets
  {
    let didThrow;
    try {
      assertObjectMatch(c, {
        foo: true,
        baz: { bar: false },
        qux: {
          baz: { foo: false },
        },
      });
      didThrow = false;
    } catch (e) {
      assert(e instanceof AssertionError);
      didThrow = true;
    }
    assertEquals(didThrow, true);
  }
  // Subset with same object reference as subset
  {
    let didThrow;
    try {
      assertObjectMatch(d, {
        corge: {
          foo: true,
          qux: { bar: true },
        },
        grault: {
          bar: false,
          qux: { foo: false },
        },
      });
      didThrow = false;
    } catch (e) {
      assert(e instanceof AssertionError);
      didThrow = true;
    }
    assertEquals(didThrow, true);
  }
  // Subset with circular reference
  {
    let didThrow;
    try {
      assertObjectMatch(e, {
        foo: true,
        bar: {
          bar: {
            bar: {
              foo: false,
            },
          },
        },
      });
      didThrow = false;
    } catch (e) {
      assert(e instanceof AssertionError);
      didThrow = true;
    }
    assertEquals(didThrow, true);
  }
  // Subset with symbol key but with string key subset
  {
    let didThrow;
    try {
      assertObjectMatch(f, {
        foo: true,
      });
      didThrow = false;
    } catch (e) {
      assert(e instanceof AssertionError);
      didThrow = true;
    }
    assertEquals(didThrow, true);
  }
  // Subset with array inside but doesn't match key subset
  {
    let didThrow;
    try {
      assertObjectMatch(i, {
        foo: [1, 2, 3, 4],
      });
      didThrow = false;
    } catch (e) {
      assert(e instanceof AssertionError);
      didThrow = true;
    }
    assertEquals(didThrow, true);
  }
  {
    let didThrow;
    try {
      assertObjectMatch(i, {
        foo: [{ bar: true }, { foo: false }],
      });
      didThrow = false;
    } catch (e) {
      assert(e instanceof AssertionError);
      didThrow = true;
    }
    assertEquals(didThrow, true);
  }
  // actual/expected value as instance of class
  {
    class A {
      a: number;
      constructor(a: number) {
        this.a = a;
      }
    }
    assertObjectMatch({ test: new A(1) }, { test: { a: 1 } });
    assertObjectMatch({ test: { a: 1 } }, { test: { a: 1 } });
    assertObjectMatch({ test: { a: 1 } }, { test: new A(1) });
    assertObjectMatch({ test: new A(1) }, { test: new A(1) });
  }
  {
    // actual/expected contains same instance of Map/TypedArray/etc
    const body = new Uint8Array([0, 1, 2]);
    assertObjectMatch({ body, foo: "foo" }, { body });
  }
  {
    // match subsets of arrays
    assertObjectMatch(
      { positions: [[1, 2, 3, 4]] },
      {
        positions: [[1, 2, 3]],
      },
    );
  }
  //Regexp
  assertThrows(() => assertObjectMatch(m, { foo: /abc+/ }), AssertionError);
  assertThrows(() => assertObjectMatch(m, { foo: /abc*/i }), AssertionError);
  assertThrows(
    () => assertObjectMatch(m, { bar: [/abc/m, /abc/g] }),
    AssertionError,
  );
  //Built-in data structures
  assertThrows(
    () => assertObjectMatch(n, { foo: new Set(["baz"]) }),
    AssertionError,
  );
  assertThrows(
    () => assertObjectMatch(n, { bar: new Map([["bar", 3]]) }),
    AssertionError,
  );
  assertThrows(
    () => assertObjectMatch(n, { baz: new Map([["a", { baz: true }]]) }),
    AssertionError,
  );
});

Deno.test("AssertsUnimplemented", function (): void {
  let didThrow = false;
  try {
    unimplemented();
  } catch (e) {
    assert(e instanceof AssertionError);
    assert(e.message === "unimplemented");
    didThrow = true;
  }
  assert(didThrow);
});

Deno.test("AssertsUnreachable", function (): void {
  let didThrow = false;
  try {
    unreachable();
  } catch (e) {
    assert(e instanceof AssertionError);
    assert(e.message === "unreachable");
    didThrow = true;
  }
  assert(didThrow);
});

Deno.test("AssertFail", function (): void {
  assertThrows(fail, AssertionError, "Failed assertion.");
  assertThrows(
    (): void => {
      fail("foo");
    },
    AssertionError,
    "Failed assertion: foo",
  );
});

Deno.test("AssertFailWithWrongErrorClass", function (): void {
  assertThrows(
    (): void => {
      //This next assertThrows will throw an AssertionError due to the wrong
      //expected error class
      assertThrows(
        (): void => {
          fail("foo");
        },
        TypeError,
        "Failed assertion: foo",
      );
    },
    AssertionError,
    `Expected error to be instance of "TypeError", but was "AssertionError"`,
  );
});

<<<<<<< HEAD
Deno.test("assertThrows with return type", () => {
=======
Deno.test("AssertThrowsWithReturnType", () => {
>>>>>>> 5e28e39d
  assertThrows(() => {
    throw new Error();
  });
});

<<<<<<< HEAD
Deno.test("assertRejects with return type", async () => {
=======
Deno.test("AssertRejectsFailIfGivenFunctionIsSynchronousAndThrow", async () => {
  await assertRejects(() =>
    assertRejects(() => {
      throw new Error();
    })
  );
});

Deno.test("AssertRejectsFailWithRightMessageWhenFunctionIsSynchronousAndThrow", async () => {
  await assertRejects(
    () =>
      assertRejects(() => {
        throw { wrong: "true" };
      }),
    AssertionError,
    "Function throws when expected to reject.",
  );
});

Deno.test("AssertRejectsWithReturnType", async () => {
>>>>>>> 5e28e39d
  await assertRejects(() => {
    return Promise.reject(new Error());
  });
});

<<<<<<< HEAD
Deno.test("assertThrows with non-error value thrown and error callback", () => {
  assertThrows(
    () => {
      assertThrows(
        () => {
          throw "Panic!";
        },
        (error: Error) => error,
        "Panic!",
      );
    },
    AssertionError,
    "A non-Error object was thrown.",
  );
});

Deno.test("assertRejects with non-error value rejected and error callback", () => {
  assertRejects(
    () => {
      return assertRejects(
        () => {
          return Promise.reject("Panic!");
        },
        (error: Error) => error,
        "Panic!",
      );
    },
    AssertionError,
    "A non-Error object was thrown or rejected.",
  );
});

Deno.test("assertThrows with non-error value thrown and error class", () => {
  assertThrows(
    () => {
      assertThrows(
        () => {
          throw "Panic!";
        },
        Error,
        "Panic!",
      );
    },
    AssertionError,
    "A non-Error object was thrown.",
  );
});

Deno.test("assertRejects with non-error value rejected and error class", () => {
  assertRejects(
    () => {
      return assertRejects(
        () => {
          return Promise.reject("Panic!");
        },
        Error,
        "Panic!",
      );
    },
    AssertionError,
    "A non-Error object was thrown or rejected.",
  );
});

Deno.test("assertThrows with non-error value thrown", () => {
  assertThrows(
    () => {
      throw "Panic!";
    },
  );
  assertThrows(
    () => {
      throw null;
    },
  );
  assertThrows(
    () => {
      throw undefined;
    },
  );
});

Deno.test("assertRejects with non-error value rejected", () => {
  assertRejects(() => {
    return Promise.reject(null);
  });
  assertRejects(() => {
    return Promise.reject(undefined);
  });
  assertRejects(() => {
    throw undefined;
  });
});

Deno.test("assertThrows with error class", () => {
  assertThrows(
    () => {
      throw new Error("foo");
    },
    Error,
    "foo",
  );
});

Deno.test("assertRejects with error class", () => {
  assertRejects(
    () => {
      return Promise.reject(new Error("foo"));
    },
    Error,
    "foo",
  );
});

Deno.test("assertThrows with error callback", () => {
=======
Deno.test("AssertThrowsWithErrorCallback", () => {
>>>>>>> 5e28e39d
  assertThrows(
    () => {
      throw new AggregateError([new Error("foo"), new Error("bar")], "baz");
    },
    (error: Error) => {
      assert(error instanceof AggregateError);
      assertEquals(error.message, "baz");
      assertEquals(error.errors.length, 2);
      assertStringIncludes(error.errors[0].stack, "Error: foo");
      assertStringIncludes(error.errors[1].stack, "Error: bar");
    },
  );
});

<<<<<<< HEAD
Deno.test("assertRejectes with error callback", async () => {
=======
Deno.test("AssertRejectsWithErrorCallback", async () => {
>>>>>>> 5e28e39d
  await assertRejects(
    () => {
      return Promise.reject(
        new AggregateError([new Error("foo"), new Error("bar")], "baz"),
      );
    },
    (error: Error) => {
      assert(error instanceof AggregateError);
      assertEquals(error.message, "baz");
      assertEquals(error.errors.length, 2);
      assertStringIncludes(error.errors[0].stack, "Error: foo");
      assertStringIncludes(error.errors[1].stack, "Error: bar");
    },
  );
});

Deno.test("assertThrows returns caught error", () => {
  const error = assertThrows(
    () => {
      throw new Error("foo");
    },
  );
  assert(error instanceof Error);
  assertEquals(error.message, "foo");
});

Deno.test("assertRejectes resolves with caught error", async () => {
  const error = await assertRejects(
    () => {
      throw new Error("foo");
    },
  );
  assert(error instanceof Error);
  assertEquals(error.message, "foo");
});

const createHeader = (): string[] => [
  "",
  "",
  `    ${gray(bold("[Diff]"))} ${red(bold("Actual"))} / ${
    green(
      bold("Expected"),
    )
  }`,
  "",
  "",
];

const added: (s: string) => string = (s: string): string =>
  green(bold(stripColor(s)));
const removed: (s: string) => string = (s: string): string =>
  red(bold(stripColor(s)));

Deno.test({
  name: "pass case",
  fn(): void {
    assertEquals({ a: 10 }, { a: 10 });
    assertEquals(true, true);
    assertEquals(10, 10);
    assertEquals("abc", "abc");
    assertEquals({ a: 10, b: { c: "1" } }, { a: 10, b: { c: "1" } });
    assertEquals(new Date("invalid"), new Date("invalid"));
  },
});

Deno.test({
  name: "failed with number",
  fn(): void {
    assertThrows(
      (): void => assertEquals(1, 2),
      AssertionError,
      [
        "Values are not equal:",
        ...createHeader(),
        removed(`-   ${yellow("1")}`),
        added(`+   ${yellow("2")}`),
        "",
      ].join("\n"),
    );
  },
});

Deno.test({
  name: "failed with number vs string",
  fn(): void {
    assertThrows(
      (): void => assertEquals(1, "1"),
      AssertionError,
      [
        "Values are not equal:",
        ...createHeader(),
        removed(`-   ${yellow("1")}`),
        added(`+   "1"`),
      ].join("\n"),
    );
  },
});

Deno.test({
  name: "failed with array",
  fn(): void {
    assertThrows(
      (): void => assertEquals([1, "2", 3], ["1", "2", 3]),
      AssertionError,
      `
    [
-     1,
+     "1",
      "2",
      3,
    ]`,
    );
  },
});

Deno.test({
  name: "failed with object",
  fn(): void {
    assertThrows(
      (): void => assertEquals({ a: 1, b: "2", c: 3 }, { a: 1, b: 2, c: [3] }),
      AssertionError,
      `
    {
      a: 1,
+     b: 2,
+     c: [
+       3,
+     ],
-     b: "2",
-     c: 3,
    }`,
    );
  },
});

Deno.test({
  name: "failed with date",
  fn(): void {
    assertThrows(
      (): void =>
        assertEquals(
          new Date(2019, 0, 3, 4, 20, 1, 10),
          new Date(2019, 0, 3, 4, 20, 1, 20),
        ),
      AssertionError,
      [
        "Values are not equal:",
        ...createHeader(),
        removed(`-   ${new Date(2019, 0, 3, 4, 20, 1, 10).toISOString()}`),
        added(`+   ${new Date(2019, 0, 3, 4, 20, 1, 20).toISOString()}`),
        "",
      ].join("\n"),
    );
    assertThrows(
      (): void =>
        assertEquals(new Date("invalid"), new Date(2019, 0, 3, 4, 20, 1, 20)),
      AssertionError,
      [
        "Values are not equal:",
        ...createHeader(),
        removed(`-   ${new Date("invalid")}`),
        added(`+   ${new Date(2019, 0, 3, 4, 20, 1, 20).toISOString()}`),
        "",
      ].join("\n"),
    );
  },
});

Deno.test({
  name: "strict types test",
  fn(): void {
    const x = { number: 2 };

    const y = x as Record<never, never>;
    const z = x as unknown;

    // y.number;
    //   ~~~~~~
    // Property 'number' does not exist on type 'Record<never, never>'.deno-ts(2339)

    assertStrictEquals(y, x);
    y.number; // ok

    // z.number;
    // ~
    // Object is of type 'unknown'.deno-ts(2571)

    assertStrictEquals(z, x);
    z.number; // ok
  },
});

Deno.test({
  name: "strict pass case",
  fn(): void {
    assertStrictEquals(true, true);
    assertStrictEquals(10, 10);
    assertStrictEquals("abc", "abc");

    const xs = [1, false, "foo"];
    const ys = xs;
    assertStrictEquals(xs, ys);

    const x = { a: 1 };
    const y = x;
    assertStrictEquals(x, y);
  },
});

Deno.test({
  name: "strict failed with structure diff",
  fn(): void {
    assertThrows(
      (): void => assertStrictEquals({ a: 1, b: 2 }, { a: 1, c: [3] }),
      AssertionError,
      `
    {
      a: 1,
+     c: [
+       3,
+     ],
-     b: 2,
    }`,
    );
  },
});

Deno.test({
  name: "strict failed with reference diff",
  fn(): void {
    assertThrows(
      (): void => assertStrictEquals({ a: 1, b: 2 }, { a: 1, b: 2 }),
      AssertionError,
      `Values have the same structure but are not reference-equal:

    {
      a: 1,
      b: 2,
    }`,
    );
  },
});

Deno.test({
  name: "strictly unequal pass case",
  fn(): void {
    assertNotStrictEquals(true, false);
    assertNotStrictEquals(10, 11);
    assertNotStrictEquals("abc", "xyz");
    assertNotStrictEquals(1, "1");

    const xs = [1, false, "foo"];
    const ys = [1, true, "bar"];
    assertNotStrictEquals(xs, ys);

    const x = { a: 1 };
    const y = { a: 2 };
    assertNotStrictEquals(x, y);
  },
});

Deno.test({
  name: "strictly unequal fail case",
  fn(): void {
    assertThrows(() => assertNotStrictEquals(1, 1), AssertionError);
  },
});

Deno.test("assert almost equals number", () => {
  //Default precision
  assertAlmostEquals(-0, +0);
  assertAlmostEquals(Math.PI, Math.PI);
  assertAlmostEquals(0.1 + 0.2, 0.3);
  assertThrows(() => assertAlmostEquals(1, 2));
  assertThrows(() => assertAlmostEquals(1, 1.1));

  //Higher precision
  assertAlmostEquals(0.1 + 0.2, 0.3, 1e-16);
  assertThrows(
    () => assertAlmostEquals(0.1 + 0.2, 0.3, 1e-17),
    AssertionError,
    `"${
      (
        0.1 + 0.2
      ).toExponential()
    }" expected to be close to "${(0.3).toExponential()}"`,
  );

  //Special cases
  assertAlmostEquals(Infinity, Infinity);
  assertThrows(
    () => assertAlmostEquals(0, Infinity),
    AssertionError,
    '"0" expected to be close to "Infinity"',
  );
  assertThrows(
    () => assertAlmostEquals(-Infinity, +Infinity),
    AssertionError,
    '"-Infinity" expected to be close to "Infinity"',
  );
  assertThrows(
    () => assertAlmostEquals(Infinity, NaN),
    AssertionError,
    '"Infinity" expected to be close to "NaN"',
  );
  assertThrows(
    () => assertAlmostEquals(NaN, NaN),
    AssertionError,
    '"NaN" expected to be close to "NaN"',
  );
});

Deno.test({
  name: "assertInstanceOf",
  fn(): void {
    class TestClass1 {}
    class TestClass2 {}

    // Regular types
    assertInstanceOf(new Date(), Date);
    assertInstanceOf(new Number(), Number);
    assertInstanceOf(Promise.resolve(), Promise);
    assertInstanceOf(new TestClass1(), TestClass1);

    // Throwing cases
    assertThrows(
      () => assertInstanceOf(new Date(), RegExp),
      AssertionError,
      `Expected object to be an instance of "RegExp" but was "Date".`,
    );
    assertThrows(
      () => assertInstanceOf(5, Date),
      AssertionError,
      `Expected object to be an instance of "Date" but was "number".`,
    );
    assertThrows(
      () => assertInstanceOf(new TestClass1(), TestClass2),
      AssertionError,
      `Expected object to be an instance of "TestClass2" but was "TestClass1".`,
    );

    // Custom message
    assertThrows(
      () => assertInstanceOf(new Date(), RegExp, "Custom message"),
      AssertionError,
      "Custom message",
    );

    // Edge cases
    assertThrows(
      () => assertInstanceOf(5, Number),
      AssertionError,
      `Expected object to be an instance of "Number" but was "number".`,
    );

    let TestClassWithSameName: new () => unknown;
    {
      class TestClass1 {}
      TestClassWithSameName = TestClass1;
    }
    assertThrows(
      () => assertInstanceOf(new TestClassWithSameName(), TestClass1),
      AssertionError,
      `Expected object to be an instance of "TestClass1".`,
    );

    assertThrows(
      () => assertInstanceOf(TestClass1, TestClass1),
      AssertionError,
      `Expected object to be an instance of "TestClass1" but was not an instanced object.`,
    );
    assertThrows(
      () => assertInstanceOf(() => {}, TestClass1),
      AssertionError,
      `Expected object to be an instance of "TestClass1" but was not an instanced object.`,
    );
    assertThrows(
      () => assertInstanceOf(null, TestClass1),
      AssertionError,
      `Expected object to be an instance of "TestClass1" but was "null".`,
    );
    assertThrows(
      () => assertInstanceOf(undefined, TestClass1),
      AssertionError,
      `Expected object to be an instance of "TestClass1" but was "undefined".`,
    );
    assertThrows(
      () => assertInstanceOf({}, TestClass1),
      AssertionError,
      `Expected object to be an instance of "TestClass1" but was "Object".`,
    );
    assertThrows(
      () => assertInstanceOf(Object.create(null), TestClass1),
      AssertionError,
      `Expected object to be an instance of "TestClass1" but was "Object".`,
    );

    // Test TypeScript types functionality, wrapped in a function that never runs
    // deno-lint-ignore no-unused-vars
    function typeScriptTests() {
      class ClassWithProperty {
        property = "prop1";
      }
      const testInstance = new ClassWithProperty() as unknown;

      // @ts-expect-error: `testInstance` is `unknown` so setting its property before `assertInstanceOf` should give a type error.
      testInstance.property = "prop2";

      assertInstanceOf(testInstance, ClassWithProperty);

      // Now `testInstance` should be of type `ClassWithProperty`
      testInstance.property = "prop3";

      let x = 5 as unknown;

      // @ts-expect-error: `x` is `unknown` so adding to it shouldn't work
      x += 5;
      assertInstanceOf(x, Number);

      // @ts-expect-error: `x` is now `Number` rather than `number`, so this should still give a type error.
      x += 5;
    }
  },
});

Deno.test({
  name: "assert* functions with specified type parameter",
  fn(): void {
    assertEquals<string>("hello", "hello");
    assertNotEquals<number>(1, 2);
    assertArrayIncludes<boolean>([true, false], [true]);
    const value = { x: 1 };
    assertStrictEquals<typeof value>(value, value);
    // deno-lint-ignore ban-types
    assertNotStrictEquals<object>(value, { x: 1 });
  },
});

<<<<<<< HEAD
=======
Deno.test("Assert Throws Non-Error Fail", () => {
  assertThrows(
    () => {
      assertThrows(
        () => {
          throw "Panic!";
        },
        String,
        "Panic!",
      );
    },
    AssertionError,
    "A non-Error object was thrown.",
  );

  assertThrows(
    () => {
      assertThrows(() => {
        throw null;
      });
    },
    AssertionError,
    "A non-Error object was thrown.",
  );

  assertThrows(
    () => {
      assertThrows(() => {
        throw undefined;
      });
    },
    AssertionError,
    "A non-Error object was thrown.",
  );
});

Deno.test("Assert Throws Async Non-Error Fail", async () => {
  await assertRejects(
    () => {
      return assertRejects(
        () => {
          return Promise.reject("Panic!");
        },
        String,
        "Panic!",
      );
    },
    AssertionError,
    "A non-Error object was rejected.",
  );

  await assertRejects(
    () => {
      return assertRejects(() => {
        return Promise.reject(null);
      });
    },
    AssertionError,
    "A non-Error object was rejected.",
  );

  await assertRejects(
    () => {
      return assertRejects(() => {
        return Promise.reject(undefined);
      });
    },
    AssertionError,
    "A non-Error object was rejected.",
  );

  await assertRejects(
    () => {
      return assertRejects(() => {
        return Promise.reject(undefined);
      });
    },
    AssertionError,
    "A non-Error object was rejected.",
  );
});

>>>>>>> 5e28e39d
Deno.test(
  "assertEquals compares objects structurally if one object's constructor is undefined and the other is Object",
  () => {
    const a = Object.create(null);
    a.prop = "test";
    const b = {
      prop: "test",
    };

    assertEquals(a, b);
    assertEquals(b, a);
  },
);

Deno.test("assertEquals diff for differently ordered objects", () => {
  assertThrows(
    () => {
      assertEquals(
        {
          aaaaaaaaaaaaaaaaaaaaaaaa: 0,
          bbbbbbbbbbbbbbbbbbbbbbbb: 0,
          ccccccccccccccccccccccc: 0,
        },
        {
          ccccccccccccccccccccccc: 1,
          aaaaaaaaaaaaaaaaaaaaaaaa: 0,
          bbbbbbbbbbbbbbbbbbbbbbbb: 0,
        },
      );
    },
    AssertionError,
    `
    {
      aaaaaaaaaaaaaaaaaaaaaaaa: 0,
      bbbbbbbbbbbbbbbbbbbbbbbb: 0,
-     ccccccccccccccccccccccc: 0,
+     ccccccccccccccccccccccc: 1,
    }`,
  );
});

Deno.test("Assert Throws Parent Error", () => {
  assertThrows(
    () => {
      throw new AssertionError("Fail!");
    },
    Error,
    "Fail!",
  );
});

Deno.test("Assert Throws Async Parent Error", async () => {
  await assertRejects(
    () => {
      return Promise.reject(new AssertionError("Fail!"));
    },
    Error,
    "Fail!",
  );
});

Deno.test(
  "Assert Throws Async promise rejected with custom Error",
  async () => {
    class CustomError extends Error {}
    class AnotherCustomError extends Error {}
    await assertRejects(
      () =>
        assertRejects(
          () => Promise.reject(new AnotherCustomError("failed")),
          CustomError,
          "fail",
        ),
      AssertionError,
      'Expected error to be instance of "CustomError", but was "AnotherCustomError".',
    );
  },
);

Deno.test("Assert Is Error Non-Error Fail", () => {
  assertThrows(
    () => assertIsError("Panic!", undefined, "Panic!"),
    AssertionError,
    `Expected "error" to be an Error object.`,
  );

  assertThrows(
    () => assertIsError(null),
    AssertionError,
    `Expected "error" to be an Error object.`,
  );

  assertThrows(
    () => assertIsError(undefined),
    AssertionError,
    `Expected "error" to be an Error object.`,
  );
});

Deno.test("Assert Is Error Parent Error", () => {
  assertIsError(new AssertionError("Fail!"), Error, "Fail!");
});

Deno.test("Assert Is Error with custom Error", () => {
  class CustomError extends Error {}
  class AnotherCustomError extends Error {}
  assertIsError(new CustomError("failed"), CustomError, "fail");
  assertThrows(
    () => assertIsError(new AnotherCustomError("failed"), CustomError, "fail"),
    AssertionError,
    'Expected error to be instance of "CustomError", but was "AnotherCustomError".',
  );
});

Deno.test("Assert False with falsy values", () => {
  assertFalse(false);
  assertFalse(0);
  assertFalse("");
  assertFalse(null);
  assertFalse(undefined);
});

Deno.test("Assert False with truthy values", () => {
  assertThrows(() => assertFalse(true));
  assertThrows(() => assertFalse(1));
  assertThrows(() => assertFalse("a"));
  assertThrows(() => assertFalse({}));
  assertThrows(() => assertFalse([]));
});<|MERGE_RESOLUTION|>--- conflicted
+++ resolved
@@ -779,7 +779,7 @@
   );
 });
 
-Deno.test("AssertFailWithWrongErrorClass", function (): void {
+Deno.test("assertThrows with wrong error class", () => {
   assertThrows(
     (): void => {
       //This next assertThrows will throw an AssertionError due to the wrong
@@ -797,28 +797,24 @@
   );
 });
 
-<<<<<<< HEAD
 Deno.test("assertThrows with return type", () => {
-=======
-Deno.test("AssertThrowsWithReturnType", () => {
->>>>>>> 5e28e39d
   assertThrows(() => {
     throw new Error();
   });
 });
 
-<<<<<<< HEAD
 Deno.test("assertRejects with return type", async () => {
-=======
-Deno.test("AssertRejectsFailIfGivenFunctionIsSynchronousAndThrow", async () => {
+  await assertRejects(() => {
+    return Promise.reject(new Error());
+  });
+});
+
+Deno.test("assertRejects with synchronous function that throws", async () => {
   await assertRejects(() =>
     assertRejects(() => {
       throw new Error();
     })
   );
-});
-
-Deno.test("AssertRejectsFailWithRightMessageWhenFunctionIsSynchronousAndThrow", async () => {
   await assertRejects(
     () =>
       assertRejects(() => {
@@ -829,14 +825,6 @@
   );
 });
 
-Deno.test("AssertRejectsWithReturnType", async () => {
->>>>>>> 5e28e39d
-  await assertRejects(() => {
-    return Promise.reject(new Error());
-  });
-});
-
-<<<<<<< HEAD
 Deno.test("assertThrows with non-error value thrown and error callback", () => {
   assertThrows(
     () => {
@@ -865,7 +853,7 @@
       );
     },
     AssertionError,
-    "A non-Error object was thrown or rejected.",
+    "A non-Error object was rejected.",
   );
 });
 
@@ -897,7 +885,7 @@
       );
     },
     AssertionError,
-    "A non-Error object was thrown or rejected.",
+    "A non-Error object was rejected.",
   );
 });
 
@@ -926,9 +914,6 @@
   assertRejects(() => {
     return Promise.reject(undefined);
   });
-  assertRejects(() => {
-    throw undefined;
-  });
 });
 
 Deno.test("assertThrows with error class", () => {
@@ -952,9 +937,6 @@
 });
 
 Deno.test("assertThrows with error callback", () => {
-=======
-Deno.test("AssertThrowsWithErrorCallback", () => {
->>>>>>> 5e28e39d
   assertThrows(
     () => {
       throw new AggregateError([new Error("foo"), new Error("bar")], "baz");
@@ -969,11 +951,7 @@
   );
 });
 
-<<<<<<< HEAD
 Deno.test("assertRejectes with error callback", async () => {
-=======
-Deno.test("AssertRejectsWithErrorCallback", async () => {
->>>>>>> 5e28e39d
   await assertRejects(
     () => {
       return Promise.reject(
@@ -1003,7 +981,7 @@
 Deno.test("assertRejectes resolves with caught error", async () => {
   const error = await assertRejects(
     () => {
-      throw new Error("foo");
+      return Promise.reject(new Error("foo"));
     },
   );
   assert(error instanceof Error);
@@ -1412,91 +1390,6 @@
   },
 });
 
-<<<<<<< HEAD
-=======
-Deno.test("Assert Throws Non-Error Fail", () => {
-  assertThrows(
-    () => {
-      assertThrows(
-        () => {
-          throw "Panic!";
-        },
-        String,
-        "Panic!",
-      );
-    },
-    AssertionError,
-    "A non-Error object was thrown.",
-  );
-
-  assertThrows(
-    () => {
-      assertThrows(() => {
-        throw null;
-      });
-    },
-    AssertionError,
-    "A non-Error object was thrown.",
-  );
-
-  assertThrows(
-    () => {
-      assertThrows(() => {
-        throw undefined;
-      });
-    },
-    AssertionError,
-    "A non-Error object was thrown.",
-  );
-});
-
-Deno.test("Assert Throws Async Non-Error Fail", async () => {
-  await assertRejects(
-    () => {
-      return assertRejects(
-        () => {
-          return Promise.reject("Panic!");
-        },
-        String,
-        "Panic!",
-      );
-    },
-    AssertionError,
-    "A non-Error object was rejected.",
-  );
-
-  await assertRejects(
-    () => {
-      return assertRejects(() => {
-        return Promise.reject(null);
-      });
-    },
-    AssertionError,
-    "A non-Error object was rejected.",
-  );
-
-  await assertRejects(
-    () => {
-      return assertRejects(() => {
-        return Promise.reject(undefined);
-      });
-    },
-    AssertionError,
-    "A non-Error object was rejected.",
-  );
-
-  await assertRejects(
-    () => {
-      return assertRejects(() => {
-        return Promise.reject(undefined);
-      });
-    },
-    AssertionError,
-    "A non-Error object was rejected.",
-  );
-});
-
->>>>>>> 5e28e39d
 Deno.test(
   "assertEquals compares objects structurally if one object's constructor is undefined and the other is Object",
   () => {
