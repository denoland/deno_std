--- conflicted
+++ resolved
@@ -572,31 +572,12 @@
     if (equal(_actual, snapshot)) {
       return;
     }
-<<<<<<< HEAD
-    let message = "";
-    try {
-      const usesMultilineDiff = _actual.includes("\n");
-      if (usesMultilineDiff) {
-        assertEquals(true, false, undefined);
-      } else {
-        assertEquals(_actual, snapshot);
-      }
-    } catch (e) {
-      if (e instanceof AssertionError) {
-        message = e.message.replace(
-          "Values are not equal.",
-          "Snapshot does not match:",
-        );
-      }
-    }
-=======
     const stringDiff = !_actual.includes("\n");
     const diffResult = stringDiff
       ? diffStr(_actual, snapshot)
       : diff(_actual.split("\n"), snapshot.split("\n"));
     const diffMsg = buildMessage(diffResult, { stringDiff }).join("\n");
     const message = `Snapshot does not match:\n${diffMsg}`;
->>>>>>> 44bc9006
     throw new AssertionError(
       getErrorMessage(message, options),
     );
