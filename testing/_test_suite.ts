--- conflicted
+++ resolved
@@ -1,17 +1,12 @@
 // Copyright 2018-2024 the Deno authors. All rights reserved. MIT license.
 /** The options for creating a test suite with the describe function. */
 export interface DescribeDefinition<T> extends Omit<Deno.TestDefinition, "fn"> {
-<<<<<<< HEAD
   /**
    * The body of the test suite
    *
    * @default {undefined}
    */
-  fn?: () => void;
-=======
-  /** The body of the test suite */
   fn?: () => void | undefined;
->>>>>>> acdea7c9
   /**
    * The `describe` function returns a `TestSuite` representing the group of tests.
    * If `describe` is called within another `describe` calls `fn`, the suite will default to that parent `describe` calls returned `TestSuite`.
