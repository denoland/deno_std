#!/usr/bin/env -S deno -A
// Copyright 2018-2019 the Deno authors. All rights reserved. MIT license.
import { parse } from "../flags/mod.ts";
import { glob, isGlob, walk } from "../fs/mod.ts";
import { runTests } from "./mod.ts";
import { join } from "../fs/path/mod.ts";
const { args, cwd } = Deno;

<<<<<<< HEAD
const DEFAULT_GLOBS = [
  join("**","*_test.ts" ),
  join("**","*_test.js" ),
  join("**","test.ts" ),
  join("**","test.ts" ),
];

=======
const DEFAULT_GLOBS =
  Deno.build.os == "win"
    ? ["**\\*_test.ts", "**\\*_test.js", "**\\test.ts", "**\\test.js"]
    : ["**/*_test.ts", "**/*_test.js", "**/test.ts", "**/test.js"];
>>>>>>> d8b225f3

/* eslint-disable max-len */
function showHelp(): void {
  console.log(`Deno test runner

USAGE:
  deno -A https://deno.land/std/testing/runner.ts [OPTIONS] [FILES...]

OPTIONS:
  -q, --quiet               Don't show output from test cases 
  -f, --failfast            Stop test suite on first error
  -e, --exclude <FILES...>  List of file names to exclude from run. If this options is 
                            used files to match must be specified after "--". 
  
ARGS:
  [FILES...]  List of file names to run. Defaults to: ${DEFAULT_GLOBS.join(
    ","
  )} 
`);
}
/* eslint-enable max-len */

function filePathToRegExp(str: string): RegExp {
  if (isGlob(str)) {
    return glob(str, { flags: "g" });
  }

  return RegExp(str, "g");
}

function isRemoteUrl(url: string): boolean {
  return /^https?:\/\//.test(url);
}

function partition(
  arr: string[],
  callback: (el: string) => boolean
): [string[], string[]] {
  return arr.reduce(
    (paritioned: [string[], string[]], el: string): [string[], string[]] => {
      paritioned[callback(el) ? 1 : 0].push(el);
      return paritioned;
    },
    [[], []]
  );
}

/**
 * Given list of globs or URLs to include and exclude and root directory return
 * list of file URLs that should be imported for test runner.
 */
export async function getMatchingUrls(
  matchPaths: string[],
  excludePaths: string[],
  root: string
): Promise<string[]> {
  const [includeLocal, includeRemote] = partition(matchPaths, isRemoteUrl);
  const [excludeLocal, excludeRemote] = partition(excludePaths, isRemoteUrl);

  const localFileIterator = walk(root, {
    match: includeLocal.map((f: string): RegExp => filePathToRegExp(f)),
    skip: excludeLocal.map((f: string): RegExp => filePathToRegExp(f))
  });

  let matchingLocalUrls: string[] = [];
  for await (const { filename } of localFileIterator) {
    matchingLocalUrls.push(`file://${filename}`);
  }

  const excludeRemotePatterns = excludeRemote.map(
    (url: string): RegExp => RegExp(url)
  );
  const matchingRemoteUrls = includeRemote.filter(
    (candidateUrl: string): boolean => {
      return !excludeRemotePatterns.some((pattern: RegExp): boolean => {
        const r = pattern.test(candidateUrl);
        pattern.lastIndex = 0;
        return r;
      });
    }
  );

  return matchingLocalUrls.concat(matchingRemoteUrls);
}
/**
 * This function runs matching test files in `root` directory.
 *
 * File matching and excluding supports glob syntax, ie. if encountered arg is
 * a glob it will be expanded using `glob` method from `fs` module.
 *
 * Note that your shell may expand globs for you:
 *    $ deno -A ./runner.ts **\/*_test.ts **\/test.ts
 *
 * Expanding using `fs.glob`:
 *    $ deno -A ./runner.ts \*\*\/\*_test.ts \*\*\/test.ts
 *
 *  `**\/*_test.ts` and `**\/test.ts"` are arguments that will be parsed and
 *  expanded as: [glob("**\/*_test.ts"), glob("**\/test.ts")]
 */
// TODO: change return type to `Promise<void>` once, `runTests` is updated
// to return boolean instead of exiting
export async function main(root: string = cwd()): Promise<void> {
  const parsedArgs = parse(args.slice(1), {
    boolean: ["quiet", "failfast", "help"],
    string: ["exclude"],
    alias: {
      help: ["h"],
      quiet: ["q"],
      failfast: ["f"],
      exclude: ["e"]
    }
  });

  if (parsedArgs.help) {
    return showHelp();
  }

  let includeFiles: string[];
  let excludeFiles: string[];

  if (parsedArgs._.length) {
    includeFiles = (parsedArgs._ as string[])
      .map((fileGlob: string): string[] => {
        return fileGlob.split(",");
      })
      .flat();
  } else {
    includeFiles = DEFAULT_GLOBS;
  }

  if (parsedArgs.exclude) {
    excludeFiles = (parsedArgs.exclude as string).split(",");
  } else {
    excludeFiles = [];
  }

  const foundTestUrls = await getMatchingUrls(includeFiles, excludeFiles, root);

  if (foundTestUrls.length === 0) {
    console.error("No matching test files found.");
    return;
  }

  console.log(`Found ${foundTestUrls.length} matching test files.`);

  for (const url of foundTestUrls) {
    await import(url);
  }

  await runTests({
    exitOnFail: !!parsedArgs.failfast,
    disableLog: !!parsedArgs.quiet
  });
}

if (import.meta.main) {
  main();
}<|MERGE_RESOLUTION|>--- conflicted
+++ resolved
@@ -6,20 +6,12 @@
 import { join } from "../fs/path/mod.ts";
 const { args, cwd } = Deno;
 
-<<<<<<< HEAD
 const DEFAULT_GLOBS = [
-  join("**","*_test.ts" ),
-  join("**","*_test.js" ),
-  join("**","test.ts" ),
-  join("**","test.ts" ),
+  join("**", "*_test.ts"),
+  join("**", "*_test.js"),
+  join("**", "test.ts"),
+  join("**", "test.ts")
 ];
-
-=======
-const DEFAULT_GLOBS =
-  Deno.build.os == "win"
-    ? ["**\\*_test.ts", "**\\*_test.js", "**\\test.ts", "**\\test.js"]
-    : ["**/*_test.ts", "**/*_test.js", "**/test.ts", "**/test.js"];
->>>>>>> d8b225f3
 
 /* eslint-disable max-len */
 function showHelp(): void {
