# Testing

This module provides a few basic utilities to make testing easier and consistent
in Deno.

## Usage

`testing/asserts.ts` module provides range of assertion helpers. If the
assertion is false an `AssertionError` will be thrown which will result in
pretty-printed diff of failing assertion.

- `equal()` - Deep comparison function, where `actual` and `expected` are
  compared deeply, and if they vary, `equal` returns `false`.
- `assert()` - Expects a boolean value, throws if the value is `false`.
- `assertEquals()` - Uses the `equal` comparison and throws if the `actual` and
  `expected` are not equal.
- `assertNotEquals()` - Uses the `equal` comparison and throws if the `actual`
  and `expected` are equal.
- `assertStrictEquals()` - Compares `actual` and `expected` strictly, therefore
  for non-primitives the values must reference the same instance.
- `assertAlmostEquals()` - Make an assertion that `actual` is almost equal to
  `expected`, according to a given `epsilon` _(defaults to `1e-7`)_
- `assertInstanceOf()` - Make an assertion that `actual` is an instance of
  `expectedType`.
- `assertStringIncludes()` - Make an assertion that `actual` includes
  `expected`.
- `assertMatch()` - Make an assertion that `actual` match RegExp `expected`.
- `assertNotMatch()` - Make an assertion that `actual` not match RegExp
  `expected`.
- `assertArrayIncludes()` - Make an assertion that `actual` array includes the
  `expected` values.
- `assertObjectMatch()` - Make an assertion that `actual` object match
  `expected` subset object
- `assertSnapshot()` - Make an assertion that `actual` matches a snapshot
- `assertThrows()` - Expects the passed `fn` to throw. If `fn` does not throw,
  this function does. Also compares any errors thrown to an optional expected
  `Error` class and checks that the error `.message` includes an optional
  string.
- `assertRejects()` - Expects the passed `fn` to be async and throw and return a
  `Promise` that rejects. If the `fn` does not throw or reject, this function
  will reject _(⚠️ you should normally await this assertion)_. Also optionally
  accepts an Error class which the expected error must be an instance of, and a
  string which must be a substring of the error's `.message`.
- `unimplemented()` - Use this to stub out methods that will throw when invoked.
- `unreachable()` - Used to assert unreachable code.

Basic usage:

```ts
import { assertEquals } from "https://deno.land/std@$STD_VERSION/testing/asserts.ts";

Deno.test({
  name: "testing example",
  fn(): void {
    assertEquals("world", "world");
    assertEquals({ hello: "world" }, { hello: "world" });
  },
});
```

Short syntax (named function instead of object):

```ts
import { assertEquals } from "https://deno.land/std@$STD_VERSION/testing/asserts.ts";

Deno.test("example", function (): void {
  assertEquals("world", "world");
  assertEquals({ hello: "world" }, { hello: "world" });
});
```

Using `assertStrictEquals()`:

```ts
import { assertStrictEquals } from "https://deno.land/std@$STD_VERSION/testing/asserts.ts";

Deno.test("isStrictlyEqual", function (): void {
  const a = {};
  const b = a;
  assertStrictEquals(a, b);
});

// This test fails
Deno.test("isNotStrictlyEqual", function (): void {
  const a = {};
  const b = {};
  assertStrictEquals(a, b);
});
```

Using `assertSnapshot()`:

For more usage information, see [Snapshot Testing](#snapshot-testing).

```ts
import { assertSnapshot } from "https://deno.land/std@$STD_VERSION/testing/snapshot.ts";

Deno.test("isSnapshotMatch", async function (t): Promise<void> {
  const a = {
    hello: "world!",
    example: 123,
  };
  await assertSnapshot(t, a);
});
```

Using `assertThrows()`:

```ts
import { assertThrows } from "https://deno.land/std@$STD_VERSION/testing/asserts.ts";

Deno.test("doesThrow", function (): void {
  assertThrows((): void => {
    throw new TypeError("hello world!");
  });
  assertThrows((): void => {
    throw new TypeError("hello world!");
  }, TypeError);
  assertThrows(
    (): void => {
      throw new TypeError("hello world!");
    },
    TypeError,
    "hello",
  );
});

// This test will not pass.
Deno.test("fails", function (): void {
  assertThrows((): void => {
    console.log("Hello world");
  });
});
```

Using `assertRejects()`:

```ts
import { assertRejects } from "https://deno.land/std@$STD_VERSION/testing/asserts.ts";

Deno.test("doesThrow", async function () {
  await assertRejects(
    async () => {
      throw new TypeError("hello world!");
    },
  );
  await assertRejects(async () => {
    throw new TypeError("hello world!");
  }, TypeError);
  await assertRejects(
    async () => {
      throw new TypeError("hello world!");
    },
    TypeError,
    "hello",
  );
  await assertRejects(
    async () => {
      return Promise.reject(new Error());
    },
  );
});

// This test will not pass.
Deno.test("fails", async function () {
  await assertRejects(
    async () => {
      console.log("Hello world");
    },
  );
});
```

## Snapshot Testing

### Basic usage:

The `assertSnapshot` function will create a snapshot of a value and compare it
to a reference snapshot, which is stored alongside the test file in the
`__snapshots__` directory.

```ts
// example_test.ts
import { assertSnapshot } from "https://deno.land/std@$STD_VERSION/testing/snapshot.ts";

Deno.test("isSnapshotMatch", async function (t): Promise<void> {
  const a = {
    hello: "world!",
    example: 123,
  };
  await assertSnapshot(t, a);
});
```

```js
// __snapshots__/example_test.ts.snap
export const snapshot = {};

snapshot[`isSnapshotMatch 1`] = `
{
  example: 123,
  hello: "world!",
}
`;
```

Calling `assertSnapshot` in a test will throw an `AssertionError`, causing the
test to fail, if the snapshot created during the test does not match the one in
the snapshot file.

### Updating Snapshots:

When adding new snapshot assertions to your test suite, or when intentionally
making changes which cause your snapshots to fail, you can update your snapshots
by running the snapshot tests in update mode. Tests can be run in update mode by
passing the `--update` or `-u` flag as an argument when running the test. When
this flag is passed, then any snapshots which do not match will be updated.

```sh
deno test --allow-all -- --update
```

Additionally, new snapshots will only be created when this flag is present.

### Permissions:

When running snapshot tests, the `--allow-read` permission must be enabled, or
else any calls to `assertSnapshot` will fail due to insufficient permissions.
Additionally, when updating snapshots, the `--allow-write` permission must also
be enabled, as this is required in order to update snapshot files.

The `assertSnapshot` function will only attempt to read from and write to
snapshot files. As such, the allow list for `--allow-read` and `--allow-write`
can be limited to only include existing snapshot files, if so desired.

### Version Control:

Snapshot testing works best when changes to snapshot files are comitted
alongside other code changes. This allows for changes to reference snapshots to
be reviewed along side the code changes that caused them, and ensures that when
others pull your changes, their tests will pass without needing to update
snapshots locally.

## Benching

These APIs are deprecated. Use Deno.bench() instead. See
https://doc.deno.land/deno/unstable/~/Deno.bench for more details.

### Basic usage:

Benchmarks can be registered using the `bench` function, where you can define a
code, that should be benchmarked. `b.start()` has to be called at the start of
the part you want to benchmark and `b.stop()` at the end of it, otherwise an
error will be thrown.

After that simply calling `runBenchmarks()` will benchmark all registered
benchmarks and log the results in the commandline.

```ts
import {
  bench,
  runBenchmarks,
} from "https://deno.land/std@$STD_VERSION/testing/bench.ts";

bench(function forIncrementX1e9(b): void {
  b.start();
  for (let i = 0; i < 1e9; i++);
  b.stop();
});

runBenchmarks();
```

Averaging execution time over multiple runs:

```ts
import { bench } from "https://deno.land/std@$STD_VERSION/testing/bench.ts";

bench({
  name: "runs100ForIncrementX1e6",
  runs: 100,
  func(b): void {
    b.start();
    for (let i = 0; i < 1e6; i++);
    b.stop();
  },
});
```

Running specific benchmarks using regular expressions:

```ts
import {
  runBenchmarks,
} from "https://deno.land/std@$STD_VERSION/testing/bench.ts";

runBenchmarks({ only: /desired/, skip: /exceptions/ });
```

### Processing benchmark results

`runBenchmarks()` returns a `Promise<BenchmarkRunResult>`, so you can process
the benchmarking results yourself. It contains detailed results of each
benchmark's run as `BenchmarkResult` s.

```ts
import {
  BenchmarkRunResult,
  runBenchmarks,
} from "https://deno.land/std@$STD_VERSION/testing/bench.ts";

runBenchmarks()
  .then((results: BenchmarkRunResult) => {
    console.log(results);
  })
  .catch((error: Error) => {
    // ... errors if benchmark was badly constructed.
  });
```

### Processing benchmarking progress

`runBenchmarks()` accepts an optional progress handler callback function, so you
can get information on the progress of the running benchmarking.

Using `{ silent: true }` means you wont see the default progression logs in the
commandline.

```ts
import {
  BenchmarkRunProgress,
  ProgressState,
  runBenchmarks,
} from "https://deno.land/std@$STD_VERSION/testing/bench.ts";

runBenchmarks({ silent: true }, (p: BenchmarkRunProgress) => {
  // initial progress data.
  if (p.state === ProgressState.BenchmarkingStart) {
    console.log(
      `Starting benchmarking. Queued: ${
        p.queued!.length
      }, filtered: ${p.filtered}`,
    );
  }
  // ...
});
```

#### Benching API

These APIs are deprecated. Use Deno.bench() instead. See
https://doc.deno.land/deno/unstable/~/Deno.bench for more details.

##### `bench(benchmark: BenchmarkDefinition | BenchmarkFunction): void`

Registers a benchmark that will be run once `runBenchmarks` is called.

##### `runBenchmarks(opts?: BenchmarkRunOptions, progressCb?: (p: BenchmarkRunProgress) => void | Promise<void>): Promise<BenchmarkRunResult>`

Runs all registered benchmarks serially. Filtering can be applied by setting
`BenchmarkRunOptions.only` and/or `BenchmarkRunOptions.skip` to regular
expressions matching benchmark names. Default progression logs can be turned off
with the `BenchmarkRunOptions.silent` flag.

##### `clearBenchmarks(opts?: BenchmarkClearOptions): void`

Clears all registered benchmarks, so calling `runBenchmarks()` after it wont run
them. Filtering can be applied by setting `BenchmarkRunOptions.only` and/or
`BenchmarkRunOptions.skip` to regular expressions matching benchmark names.

<<<<<<< HEAD
=======
## Behavior-driven development

With the `bdd.ts` module you can write your tests in a familiar format for
grouping tests and adding setup/teardown hooks used by other JavaScript testing
frameworks like Jasmine, Jest, and Mocha.

The `describe` function creates a block that groups together several related
tests. The `it` function registers an individual test case.

### Hooks

There are 4 types of hooks available for test suites. A test suite can have
multiples of each type of hook, they will be called in the order that they are
registered. The `afterEach` and `afterAll` hooks will be called whether or not
the test case passes. The *All hooks will be called once for the whole group
while the *Each hooks will be called for each individual test case.

- `beforeAll`: Runs before all of the tests in the test suite.
- `afterAll`: Runs after all of the tests in the test suite finish.
- `beforeEach`: Runs before each of the individual test cases in the test suite.
- `afterEach`: Runs after each of the individual test cases in the test suite.

If a hook is registered at the top level, a global test suite will be registered
and all tests will belong to it. Hooks registered at the top level must be
registered before any individual test cases or test suites.

### Focusing tests

If you would like to run only specific test cases, you can do so by calling
`it.only` instead of `it`. If you would like to run only specific test suites,
you can do so by calling `describe.only` instead of `describe`.

There is one limitation to this when using the flat test grouping style. When
`describe` is called without being nested, it registers the test with
`Deno.test`. If a child test case or suite is registered with `it.only` or
`describe.only`, it will be scoped to the top test suite instead of the file. To
make them the only tests that run in the file, you would need to register the
top test suite with `describe.only` too.

### Ignoring tests

If you would like to not run specific individual test cases, you can do so by
calling `it.ignore` instead of `it`. If you would like to not run specific test
suites, you can do so by calling `describe.ignore` instead of `describe`.

### Sanitization options

Like `Deno.TestDefinition`, the `DescribeDefinition` and `ItDefinition` have
sanitization options. They work in the same way.

- `sanitizeExit`: Ensure the test case does not prematurely cause the process to
  exit, for example via a call to Deno.exit. Defaults to true.
- `sanitizeOps`: Check that the number of async completed ops after the test is
  the same as number of dispatched ops. Defaults to true.
- `sanitizeResources`: Ensure the test case does not "leak" resources - ie. the
  resource table after the test has exactly the same contents as before the
  test. Defaults to true.

### Permissions option

Like `Deno.TestDefinition`, the `DescribeDefintion` and `ItDefinition` have a
`permissions` option. They specify the permissions that should be used to run an
individual test case or test suite. Set this to `"inherit"` to keep the calling
thread's permissions. Set this to `"none"` to revoke all permissions.

This setting defaults to `"inherit"`.

There is currently one limitation to this, you cannot use the permissions option
on an individual test case or test suite that belongs to another test suite.
That's because internally those tests are registered with `t.step` which does
not support the permissions option.

### Comparing to Deno\.test

The default way of writing tests is using `Deno.test` and `t.step`. The
`describe` and `it` functions have similar call signatures to `Deno.test`,
making it easy to switch between the default style and the behavior-driven
development style of writing tests. Internally, `describe` and `it` are
registering tests with `Deno.test` and `t.step`.

Below is an example of a test file using `Deno.test` and `t.step`. In the
following sections there are examples of how the same test could be written with
`describe` and `it` using nested test grouping, flat test grouping, or a mix of
both styles.

```ts
// https://deno.land/std@$STD_VERSION/testing/bdd_examples/user_test.ts
import {
  assertEquals,
  assertStrictEquals,
  assertThrows,
} from "https://deno.land/std@$STD_VERSION/testing/asserts.ts";
import { User } from "https://deno.land/std@$STD_VERSION/testing/bdd_examples/user.ts";

Deno.test("User.users initially empty", () => {
  assertEquals(User.users.size, 0);
});

Deno.test("User constructor", () => {
  try {
    const user = new User("Kyle");
    assertEquals(user.name, "Kyle");
    assertStrictEquals(User.users.get("Kyle"), user);
  } finally {
    User.users.clear();
  }
});

Deno.test("User age", async (t) => {
  const user = new User("Kyle");

  await t.step("getAge", () => {
    assertThrows(() => user.getAge(), Error, "Age unknown");
    user.age = 18;
    assertEquals(user.getAge(), 18);
  });

  await t.step("setAge", () => {
    user.setAge(18);
    assertEquals(user.getAge(), 18);
  });
});
```

#### Nested test grouping

Tests created within the callback of a `describe` function call will belong to
the new test suite it creates. The hooks can be created within it or be added to
the options argument for describe.

```ts
// https://deno.land/std@$STD_VERSION/testing/bdd_examples/user_nested_test.ts
import {
  assertEquals,
  assertStrictEquals,
  assertThrows,
} from "https://deno.land/std@$STD_VERSION/testing/asserts.ts";
import {
  afterEach,
  beforeEach,
  describe,
  it,
} from "https://deno.land/std@$STD_VERSION/testing/bdd.ts";
import { User } from "https://deno.land/std@$STD_VERSION/testing/bdd_examples/user.ts";

describe("User", () => {
  it("users initially empty", () => {
    assertEquals(User.users.size, 0);
  });

  it("constructor", () => {
    try {
      const user = new User("Kyle");
      assertEquals(user.name, "Kyle");
      assertStrictEquals(User.users.get("Kyle"), user);
    } finally {
      User.users.clear();
    }
  });

  describe("age", () => {
    let user: User;

    beforeEach(() => {
      user = new User("Kyle");
    });

    afterEach(() => {
      User.users.clear();
    });

    it("getAge", function () {
      assertThrows(() => user.getAge(), Error, "Age unknown");
      user.age = 18;
      assertEquals(user.getAge(), 18);
    });

    it("setAge", function () {
      user.setAge(18);
      assertEquals(user.getAge(), 18);
    });
  });
});
```

#### Flat test grouping

The `describe` function returns a unique symbol that can be used to reference
the test suite for adding tests to it without having to create them within a
callback. The gives you the ability to have test grouping without any extra
indentation in front of the grouped tests.

```ts
// https://deno.land/std@$STD_VERSION/testing/bdd_examples/user_flat_test.ts
import {
  assertEquals,
  assertStrictEquals,
  assertThrows,
} from "https://deno.land/std@$STD_VERSION/testing/asserts.ts";
import {
  describe,
  it,
} from "https://deno.land/std@$STD_VERSION/testing/bdd.ts";
import { User } from "https://deno.land/std@$STD_VERSION/testing/bdd_examples/user.ts";

const userTests = describe("User");

it(userTests, "users initially empty", () => {
  assertEquals(User.users.size, 0);
});

it(userTests, "constructor", () => {
  try {
    const user = new User("Kyle");
    assertEquals(user.name, "Kyle");
    assertStrictEquals(User.users.get("Kyle"), user);
  } finally {
    User.users.clear();
  }
});

const ageTests = describe({
  name: "age",
  suite: userTests,
  beforeEach(this: { user: User }) {
    this.user = new User("Kyle");
  },
  afterEach() {
    User.users.clear();
  },
});

it(ageTests, "getAge", function () {
  const { user } = this;
  assertThrows(() => user.getAge(), Error, "Age unknown");
  user.age = 18;
  assertEquals(user.getAge(), 18);
});

it(ageTests, "setAge", function () {
  const { user } = this;
  user.setAge(18);
  assertEquals(user.getAge(), 18);
});
```

#### Mixed test grouping

Both nested test grouping and flat test grouping can be used together. This can
be useful if you'd like to create deep groupings without all the extra
indentation in front of each line.

```ts
// https://deno.land/std@$STD_VERSION/testing/bdd_examples/user_mixed_test.ts
import {
  assertEquals,
  assertStrictEquals,
  assertThrows,
} from "https://deno.land/std@$STD_VERSION/testing/asserts.ts";
import {
  describe,
  it,
} from "https://deno.land/std@$STD_VERSION/testing/bdd.ts";
import { User } from "https://deno.land/std@$STD_VERSION/testing/bdd_examples/user.ts";

describe("User", () => {
  it("users initially empty", () => {
    assertEquals(User.users.size, 0);
  });

  it("constructor", () => {
    try {
      const user = new User("Kyle");
      assertEquals(user.name, "Kyle");
      assertStrictEquals(User.users.get("Kyle"), user);
    } finally {
      User.users.clear();
    }
  });

  const ageTests = describe({
    name: "age",
    beforeEach(this: { user: User }) {
      this.user = new User("Kyle");
    },
    afterEach() {
      User.users.clear();
    },
  });

  it(ageTests, "getAge", function () {
    const { user } = this;
    assertThrows(() => user.getAge(), Error, "Age unknown");
    user.age = 18;
    assertEquals(user.getAge(), 18);
  });

  it(ageTests, "setAge", function () {
    const { user } = this;
    user.setAge(18);
    assertEquals(user.getAge(), 18);
  });
});
```

>>>>>>> 3103d39f
## Mocking

Test spies are function stand-ins that are used to assert if a function's
internal behavior matches expectations. Test spies on methods keep the original
behavior but allow you to test how the method is called and what it returns.
Test stubs are an extension of test spies that also replaces the original
methods behavior.

### Spying

Say we have two functions, `square` and `multiply`, if we want to assert that
the `multiply` function is called during execution of the `square` function we
need a way to spy on the `multiply` function. There are a few ways to achieve
this with Spies, one is to have the `square` function take the `multiply`
multiply as a parameter.

```ts
// https://deno.land/std@$STD_VERSION/testing/mock_examples/parameter_injection.ts
export function multiply(a: number, b: number): number {
  return a * b;
}

export function square(
  multiplyFn: (a: number, b: number) => number,
  value: number,
): number {
  return multiplyFn(value, value);
}
```

This way, we can call `square(multiply, value)` in the application code or wrap
a spy function around the `multiply` function and call
`square(multiplySpy, value)` in the testing code.

```ts
// https://deno.land/std@$STD_VERSION/testing/mock_examples/parameter_injection_test.ts
import {
  assertSpyCall,
  assertSpyCalls,
  spy,
} from "https://deno.land/std@$STD_VERSION/testing/mock.ts";
import { assertEquals } from "https://deno.land/std@$STD_VERSION/testing/asserts.ts";
import {
  multiply,
  square,
} from "https://deno.land/std@$STD_VERSION/testing/mock_examples/parameter_injection.ts";

Deno.test("square calls multiply and returns results", () => {
  const multiplySpy = spy(multiply);

  assertEquals(square(multiplySpy, 5), 25);

  // asserts that multiplySpy was called at least once and details about the first call.
  assertSpyCall(multiplySpy, 0, {
    args: [5, 5],
    returned: 25,
  });

  // asserts that multiplySpy was only called once.
  assertSpyCalls(multiplySpy, 1);
});
```

If you prefer not adding additional parameters for testing purposes only, you
can use spy to wrap a method on an object instead. In the following example, the
exported `_internals` object has the `multiply` function we want to call as a
method and the `square` function calls `_internals.multiply` instead of
`multiply`.

```ts
// https://deno.land/std@$STD_VERSION/testing/mock_examples/internals_injection.ts
export function multiply(a: number, b: number): number {
  return a * b;
}

export function square(value: number): number {
  return _internals.multiply(value, value);
}

export const _internals = { multiply };
```

This way, we can call `square(value)` in both the application code and testing
code. Then spy on the `multiply` method on the `_internals` object in the
testing code to be able to spy on how the `square` function calls the `multiply`
function.

```ts
// https://deno.land/std@$STD_VERSION/testing/mock_examples/internals_injection_test.ts
import {
  assertSpyCall,
  assertSpyCalls,
  spy,
} from "https://deno.land/std@$STD_VERSION/testing/mock.ts";
import { assertEquals } from "https://deno.land/std@$STD_VERSION/testing/asserts.ts";
import {
  _internals,
  square,
} from "https://deno.land/std@$STD_VERSION/testing/mock_examples/internals_injection.ts";

Deno.test("square calls multiply and returns results", () => {
  const multiplySpy = spy(_internals, "multiply");

  try {
    assertEquals(square(5), 25);
  } finally {
    // unwraps the multiply method on the _internals object
    multiplySpy.restore();
  }

  // asserts that multiplySpy was called at least once and details about the first call.
  assertSpyCall(multiplySpy, 0, {
    args: [5, 5],
    returned: 25,
  });

  // asserts that multiplySpy was only called once.
  assertSpyCalls(multiplySpy, 1);
});
```

One difference you may have noticed between these two examples is that in the
second we call the `restore` method on `multiplySpy` function. That is needed to
remove the spy wrapper from the `_internals` object's `multiply` method. The
`restore` method is called in a finally block to ensure that it is restored
whether or not the assertion in the try block is successful. The `restore`
method didn't need to be called in the first example because the `multiply`
function was not modified in any way like the `_internals` object was in the
second example.

### Stubbing

Say we have two functions, `randomMultiple` and `randomInt`, if we want to
assert that `randomInt` is called during execution of `randomMultiple` we need a
<<<<<<< HEAD
way to spy on the `randomInt` function. That could be done with either either of
the spying techniques previously mentioned. To be able to verify that the
=======
way to spy on the `randomInt` function. That could be done with either of the
spying techniques previously mentioned. To be able to verify that the
>>>>>>> 3103d39f
`randomMultiple` function returns the value we expect it to for what `randomInt`
returns, the easiest way would be to replace the `randomInt` function's behavior
with more predictable behavior.

You could use the first spying technique to do that but that would require
adding a `randomInt` parameter to the `randomMultiple` function.

You could also use the second spying technique to do that, but your assertions
would not be as predictable due to the `randomInt` function returning random
values.

Say we want to verify it returns correct values for both negative and positive
random integers. We could easily do that with stubbing. The below example is
similar to the second spying technique example but instead of passing the call
through to the original `randomInt` function, we are going to replace
`randomInt` with a function that returns pre-defined values.

```ts
// https://deno.land/std@$STD_VERSION/testing/mock_examples/random.ts
export function randomInt(lowerBound: number, upperBound: number): number {
  return lowerBound + Math.floor(Math.random() * (upperBound - lowerBound));
}

export function randomMultiple(value: number): number {
  return value * _internals.randomInt(-10, 10);
}

export const _internals = { randomInt };
```

The mock module includes some helper functions to make creating common stubs
easy. The `returnsNext` function takes an array of values we want it to return
on consecutive calls.

```ts
// https://deno.land/std@$STD_VERSION/testing/mock_examples/random_test.ts
import {
  assertSpyCall,
  assertSpyCalls,
  returnsNext,
  stub,
} from "https://deno.land/std@$STD_VERSION/testing/mock.ts";
import { assertEquals } from "https://deno.land/std@$STD_VERSION/testing/asserts.ts";
import {
  _internals,
  randomMultiple,
} from "https://deno.land/std@$STD_VERSION/testing/mock_examples/random.ts";

Deno.test("randomMultiple uses randomInt to generate random multiples between -10 and 10 times the value", () => {
  const randomIntStub = stub(_internals, "randomInt", returnsNext([-3, 3]));

  try {
    assertEquals(randomMultiple(5), -15);
    assertEquals(randomMultiple(5), 15);
  } finally {
    // unwraps the randomInt method on the _internals object
    randomIntStub.restore();
  }

  // asserts that randomIntStub was called at least once and details about the first call.
  assertSpyCall(randomIntStub, 0, {
    args: [-10, 10],
    returned: -3,
  });
  // asserts that randomIntStub was called at least twice and details about the second call.
  assertSpyCall(randomIntStub, 1, {
    args: [-10, 10],
    returned: 3,
  });

  // asserts that randomIntStub was only called twice.
  assertSpyCalls(randomIntStub, 2);
});
<<<<<<< HEAD
=======
```

### Faking time

Say we have a function that has time based behavior that we would like to test.
With real time, that could cause tests to take much longer than they should. If
you fake time, you could simulate how your function would behave over time
starting from any point in time. Below is an example where we want to test that
the callback is called every second.

```ts
// https://deno.land/std@$STD_VERSION/testing/mock_examples/interval.ts
export function secondInterval(cb: () => void): number {
  return setInterval(cb, 1000);
}
```

With `FakeTime` we can do that. When the `FakeTime` instance is created, it
splits from real time. The `Date`, `setTimeout`, `clearTimeout`, `setInterval`
and `clearInterval` globals are replaced with versions that use the fake time
until real time is restored. You can control how time ticks forward with the
`tick` method on the `FakeTime` instance.

```ts
// https://deno.land/std@$STD_VERSION/testing/mock_examples/interval_test.ts
import {
  assertSpyCalls,
  spy,
} from "https://deno.land/std@$STD_VERSION/testing/mock.ts";
import { FakeTime } from "https://deno.land/std@$STD_VERSION/testing/time.ts";
import { secondInterval } from "https://deno.land/std@$STD_VERSION/testing/mock_examples/interval.ts";

Deno.test("secondInterval calls callback every second and stops after being cleared", () => {
  const time = new FakeTime();

  try {
    const cb = spy();
    const intervalId = secondInterval(cb);
    assertSpyCalls(cb, 0);
    time.tick(500);
    assertSpyCalls(cb, 0);
    time.tick(500);
    assertSpyCalls(cb, 1);
    time.tick(3500);
    assertSpyCalls(cb, 4);

    clearInterval(intervalId);
    time.tick(1000);
    assertSpyCalls(cb, 4);
  } finally {
    time.restore();
  }
});
>>>>>>> 3103d39f
```<|MERGE_RESOLUTION|>--- conflicted
+++ resolved
@@ -368,8 +368,6 @@
 them. Filtering can be applied by setting `BenchmarkRunOptions.only` and/or
 `BenchmarkRunOptions.skip` to regular expressions matching benchmark names.
 
-<<<<<<< HEAD
-=======
 ## Behavior-driven development
 
 With the `bdd.ts` module you can write your tests in a familiar format for
@@ -675,7 +673,6 @@
 });
 ```
 
->>>>>>> 3103d39f
 ## Mocking
 
 Test spies are function stand-ins that are used to assert if a function's
@@ -810,13 +807,8 @@
 
 Say we have two functions, `randomMultiple` and `randomInt`, if we want to
 assert that `randomInt` is called during execution of `randomMultiple` we need a
-<<<<<<< HEAD
-way to spy on the `randomInt` function. That could be done with either either of
-the spying techniques previously mentioned. To be able to verify that the
-=======
 way to spy on the `randomInt` function. That could be done with either of the
 spying techniques previously mentioned. To be able to verify that the
->>>>>>> 3103d39f
 `randomMultiple` function returns the value we expect it to for what `randomInt`
 returns, the easiest way would be to replace the `randomInt` function's behavior
 with more predictable behavior.
@@ -890,8 +882,6 @@
   // asserts that randomIntStub was only called twice.
   assertSpyCalls(randomIntStub, 2);
 });
-<<<<<<< HEAD
-=======
 ```
 
 ### Faking time
@@ -945,5 +935,4 @@
     time.restore();
   }
 });
->>>>>>> 3103d39f
 ```