--- conflicted
+++ resolved
@@ -8,16 +8,11 @@
  * double-precision floating-point representation limitations. If the values
  * are not almost equal then throw.
  *
-<<<<<<< HEAD
  * The default tolerance is one hundred thousandth of a percent of the
  * expected value.
  *
- * @example
- * ```ts
-=======
  * @example Usage
  * ```ts no-eval
->>>>>>> b1684ec9
  * import { assertAlmostEquals } from "@std/assert";
  *
  * assertAlmostEquals(0.01, 0.02); // Throws
@@ -30,7 +25,7 @@
  *
  * @param actual The actual value to compare.
  * @param expected The expected value to compare.
- * @param tolerance The tolerance to consider the values almost equal. Defaults to 1e-7. (This will be changed in 1.0.0)
+ * @param tolerance The tolerance to consider the values almost equal. The default is one hundred thousandth of a percent of the expected value.
  * @param msg The optional message to include in the error.
  */
 export function assertAlmostEquals(
