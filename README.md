--- conflicted
+++ resolved
@@ -5,22 +5,13 @@
 This repository contains collections of modules that create a standard library
 for Deno.
 
-<<<<<<< HEAD
-| Collection                    | Description                                                     |
-| ----------------------------- | --------------------------------------------------------------- |
-| [colors](./colors/README.md)  | Modules that generate ANSI color codes for the console.         |
-| [net](./net/README.md)        | A framework for creating HTTP/HTTPS servers inspired by GoLang. |
-| [path](./path/README.md)      | A path manipulation library.                                    |
-| [logging](./logging/README.md)| Logging library inspired by Python.                             |
-=======
 | Collection                   | Description                                                     |
 | ---------------------------- | --------------------------------------------------------------- |
-| [colors](./colors/README.md) | Modules that generate ANSI color codes for the console.         |
-| [net](./net/README.md)       | A framework for creating HTTP/HTTPS servers inspired by GoLang. |
-| [path](./path/README.md)     | A path manipulation library.                                    |
-| [flags](./flags/README.md)   | Command line arguments parser based on minimist.                |
->>>>>>> b15b0d20
-
+| [colors](./colors/)          | Modules that generate ANSI color codes for the console.         |
+| [net](./net/)                | A framework for creating HTTP/HTTPS servers inspired by GoLang. |
+| [path](./path/)              | File path manipulation.                                         |
+| [flags](./flags/)            | Command line arguments parser.                                  |
+| [logging](./logging/)        | Command line logging                                            |
 ---
 
 Copyright 2018 the Deno authors. All rights reserved. MIT license.