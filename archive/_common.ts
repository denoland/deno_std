// Copyright 2018-2024 the Deno authors. All rights reserved. MIT license.

import { PartialReadError } from "../io/buf_reader.ts";
import type { Reader } from "../io/types.ts";

/** Base interface for {@linkcode TarMeta} */
export interface TarInfo {
  /**
   * The underlying raw `st_mode` bits that contain the standard Unix
   * permissions for this file/directory.
   */
  fileMode?: number;
  /**
   * Data modification time of the file at the time it was archived. It
   * represents the integer number of seconds since January 1, 1970, 00:00 UTC.
   */
  mtime?: number;
  /**
   * Numeric user ID of the file owner. This is ignored if the operating system
   * does not support numeric user IDs.
   */
  uid?: number;
  /**
   * Numeric group ID of the file owner. This is ignored if the operating
   * system does not support numeric group IDs.
   */
  gid?: number;
  /** The name of the file owner. */
  owner?: string;
  /** The group that the file owner belongs to. */
  group?: string;
  /**
   * The type of file archived.
   *
   * @see {@linkcode FileTypes}
   */
  type?: string;
}

/** Base interface for {@linkcode TarMetaWithLinkName}. */
export interface TarMeta extends TarInfo {
  /**
   * The name of the file, with directory names (if any) preceding the file
   * name, separated by slashes.
   */
  fileName: string;
  /**
   * The size of the file in bytes; for archive members that are symbolic or
   * hard links to another file, this field is specified as zero.
   */
  fileSize?: number;
}

/** The type of file archived. */
export enum FileTypes {
  "file" = 0,
  "link" = 1,
  "symlink" = 2,
  "character-device" = 3,
  "block-device" = 4,
  "directory" = 5,
  "fifo" = 6,
  "contiguous-file" = 7,
}

export const HEADER_LENGTH = 512;

/*
struct posix_header {           // byte offset
  char name[100];               //   0
  char mode[8];                 // 100
  char uid[8];                  // 108
  char gid[8];                  // 116
  char size[12];                // 124
  char mtime[12];               // 136
  char chksum[8];               // 148
  char typeflag;                // 156
  char linkname[100];           // 157
  char magic[6];                // 257
  char version[2];              // 263
  char uname[32];               // 265
  char gname[32];               // 297
  char devmajor[8];             // 329
  char devminor[8];             // 337
  char prefix[155];             // 345
                                // 500
};
*/

export const USTAR_STRUCTURE = [
  {
    field: "fileName",
    length: 100,
  },
  {
    field: "fileMode",
    length: 8,
  },
  {
    field: "uid",
    length: 8,
  },
  {
    field: "gid",
    length: 8,
  },
  {
    field: "fileSize",
    length: 12,
  },
  {
    field: "mtime",
    length: 12,
  },
  {
    field: "checksum",
    length: 8,
  },
  {
    field: "type",
    length: 1,
  },
  {
    field: "linkName",
    length: 100,
  },
  {
    field: "ustar",
    length: 8,
  },
  {
    field: "owner",
    length: 32,
  },
  {
    field: "group",
    length: 32,
  },
  {
    field: "majorNumber",
    length: 8,
  },
  {
    field: "minorNumber",
    length: 8,
  },
  {
    field: "fileNamePrefix",
    length: 155,
  },
  {
    field: "padding",
    length: 12,
  },
] as const;

<<<<<<< HEAD
/**
 * @internal
 */
export type UstarFields = (typeof ustarStructure)[number]["field"];
=======
export type UstarFields = (typeof USTAR_STRUCTURE)[number]["field"];
>>>>>>> d7cfbcb4

export async function readBlock(
  reader: Reader,
  p: Uint8Array,
): Promise<number | null> {
  let bytesRead = 0;
  while (bytesRead < p.length) {
    const rr = await reader.read(p.subarray(bytesRead));
    if (rr === null) {
      if (bytesRead === 0) {
        return null;
      } else {
        throw new PartialReadError();
      }
    }
    bytesRead += rr;
  }
  return bytesRead;
}<|MERGE_RESOLUTION|>--- conflicted
+++ resolved
@@ -154,14 +154,10 @@
   },
 ] as const;
 
-<<<<<<< HEAD
 /**
  * @internal
  */
-export type UstarFields = (typeof ustarStructure)[number]["field"];
-=======
 export type UstarFields = (typeof USTAR_STRUCTURE)[number]["field"];
->>>>>>> d7cfbcb4
 
 export async function readBlock(
   reader: Reader,
