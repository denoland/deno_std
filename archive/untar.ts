// Copyright 2018-2024 the Deno authors. All rights reserved. MIT license.

/*!
 * Ported and modified from: https://github.com/beatgammit/tar-js and
 * licensed as:
 *
 * (The MIT License)
 *
 * Copyright (c) 2011 T. Jameson Little
 * Copyright (c) 2019 Jun Kato
 * Copyright (c) 2018-2022 the Deno authors
 *
 * Permission is hereby granted, free of charge, to any person obtaining a copy
 * of this software and associated documentation files (the "Software"), to deal
 * in the Software without restriction, including without limitation the rights
 * to use, copy, modify, merge, publish, distribute, sublicense, and/or sell
 * copies of the Software, and to permit persons to whom the Software is
 * furnished to do so, subject to the following conditions:
 *
 * The above copyright notice and this permission notice shall be included in
 * all copies or substantial portions of the Software.
 *
 * THE SOFTWARE IS PROVIDED "AS IS", WITHOUT WARRANTY OF ANY KIND, EXPRESS OR
 * IMPLIED, INCLUDING BUT NOT LIMITED TO THE WARRANTIES OF MERCHANTABILITY,
 * FITNESS FOR A PARTICULAR PURPOSE AND NONINFRINGEMENT. IN NO EVENT SHALL THE
 * AUTHORS OR COPYRIGHT HOLDERS BE LIABLE FOR ANY CLAIM, DAMAGES OR OTHER
 * LIABILITY, WHETHER IN AN ACTION OF CONTRACT, TORT OR OTHERWISE, ARISING FROM,
 * OUT OF OR IN CONNECTION WITH THE SOFTWARE OR THE USE OR OTHER DEALINGS IN
 * THE SOFTWARE.
 */

import {
  FileTypes,
  HEADER_LENGTH,
  readBlock,
  type TarMeta,
  UstarFields,
  ustarStructure,
} from "./_common.ts";
<<<<<<< HEAD
import { readAll } from "../io/read_all.ts";
import type { Reader } from "../io/types.d.ts";
=======
import { readAll } from "../streams/read_all.ts";
import type { Reader } from "../io/types.ts";
>>>>>>> 4df9f27f

/**
 * Extend TarMeta with the `linkName` property so that readers can access
 * symbolic link values without polluting the world of archive writers.
 */
export interface TarMetaWithLinkName extends TarMeta {
  linkName?: string;
}

export type TarHeader = {
  [key in UstarFields]: Uint8Array;
};

// https://pubs.opengroup.org/onlinepubs/9699919799/utilities/pax.html#tag_20_92_13_06
// eight checksum bytes taken to be ascii spaces (decimal value 32)
const initialChecksum = 8 * 32;

/**
 * Remove the trailing null codes
 * @param buffer
 */
function trim(buffer: Uint8Array): Uint8Array {
  const index = buffer.findIndex((v): boolean => v === 0);
  if (index < 0) return buffer;
  return buffer.subarray(0, index);
}

/**
 * Parse file header in a tar archive
 * @param length
 */
function parseHeader(buffer: Uint8Array): TarHeader {
  const data = {} as TarHeader;
  let offset = 0;
  ustarStructure.forEach(function (value) {
    const arr = buffer.subarray(offset, offset + value.length);
    data[value.field] = arr;
    offset += value.length;
  });
  return data;
}

// deno-lint-ignore no-empty-interface
export interface TarEntry extends TarMetaWithLinkName {}

export class TarEntry implements Reader {
  #header: TarHeader;
  #reader: Reader | (Reader & Deno.Seeker);
  #size: number;
  #read = 0;
  #consumed = false;
  #entrySize: number;
  constructor(
    meta: TarMetaWithLinkName,
    header: TarHeader,
    reader: Reader | (Reader & Deno.Seeker),
  ) {
    Object.assign(this, meta);
    this.#header = header;
    this.#reader = reader;

    // File Size
    this.#size = this.fileSize || 0;
    // Entry Size
    const blocks = Math.ceil(this.#size / HEADER_LENGTH);
    this.#entrySize = blocks * HEADER_LENGTH;
  }

  get consumed(): boolean {
    return this.#consumed;
  }

  async read(p: Uint8Array): Promise<number | null> {
    // Bytes left for entry
    const entryBytesLeft = this.#entrySize - this.#read;
    const bufSize = Math.min(
      // bufSize can't be greater than p.length nor bytes left in the entry
      p.length,
      entryBytesLeft,
    );

    if (entryBytesLeft <= 0) {
      this.#consumed = true;
      return null;
    }

    const block = new Uint8Array(bufSize);
    const n = await readBlock(this.#reader, block);
    const bytesLeft = this.#size - this.#read;

    this.#read += n || 0;
    if (n === null || bytesLeft <= 0) {
      if (n === null) this.#consumed = true;
      return null;
    }

    // Remove zero filled
    const offset = bytesLeft < n ? bytesLeft : n;
    p.set(block.subarray(0, offset), 0);

    return offset < 0 ? n - Math.abs(offset) : offset;
  }

  async discard() {
    // Discard current entry
    if (this.#consumed) return;
    this.#consumed = true;

    if (typeof (this.#reader as Deno.Seeker).seek === "function") {
      await (this.#reader as Deno.Seeker).seek(
        this.#entrySize - this.#read,
        Deno.SeekMode.Current,
      );
      this.#read = this.#entrySize;
    } else {
      await readAll(this);
    }
  }
}

/**
 * ### Overview
 * A class to extract from a tar archive.  Tar archives allow for storing multiple
 * files in a single file (called an archive, or sometimes a tarball).  These
 * archives typically have the '.tar' extension.
 *
 * ### Supported file formats
 * Only the ustar file format is supported.  This is the most common format. The
 * pax file format may also be read, but additional features, such as longer
 * filenames may be ignored.
 *
 * ### Usage
 * The workflow is to create a Untar instance referencing the source of the tar file.
 * You can then use the untar reference to extract files one at a time. See the worked
 * example below for details.
 *
 * ### Understanding compression
 * A tar archive may be compressed, often identified by the `.tar.gz` extension.
 * This utility does not support decompression which must be done before extracting
 * the files.
 *
 * @example
 * ```ts
 * import { Untar } from "https://deno.land/std@$STD_VERSION/archive/untar.ts";
 * import { ensureFile } from "https://deno.land/std@$STD_VERSION/fs/ensure_file.ts";
 * import { ensureDir } from "https://deno.land/std@$STD_VERSION/fs/ensure_dir.ts";
 * import { copy } from "https://deno.land/std@$STD_VERSION/streams/copy.ts";
 *
 * const reader = await Deno.open("./out.tar", { read: true });
 * const untar = new Untar(reader);
 *
 * for await (const entry of untar) {
 *   console.log(entry); // metadata
 *
 *   if (entry.type === "directory") {
 *     await ensureDir(entry.fileName);
 *     continue;
 *   }
 *
 *   await ensureFile(entry.fileName);
 *   const file = await Deno.open(entry.fileName, { write: true });
 *   // <entry> is a reader.
 *   await copy(entry, file);
 * }
 * reader.close();
 * ```
 */
export class Untar {
  reader: Reader;
  block: Uint8Array;
  #entry: TarEntry | undefined;

  constructor(reader: Reader) {
    this.reader = reader;
    this.block = new Uint8Array(HEADER_LENGTH);
  }

  #checksum(header: Uint8Array): number {
    let sum = initialChecksum;
    for (let i = 0; i < HEADER_LENGTH; i++) {
      if (i >= 148 && i < 156) {
        // Ignore checksum header
        continue;
      }
      sum += header[i]!;
    }
    return sum;
  }

  async #getAndValidateHeader(): Promise<TarHeader | null> {
    await readBlock(this.reader, this.block);
    const header = parseHeader(this.block);

    // calculate the checksum
    const decoder = new TextDecoder();
    const checksum = this.#checksum(this.block);

    if (parseInt(decoder.decode(header.checksum), 8) !== checksum) {
      if (checksum === initialChecksum) {
        // EOF
        return null;
      }
      throw new Error("checksum error");
    }

    const magic = decoder.decode(header.ustar);

    if (magic.indexOf("ustar")) {
      throw new Error(`unsupported archive format: ${magic}`);
    }

    return header;
  }

  #getMetadata(header: TarHeader): TarMetaWithLinkName {
    const decoder = new TextDecoder();
    // get meta data
    const meta: TarMetaWithLinkName = {
      fileName: decoder.decode(trim(header.fileName)),
    };
    const fileNamePrefix = trim(header.fileNamePrefix);
    if (fileNamePrefix.byteLength > 0) {
      meta.fileName = decoder.decode(fileNamePrefix) + "/" + meta.fileName;
    }
    (
      ["fileMode", "mtime", "uid", "gid"] as ["fileMode", "mtime", "uid", "gid"]
    ).forEach((key) => {
      const arr = trim(header[key]);
      if (arr.byteLength > 0) {
        meta[key] = parseInt(decoder.decode(arr), 8);
      }
    });
    (["owner", "group", "type"] as ["owner", "group", "type"]).forEach(
      (key) => {
        const arr = trim(header[key]);
        if (arr.byteLength > 0) {
          meta[key] = decoder.decode(arr);
        }
      },
    );

    meta.fileSize = parseInt(decoder.decode(header.fileSize), 8);
    meta.type = FileTypes[parseInt(meta.type!)] ?? meta.type;

    // Only create the `linkName` property for symbolic links to minimize
    // the effect on existing code that only deals with non-links.
    if (meta.type === "symlink") {
      meta.linkName = decoder.decode(trim(header.linkName));
    }

    return meta;
  }

  /**
   * Extract the next entry of the tar archive.
   *
   * @returns A TarEntry with header metadata and a reader to the entry's
   *          body, or null if there are no more entries to extract.
   */
  async extract(): Promise<TarEntry | null> {
    if (this.#entry && !this.#entry.consumed) {
      // If entry body was not read, discard the body
      // so we can read the next entry.
      await this.#entry.discard();
    }

    const header = await this.#getAndValidateHeader();
    if (header === null) return null;

    const meta = this.#getMetadata(header);

    this.#entry = new TarEntry(meta, header, this.reader);

    return this.#entry;
  }

  /**
   * Iterate over all entries of the tar archive.
   *
   * @yields A TarEntry with tar header metadata and a reader to the entry's body.
   */
  async *[Symbol.asyncIterator](): AsyncIterableIterator<TarEntry> {
    while (true) {
      const entry = await this.extract();

      if (entry === null) return;

      yield entry;
    }
  }
}<|MERGE_RESOLUTION|>--- conflicted
+++ resolved
@@ -37,13 +37,8 @@
   UstarFields,
   ustarStructure,
 } from "./_common.ts";
-<<<<<<< HEAD
 import { readAll } from "../io/read_all.ts";
-import type { Reader } from "../io/types.d.ts";
-=======
-import { readAll } from "../streams/read_all.ts";
 import type { Reader } from "../io/types.ts";
->>>>>>> 4df9f27f
 
 /**
  * Extend TarMeta with the `linkName` property so that readers can access
