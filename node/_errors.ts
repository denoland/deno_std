// Copyright Node.js contributors. All rights reserved. MIT License.
/** ********** NOT IMPLEMENTED
 * ERR_MANIFEST_ASSERT_INTEGRITY
 * ERR_QUICSESSION_VERSION_NEGOTIATION
 * ERR_REQUIRE_ESM
 * ERR_TLS_CERT_ALTNAME_INVALID
 * ERR_WORKER_INVALID_EXEC_ARGV
 * ERR_WORKER_PATH
 * ERR_QUIC_ERROR
 * ERR_SOCKET_BUFFER_SIZE //System error, shouldn't ever happen inside Deno
 * ERR_SYSTEM_ERROR //System error, shouldn't ever happen inside Deno
 * ERR_TTY_INIT_FAILED //System error, shouldn't ever happen inside Deno
 * ERR_INVALID_PACKAGE_CONFIG // package.json stuff, probably useless
 * *********** */

import { getSystemErrorName, inspect } from "./util.ts";
import { codeMap, errorMap } from "./internal_binding/uv.ts";
import { assert } from "../_util/assert.ts";
import { fileURLToPath } from "./url.ts";

export { errorMap };

/**
 * @see https://github.com/nodejs/node/blob/f3eb224/lib/internal/errors.js
 */
const classRegExp = /^([A-Z][a-z0-9]*)+$/;

/**
 * @see https://github.com/nodejs/node/blob/f3eb224/lib/internal/errors.js
 * @description Sorted by a rough estimate on most frequently used entries.
 */
const kTypes = [
  "string",
  "function",
  "number",
  "object",
  // Accept 'Function' and 'Object' as alternative to the lower cased version.
  "Function",
  "Object",
  "boolean",
  "bigint",
  "symbol",
];

const nodeInternalPrefix = "__node_internal_";

// Node uses an AbortError that isn't exactly the same as the DOMException
// to make usage of the error in userland and readable-stream easier.
// It is a regular error with `.code` and `.name`.
export class AbortError extends Error {
  code: string;

  constructor() {
    super("The operation was aborted");
    this.code = "ABORT_ERR";
    this.name = "AbortError";
  }
}

// deno-lint-ignore no-explicit-any
type GenericFunction = (...args: any[]) => any;

function addNumericalSeparator(val: string) {
  let res = "";
  let i = val.length;
  const start = val[0] === "-" ? 1 : 0;
  for (; i >= start + 4; i -= 3) {
    res = `_${val.slice(i - 3, i)}${res}`;
  }
  return `${val.slice(0, i)}${res}`;
}

/** This function removes unnecessary frames from Node.js core errors. */
export function hideStackFrames(fn: GenericFunction) {
  // We rename the functions that will be hidden to cut off the stacktrace
  // at the outermost one.
  const hidden = nodeInternalPrefix + fn.name;
  Object.defineProperty(fn, "name", { value: hidden });

  return fn;
}

const captureLargerStackTrace = hideStackFrames(
  function captureLargerStackTrace(err) {
    // @ts-ignore this function is not available in lib.dom.d.ts
    Error.captureStackTrace(err);

    return err;
  },
);

export interface ErrnoException extends Error {
  errno?: number;
  code?: string;
  path?: string;
  syscall?: string;
}

/**
 * This creates an error compatible with errors produced in the C++
 * This function should replace the deprecated
 * `exceptionWithHostPort()` function.
 *
 * @param err A libuv error number
 * @param syscall
 * @param address
 * @param port
 * @return The error.
 */
export const uvExceptionWithHostPort = hideStackFrames(
  function uvExceptionWithHostPort(
    err: number,
    syscall: string,
    address: string,
    port?: number,
  ) {
    const { 0: code, 1: uvmsg } = uvErrmapGet(err) || uvUnmappedError;
    const message = `${syscall} ${code}: ${uvmsg}`;
    let details = "";

    if (port && port > 0) {
      details = ` ${address}:${port}`;
    } else if (address) {
      details = ` ${address}`;
    }

    // deno-lint-ignore no-explicit-any
    const ex: any = new Error(`${message}${details}`);
    ex.code = code;
    ex.errno = err;
    ex.syscall = syscall;
    ex.address = address;

    if (port) {
      ex.port = port;
    }

    return captureLargerStackTrace(ex);
  },
);

/**
 * This used to be `util._errnoException()`.
 *
 * @param err A libuv error number
 * @param syscall
 * @param original
 * @return A `ErrnoException`
 */
export const errnoException = hideStackFrames(
  function errnoException(err, syscall, original): ErrnoException {
    const code = getSystemErrorName(err);
    const message = original
      ? `${syscall} ${code} ${original}`
      : `${syscall} ${code}`;

    // deno-lint-ignore no-explicit-any
    const ex: any = new Error(message);
    ex.errno = err;
    ex.code = code;
    ex.syscall = syscall;

    return captureLargerStackTrace(ex);
  },
);

function uvErrmapGet(name: number) {
  return errorMap.get(name);
}

const uvUnmappedError = ["UNKNOWN", "unknown error"];

/**
 * This creates an error compatible with errors produced in the C++
 * function UVException using a context object with data assembled in C++.
 * The goal is to migrate them to ERR_* errors later when compatibility is
 * not a concern.
 *
 * @param ctx
 * @return The error.
 */
export const uvException = hideStackFrames(function uvException(ctx) {
  const { 0: code, 1: uvmsg } = uvErrmapGet(ctx.errno) || uvUnmappedError;

  let message = `${code}: ${ctx.message || uvmsg}, ${ctx.syscall}`;

  let path;
  let dest;

  if (ctx.path) {
    path = ctx.path.toString();
    message += ` '${path}'`;
  }
  if (ctx.dest) {
    dest = ctx.dest.toString();
    message += ` -> '${dest}'`;
  }

  // deno-lint-ignore no-explicit-any
  const err: any = new Error(message);

  for (const prop of Object.keys(ctx)) {
    if (prop === "message" || prop === "path" || prop === "dest") {
      continue;
    }

    err[prop] = ctx[prop];
  }

  err.code = code;

  if (path) {
    err.path = path;
  }

  if (dest) {
    err.dest = dest;
  }

  return captureLargerStackTrace(err);
});

/**
 * Deprecated, new function is `uvExceptionWithHostPort()`
 * New function added the error description directly
 * from C++. this method for backwards compatibility
 * @param err A libuv error number
 * @param syscall
 * @param address
 * @param port
 * @param additional
 */
export const exceptionWithHostPort = hideStackFrames(
  function exceptionWithHostPort(
    err: number,
    syscall: string,
    address: string,
    port: number,
    additional: string,
  ) {
    const code = getSystemErrorName(err);
    let details = "";

    if (port && port > 0) {
      details = ` ${address}:${port}`;
    } else if (address) {
      details = ` ${address}`;
    }

    if (additional) {
      details += ` - Local (${additional})`;
    }

    // deno-lint-ignore no-explicit-any
    const ex: any = new Error(`${syscall} ${code}${details}`);
    ex.errno = err;
    ex.code = code;
    ex.syscall = syscall;
    ex.address = address;

    if (port) {
      ex.port = port;
    }

    return captureLargerStackTrace(ex);
  },
);

/**
 * @param code A libuv error number or a c-ares error code
 * @param syscall
 * @param hostname
 */
export const dnsException = hideStackFrames(function (code, syscall, hostname) {
  let errno;

  // If `code` is of type number, it is a libuv error number, else it is a
  // c-ares error code.
  if (typeof code === "number") {
    errno = code;
    // ENOTFOUND is not a proper POSIX error, but this error has been in place
    // long enough that it's not practical to remove it.
    if (
      code === codeMap.get("EAI_NODATA") ||
      code === codeMap.get("EAI_NONAME")
    ) {
      code = "ENOTFOUND"; // Fabricated error name.
    } else {
      code = getSystemErrorName(code);
    }
  }

  const message = `${syscall} ${code}${hostname ? ` ${hostname}` : ""}`;

  // deno-lint-ignore no-explicit-any
  const ex: any = new Error(message);
  ex.errno = errno;
  ex.code = code;
  ex.syscall = syscall;

  if (hostname) {
    ex.hostname = hostname;
  }

  return captureLargerStackTrace(ex);
});

/**
 * All error instances in Node have additional methods and properties
 * This export class is meant to be extended by these instances abstracting native JS error instances
 */
export class NodeErrorAbstraction extends Error {
  code: string;

  constructor(name: string, code: string, message: string) {
    super(message);
    this.code = code;
    this.name = name;
    //This number changes depending on the name of this class
    //20 characters as of now
    this.stack = this.stack && `${name} [${this.code}]${this.stack.slice(20)}`;
  }

  toString() {
    return `${this.name} [${this.code}]: ${this.message}`;
  }
}

export class NodeError extends NodeErrorAbstraction {
  constructor(code: string, message: string) {
    super(Error.prototype.name, code, message);
  }
}

export class NodeSyntaxError extends NodeErrorAbstraction
  implements SyntaxError {
  constructor(code: string, message: string) {
    super(SyntaxError.prototype.name, code, message);
    Object.setPrototypeOf(this, SyntaxError.prototype);
    this.toString = function () {
      return `${this.name} [${this.code}]: ${this.message}`;
    };
  }
}

export class NodeRangeError extends NodeErrorAbstraction {
  constructor(code: string, message: string) {
    super(RangeError.prototype.name, code, message);
    Object.setPrototypeOf(this, RangeError.prototype);
    this.toString = function () {
      return `${this.name} [${this.code}]: ${this.message}`;
    };
  }
}

export class NodeTypeError extends NodeErrorAbstraction implements TypeError {
  constructor(code: string, message: string) {
    super(TypeError.prototype.name, code, message);
    Object.setPrototypeOf(this, TypeError.prototype);
    this.toString = function () {
      return `${this.name} [${this.code}]: ${this.message}`;
    };
  }
}

export class NodeURIError extends NodeErrorAbstraction implements URIError {
  constructor(code: string, message: string) {
    super(URIError.prototype.name, code, message);
    Object.setPrototypeOf(this, URIError.prototype);
    this.toString = function () {
      return `${this.name} [${this.code}]: ${this.message}`;
    };
  }
}

function createInvalidArgType(
  name: string,
  expected: string | string[],
  actual: unknown,
): string {
  // https://github.com/nodejs/node/blob/f3eb224/lib/internal/errors.js#L1037-L1087
  expected = Array.isArray(expected) ? expected : [expected];
  let msg = "The ";
  if (name.endsWith(" argument")) {
    // For cases like 'first argument'
    msg += `${name} `;
  } else {
    const type = name.includes(".") ? "property" : "argument";
    msg += `"${name}" ${type} `;
  }
  msg += "must be ";

  const types = [];
  const instances = [];
  const other = [];
  for (const value of expected) {
    if (kTypes.includes(value)) {
      types.push(value.toLocaleLowerCase());
    } else if (classRegExp.test(value)) {
      instances.push(value);
    } else {
      other.push(value);
    }
  }

  // Special handle `object` in case other instances are allowed to outline
  // the differences between each other.
  if (instances.length > 0) {
    const pos = types.indexOf("object");
    if (pos !== -1) {
      types.splice(pos, 1);
      instances.push("Object");
    }
  }

  if (types.length > 0) {
    if (types.length > 2) {
      const last = types.pop();
      msg += `one of type ${types.join(", ")}, or ${last}`;
    } else if (types.length === 2) {
      msg += `one of type ${types[0]} or ${types[1]}`;
    } else {
      msg += `of type ${types[0]}`;
    }
    if (instances.length > 0 || other.length > 0) {
      msg += " or ";
    }
  }

  if (instances.length > 0) {
    if (instances.length > 2) {
      const last = instances.pop();
      msg += `an instance of ${instances.join(", ")}, or ${last}`;
    } else {
      msg += `an instance of ${instances[0]}`;
      if (instances.length === 2) {
        msg += ` or ${instances[1]}`;
      }
    }
    if (other.length > 0) {
      msg += " or ";
    }
  }

  if (other.length > 0) {
    if (other.length > 2) {
      const last = other.pop();
      msg += `one of ${other.join(", ")}, or ${last}`;
    } else if (other.length === 2) {
      msg += `one of ${other[0]} or ${other[1]}`;
    } else {
      if (other[0].toLowerCase() !== other[0]) {
        msg += "an ";
      }
      msg += `${other[0]}`;
    }
  }

  return msg;
}

export class ERR_INVALID_ARG_TYPE_RANGE extends NodeRangeError {
  constructor(name: string, expected: string | string[], actual: unknown) {
    const msg = createInvalidArgType(name, expected, actual);

    super(
      "ERR_INVALID_ARG_TYPE",
      `${msg}.${invalidArgTypeHelper(actual)}`,
    );
  }
}

<<<<<<< HEAD

export class ERR_INVALID_ARG_TYPE extends NodeTypeError {
  constructor(name: string, expected: string | string[], actual: unknown) {
    const msg = createInvalidArgType(name, expected, actual);

    super(
      "ERR_INVALID_ARG_TYPE",
      `${msg}.${invalidArgTypeHelper(actual)}`,
    );
  }

  static RangeError = ERR_INVALID_ARG_TYPE_RANGE;
=======
class ERR_INVALID_ARG_VALUE_RANGE extends NodeRangeError {
  constructor(name: string, value: unknown, reason: string = "is invalid") {
    const type = name.includes(".") ? "property" : "argument";
    const inspected = inspect(value);

    super(
      "ERR_INVALID_ARG_VALUE",
      `The ${type} '${name}' ${reason}. Received ${inspected}`,
    );
  }
>>>>>>> 0a56f785
}

export class ERR_INVALID_ARG_VALUE extends NodeTypeError {
  constructor(name: string, value: unknown, reason: string = "is invalid") {
    const type = name.includes(".") ? "property" : "argument";
    const inspected = inspect(value);

    super(
      "ERR_INVALID_ARG_VALUE",
      `The ${type} '${name}' ${reason}. Received ${inspected}`,
    );
  }

  static RangeError = ERR_INVALID_ARG_VALUE_RANGE;
}

// A helper function to simplify checking for ERR_INVALID_ARG_TYPE output.
// deno-lint-ignore no-explicit-any
function invalidArgTypeHelper(input: any) {
  if (input == null) {
    return ` Received ${input}`;
  }
  if (typeof input === "function" && input.name) {
    return ` Received function ${input.name}`;
  }
  if (typeof input === "object") {
    if (input.constructor && input.constructor.name) {
      return ` Received an instance of ${input.constructor.name}`;
    }
    return ` Received ${inspect(input, { depth: -1 })}`;
  }
  let inspected = inspect(input, { colors: false });
  if (inspected.length > 25) {
    inspected = `${inspected.slice(0, 25)}...`;
  }
  return ` Received type ${typeof input} (${inspected})`;
}

export class ERR_OUT_OF_RANGE extends RangeError {
  code = "ERR_OUT_OF_RANGE";

  constructor(
    str: string,
    range: string,
    input: unknown,
    replaceDefaultBoolean = false,
  ) {
    assert(range, 'Missing "range" argument');
    let msg = replaceDefaultBoolean
      ? str
      : `The value of "${str}" is out of range.`;
    let received;
    if (Number.isInteger(input) && Math.abs(input as number) > 2 ** 32) {
      received = addNumericalSeparator(String(input));
    } else if (typeof input === "bigint") {
      received = String(input);
      if (input > 2n ** 32n || input < -(2n ** 32n)) {
        received = addNumericalSeparator(received);
      }
      received += "n";
    } else {
      received = inspect(input);
    }
    msg += ` It must be ${range}. Received ${received}`;

    super(msg);

    const { name } = this;
    // Add the error code to the name to include it in the stack trace.
    this.name = `${name} [${this.code}]`;
    // Access the stack to generate the error message including the error code from the name.
    this.stack;
    // Reset the name to the actual name.
    this.name = name;
  }
}

export class ERR_AMBIGUOUS_ARGUMENT extends NodeTypeError {
  constructor(x: string, y: string) {
    super("ERR_AMBIGUOUS_ARGUMENT", `The "${x}" argument is ambiguous. ${y}`);
  }
}

export class ERR_ARG_NOT_ITERABLE extends NodeTypeError {
  constructor(x: string) {
    super("ERR_ARG_NOT_ITERABLE", `${x} must be iterable`);
  }
}

export class ERR_ASSERTION extends NodeError {
  constructor(x: string) {
    super("ERR_ASSERTION", `${x}`);
  }
}

export class ERR_ASYNC_CALLBACK extends NodeTypeError {
  constructor(x: string) {
    super("ERR_ASYNC_CALLBACK", `${x} must be a function`);
  }
}

export class ERR_ASYNC_TYPE extends NodeTypeError {
  constructor(x: string) {
    super("ERR_ASYNC_TYPE", `Invalid name for async "type": ${x}`);
  }
}

export class ERR_BROTLI_INVALID_PARAM extends NodeRangeError {
  constructor(x: string) {
    super("ERR_BROTLI_INVALID_PARAM", `${x} is not a valid Brotli parameter`);
  }
}

export class ERR_BUFFER_OUT_OF_BOUNDS extends NodeRangeError {
  constructor(name?: string) {
    super(
      "ERR_BUFFER_OUT_OF_BOUNDS",
      name
        ? `"${name}" is outside of buffer bounds`
        : "Attempt to access memory outside buffer bounds",
    );
  }
}

export class ERR_BUFFER_TOO_LARGE extends NodeRangeError {
  constructor(x: string) {
    super(
      "ERR_BUFFER_TOO_LARGE",
      `Cannot create a Buffer larger than ${x} bytes`,
    );
  }
}

export class ERR_CANNOT_WATCH_SIGINT extends NodeError {
  constructor() {
    super(
      "ERR_CANNOT_WATCH_SIGINT",
      "Cannot watch for SIGINT signals",
    );
  }
}

export class ERR_CHILD_CLOSED_BEFORE_REPLY extends NodeError {
  constructor() {
    super(
      "ERR_CHILD_CLOSED_BEFORE_REPLY",
      "Child closed before reply received",
    );
  }
}

export class ERR_CHILD_PROCESS_IPC_REQUIRED extends NodeError {
  constructor(x: string) {
    super(
      "ERR_CHILD_PROCESS_IPC_REQUIRED",
      `Forked processes must have an IPC channel, missing value 'ipc' in ${x}`,
    );
  }
}

export class ERR_CHILD_PROCESS_STDIO_MAXBUFFER extends NodeRangeError {
  constructor(x: string) {
    super(
      "ERR_CHILD_PROCESS_STDIO_MAXBUFFER",
      `${x} maxBuffer length exceeded`,
    );
  }
}

export class ERR_CONSOLE_WRITABLE_STREAM extends NodeTypeError {
  constructor(x: string) {
    super(
      "ERR_CONSOLE_WRITABLE_STREAM",
      `Console expects a writable stream instance for ${x}`,
    );
  }
}

export class ERR_CONTEXT_NOT_INITIALIZED extends NodeError {
  constructor() {
    super(
      "ERR_CONTEXT_NOT_INITIALIZED",
      "context used is not initialized",
    );
  }
}

export class ERR_CPU_USAGE extends NodeError {
  constructor(x: string) {
    super(
      "ERR_CPU_USAGE",
      `Unable to obtain cpu usage ${x}`,
    );
  }
}

export class ERR_CRYPTO_CUSTOM_ENGINE_NOT_SUPPORTED extends NodeError {
  constructor() {
    super(
      "ERR_CRYPTO_CUSTOM_ENGINE_NOT_SUPPORTED",
      "Custom engines not supported by this OpenSSL",
    );
  }
}

export class ERR_CRYPTO_ECDH_INVALID_FORMAT extends NodeTypeError {
  constructor(x: string) {
    super(
      "ERR_CRYPTO_ECDH_INVALID_FORMAT",
      `Invalid ECDH format: ${x}`,
    );
  }
}

export class ERR_CRYPTO_ECDH_INVALID_PUBLIC_KEY extends NodeError {
  constructor() {
    super(
      "ERR_CRYPTO_ECDH_INVALID_PUBLIC_KEY",
      "Public key is not valid for specified curve",
    );
  }
}

export class ERR_CRYPTO_ENGINE_UNKNOWN extends NodeError {
  constructor(x: string) {
    super(
      "ERR_CRYPTO_ENGINE_UNKNOWN",
      `Engine "${x}" was not found`,
    );
  }
}

export class ERR_CRYPTO_FIPS_FORCED extends NodeError {
  constructor() {
    super(
      "ERR_CRYPTO_FIPS_FORCED",
      "Cannot set FIPS mode, it was forced with --force-fips at startup.",
    );
  }
}

export class ERR_CRYPTO_FIPS_UNAVAILABLE extends NodeError {
  constructor() {
    super(
      "ERR_CRYPTO_FIPS_UNAVAILABLE",
      "Cannot set FIPS mode in a non-FIPS build.",
    );
  }
}

export class ERR_CRYPTO_HASH_FINALIZED extends NodeError {
  constructor() {
    super(
      "ERR_CRYPTO_HASH_FINALIZED",
      "Digest already called",
    );
  }
}

export class ERR_CRYPTO_HASH_UPDATE_FAILED extends NodeError {
  constructor() {
    super(
      "ERR_CRYPTO_HASH_UPDATE_FAILED",
      "Hash update failed",
    );
  }
}

export class ERR_CRYPTO_INCOMPATIBLE_KEY extends NodeError {
  constructor(x: string, y: string) {
    super(
      "ERR_CRYPTO_INCOMPATIBLE_KEY",
      `Incompatible ${x}: ${y}`,
    );
  }
}

export class ERR_CRYPTO_INCOMPATIBLE_KEY_OPTIONS extends NodeError {
  constructor(x: string, y: string) {
    super(
      "ERR_CRYPTO_INCOMPATIBLE_KEY_OPTIONS",
      `The selected key encoding ${x} ${y}.`,
    );
  }
}

export class ERR_CRYPTO_INVALID_DIGEST extends NodeTypeError {
  constructor(x: string) {
    super(
      "ERR_CRYPTO_INVALID_DIGEST",
      `Invalid digest: ${x}`,
    );
  }
}

export class ERR_CRYPTO_INVALID_KEY_OBJECT_TYPE extends NodeTypeError {
  constructor(x: string, y: string) {
    super(
      "ERR_CRYPTO_INVALID_KEY_OBJECT_TYPE",
      `Invalid key object type ${x}, expected ${y}.`,
    );
  }
}

export class ERR_CRYPTO_INVALID_STATE extends NodeError {
  constructor(x: string) {
    super(
      "ERR_CRYPTO_INVALID_STATE",
      `Invalid state for operation ${x}`,
    );
  }
}

export class ERR_CRYPTO_PBKDF2_ERROR extends NodeError {
  constructor() {
    super(
      "ERR_CRYPTO_PBKDF2_ERROR",
      "PBKDF2 error",
    );
  }
}

export class ERR_CRYPTO_SCRYPT_INVALID_PARAMETER extends NodeError {
  constructor() {
    super(
      "ERR_CRYPTO_SCRYPT_INVALID_PARAMETER",
      "Invalid scrypt parameter",
    );
  }
}

export class ERR_CRYPTO_SCRYPT_NOT_SUPPORTED extends NodeError {
  constructor() {
    super(
      "ERR_CRYPTO_SCRYPT_NOT_SUPPORTED",
      "Scrypt algorithm not supported",
    );
  }
}

export class ERR_CRYPTO_SIGN_KEY_REQUIRED extends NodeError {
  constructor() {
    super(
      "ERR_CRYPTO_SIGN_KEY_REQUIRED",
      "No key provided to sign",
    );
  }
}

export class ERR_DIR_CLOSED extends NodeError {
  constructor() {
    super(
      "ERR_DIR_CLOSED",
      "Directory handle was closed",
    );
  }
}

export class ERR_DIR_CONCURRENT_OPERATION extends NodeError {
  constructor() {
    super(
      "ERR_DIR_CONCURRENT_OPERATION",
      "Cannot do synchronous work on directory handle with concurrent asynchronous operations",
    );
  }
}

export class ERR_DNS_SET_SERVERS_FAILED extends NodeError {
  constructor(x: string, y: string) {
    super(
      "ERR_DNS_SET_SERVERS_FAILED",
      `c-ares failed to set servers: "${x}" [${y}]`,
    );
  }
}

export class ERR_DOMAIN_CALLBACK_NOT_AVAILABLE extends NodeError {
  constructor() {
    super(
      "ERR_DOMAIN_CALLBACK_NOT_AVAILABLE",
      "A callback was registered through " +
        "process.setUncaughtExceptionCaptureCallback(), which is mutually " +
        "exclusive with using the `domain` module",
    );
  }
}

export class ERR_DOMAIN_CANNOT_SET_UNCAUGHT_EXCEPTION_CAPTURE
  extends NodeError {
  constructor() {
    super(
      "ERR_DOMAIN_CANNOT_SET_UNCAUGHT_EXCEPTION_CAPTURE",
      "The `domain` module is in use, which is mutually exclusive with calling " +
        "process.setUncaughtExceptionCaptureCallback()",
    );
  }
}

export class ERR_ENCODING_INVALID_ENCODED_DATA extends NodeErrorAbstraction
  implements TypeError {
  errno: number;
  constructor(encoding: string, ret: number) {
    super(
      TypeError.prototype.name,
      "ERR_ENCODING_INVALID_ENCODED_DATA",
      `The encoded data was not valid for encoding ${encoding}`,
    );
    Object.setPrototypeOf(this, TypeError.prototype);

    this.errno = ret;
  }
}

export class ERR_ENCODING_NOT_SUPPORTED extends NodeRangeError {
  constructor(x: string) {
    super(
      "ERR_ENCODING_NOT_SUPPORTED",
      `The "${x}" encoding is not supported`,
    );
  }
}
export class ERR_EVAL_ESM_CANNOT_PRINT extends NodeError {
  constructor() {
    super(
      "ERR_EVAL_ESM_CANNOT_PRINT",
      `--print cannot be used with ESM input`,
    );
  }
}
export class ERR_EVENT_RECURSION extends NodeError {
  constructor(x: string) {
    super(
      "ERR_EVENT_RECURSION",
      `The event "${x}" is already being dispatched`,
    );
  }
}
export class ERR_FEATURE_UNAVAILABLE_ON_PLATFORM extends NodeTypeError {
  constructor(x: string) {
    super(
      "ERR_FEATURE_UNAVAILABLE_ON_PLATFORM",
      `The feature ${x} is unavailable on the current platform, which is being used to run Node.js`,
    );
  }
}
export class ERR_FS_FILE_TOO_LARGE extends NodeRangeError {
  constructor(x: string) {
    super(
      "ERR_FS_FILE_TOO_LARGE",
      `File size (${x}) is greater than 2 GB`,
    );
  }
}
export class ERR_FS_INVALID_SYMLINK_TYPE extends NodeError {
  constructor(x: string) {
    super(
      "ERR_FS_INVALID_SYMLINK_TYPE",
      `Symlink type must be one of "dir", "file", or "junction". Received "${x}"`,
    );
  }
}
export class ERR_HTTP2_ALTSVC_INVALID_ORIGIN extends NodeTypeError {
  constructor() {
    super(
      "ERR_HTTP2_ALTSVC_INVALID_ORIGIN",
      `HTTP/2 ALTSVC frames require a valid origin`,
    );
  }
}
export class ERR_HTTP2_ALTSVC_LENGTH extends NodeTypeError {
  constructor() {
    super(
      "ERR_HTTP2_ALTSVC_LENGTH",
      `HTTP/2 ALTSVC frames are limited to 16382 bytes`,
    );
  }
}
export class ERR_HTTP2_CONNECT_AUTHORITY extends NodeError {
  constructor() {
    super(
      "ERR_HTTP2_CONNECT_AUTHORITY",
      `:authority header is required for CONNECT requests`,
    );
  }
}
export class ERR_HTTP2_CONNECT_PATH extends NodeError {
  constructor() {
    super(
      "ERR_HTTP2_CONNECT_PATH",
      `The :path header is forbidden for CONNECT requests`,
    );
  }
}
export class ERR_HTTP2_CONNECT_SCHEME extends NodeError {
  constructor() {
    super(
      "ERR_HTTP2_CONNECT_SCHEME",
      `The :scheme header is forbidden for CONNECT requests`,
    );
  }
}
export class ERR_HTTP2_GOAWAY_SESSION extends NodeError {
  constructor() {
    super(
      "ERR_HTTP2_GOAWAY_SESSION",
      `New streams cannot be created after receiving a GOAWAY`,
    );
  }
}
export class ERR_HTTP2_HEADERS_AFTER_RESPOND extends NodeError {
  constructor() {
    super(
      "ERR_HTTP2_HEADERS_AFTER_RESPOND",
      `Cannot specify additional headers after response initiated`,
    );
  }
}
export class ERR_HTTP2_HEADERS_SENT extends NodeError {
  constructor() {
    super(
      "ERR_HTTP2_HEADERS_SENT",
      `Response has already been initiated.`,
    );
  }
}
export class ERR_HTTP2_HEADER_SINGLE_VALUE extends NodeTypeError {
  constructor(x: string) {
    super(
      "ERR_HTTP2_HEADER_SINGLE_VALUE",
      `Header field "${x}" must only have a single value`,
    );
  }
}
export class ERR_HTTP2_INFO_STATUS_NOT_ALLOWED extends NodeRangeError {
  constructor() {
    super(
      "ERR_HTTP2_INFO_STATUS_NOT_ALLOWED",
      `Informational status codes cannot be used`,
    );
  }
}
export class ERR_HTTP2_INVALID_CONNECTION_HEADERS extends NodeTypeError {
  constructor(x: string) {
    super(
      "ERR_HTTP2_INVALID_CONNECTION_HEADERS",
      `HTTP/1 Connection specific headers are forbidden: "${x}"`,
    );
  }
}
export class ERR_HTTP2_INVALID_HEADER_VALUE extends NodeTypeError {
  constructor(x: string, y: string) {
    super(
      "ERR_HTTP2_INVALID_HEADER_VALUE",
      `Invalid value "${x}" for header "${y}"`,
    );
  }
}
export class ERR_HTTP2_INVALID_INFO_STATUS extends NodeRangeError {
  constructor(x: string) {
    super(
      "ERR_HTTP2_INVALID_INFO_STATUS",
      `Invalid informational status code: ${x}`,
    );
  }
}
export class ERR_HTTP2_INVALID_ORIGIN extends NodeTypeError {
  constructor() {
    super(
      "ERR_HTTP2_INVALID_ORIGIN",
      `HTTP/2 ORIGIN frames require a valid origin`,
    );
  }
}
export class ERR_HTTP2_INVALID_PACKED_SETTINGS_LENGTH extends NodeRangeError {
  constructor() {
    super(
      "ERR_HTTP2_INVALID_PACKED_SETTINGS_LENGTH",
      `Packed settings length must be a multiple of six`,
    );
  }
}
export class ERR_HTTP2_INVALID_PSEUDOHEADER extends NodeTypeError {
  constructor(x: string) {
    super(
      "ERR_HTTP2_INVALID_PSEUDOHEADER",
      `"${x}" is an invalid pseudoheader or is used incorrectly`,
    );
  }
}
export class ERR_HTTP2_INVALID_SESSION extends NodeError {
  constructor() {
    super(
      "ERR_HTTP2_INVALID_SESSION",
      `The session has been destroyed`,
    );
  }
}
export class ERR_HTTP2_INVALID_STREAM extends NodeError {
  constructor() {
    super(
      "ERR_HTTP2_INVALID_STREAM",
      `The stream has been destroyed`,
    );
  }
}
export class ERR_HTTP2_MAX_PENDING_SETTINGS_ACK extends NodeError {
  constructor() {
    super(
      "ERR_HTTP2_MAX_PENDING_SETTINGS_ACK",
      `Maximum number of pending settings acknowledgements`,
    );
  }
}
export class ERR_HTTP2_NESTED_PUSH extends NodeError {
  constructor() {
    super(
      "ERR_HTTP2_NESTED_PUSH",
      `A push stream cannot initiate another push stream.`,
    );
  }
}
export class ERR_HTTP2_NO_SOCKET_MANIPULATION extends NodeError {
  constructor() {
    super(
      "ERR_HTTP2_NO_SOCKET_MANIPULATION",
      `HTTP/2 sockets should not be directly manipulated (e.g. read and written)`,
    );
  }
}
export class ERR_HTTP2_ORIGIN_LENGTH extends NodeTypeError {
  constructor() {
    super(
      "ERR_HTTP2_ORIGIN_LENGTH",
      `HTTP/2 ORIGIN frames are limited to 16382 bytes`,
    );
  }
}
export class ERR_HTTP2_OUT_OF_STREAMS extends NodeError {
  constructor() {
    super(
      "ERR_HTTP2_OUT_OF_STREAMS",
      `No stream ID is available because maximum stream ID has been reached`,
    );
  }
}
export class ERR_HTTP2_PAYLOAD_FORBIDDEN extends NodeError {
  constructor(x: string) {
    super(
      "ERR_HTTP2_PAYLOAD_FORBIDDEN",
      `Responses with ${x} status must not have a payload`,
    );
  }
}
export class ERR_HTTP2_PING_CANCEL extends NodeError {
  constructor() {
    super(
      "ERR_HTTP2_PING_CANCEL",
      `HTTP2 ping cancelled`,
    );
  }
}
export class ERR_HTTP2_PING_LENGTH extends NodeRangeError {
  constructor() {
    super(
      "ERR_HTTP2_PING_LENGTH",
      `HTTP2 ping payload must be 8 bytes`,
    );
  }
}
export class ERR_HTTP2_PSEUDOHEADER_NOT_ALLOWED extends NodeTypeError {
  constructor() {
    super(
      "ERR_HTTP2_PSEUDOHEADER_NOT_ALLOWED",
      `Cannot set HTTP/2 pseudo-headers`,
    );
  }
}
export class ERR_HTTP2_PUSH_DISABLED extends NodeError {
  constructor() {
    super(
      "ERR_HTTP2_PUSH_DISABLED",
      `HTTP/2 client has disabled push streams`,
    );
  }
}
export class ERR_HTTP2_SEND_FILE extends NodeError {
  constructor() {
    super(
      "ERR_HTTP2_SEND_FILE",
      `Directories cannot be sent`,
    );
  }
}
export class ERR_HTTP2_SEND_FILE_NOSEEK extends NodeError {
  constructor() {
    super(
      "ERR_HTTP2_SEND_FILE_NOSEEK",
      `Offset or length can only be specified for regular files`,
    );
  }
}
export class ERR_HTTP2_SESSION_ERROR extends NodeError {
  constructor(x: string) {
    super(
      "ERR_HTTP2_SESSION_ERROR",
      `Session closed with error code ${x}`,
    );
  }
}
export class ERR_HTTP2_SETTINGS_CANCEL extends NodeError {
  constructor() {
    super(
      "ERR_HTTP2_SETTINGS_CANCEL",
      `HTTP2 session settings canceled`,
    );
  }
}
export class ERR_HTTP2_SOCKET_BOUND extends NodeError {
  constructor() {
    super(
      "ERR_HTTP2_SOCKET_BOUND",
      `The socket is already bound to an Http2Session`,
    );
  }
}
export class ERR_HTTP2_SOCKET_UNBOUND extends NodeError {
  constructor() {
    super(
      "ERR_HTTP2_SOCKET_UNBOUND",
      `The socket has been disconnected from the Http2Session`,
    );
  }
}
export class ERR_HTTP2_STATUS_101 extends NodeError {
  constructor() {
    super(
      "ERR_HTTP2_STATUS_101",
      `HTTP status code 101 (Switching Protocols) is forbidden in HTTP/2`,
    );
  }
}
export class ERR_HTTP2_STATUS_INVALID extends NodeRangeError {
  constructor(x: string) {
    super(
      "ERR_HTTP2_STATUS_INVALID",
      `Invalid status code: ${x}`,
    );
  }
}
export class ERR_HTTP2_STREAM_ERROR extends NodeError {
  constructor(x: string) {
    super(
      "ERR_HTTP2_STREAM_ERROR",
      `Stream closed with error code ${x}`,
    );
  }
}
export class ERR_HTTP2_STREAM_SELF_DEPENDENCY extends NodeError {
  constructor() {
    super(
      "ERR_HTTP2_STREAM_SELF_DEPENDENCY",
      `A stream cannot depend on itself`,
    );
  }
}
export class ERR_HTTP2_TRAILERS_ALREADY_SENT extends NodeError {
  constructor() {
    super(
      "ERR_HTTP2_TRAILERS_ALREADY_SENT",
      `Trailing headers have already been sent`,
    );
  }
}
export class ERR_HTTP2_TRAILERS_NOT_READY extends NodeError {
  constructor() {
    super(
      "ERR_HTTP2_TRAILERS_NOT_READY",
      `Trailing headers cannot be sent until after the wantTrailers event is emitted`,
    );
  }
}
export class ERR_HTTP2_UNSUPPORTED_PROTOCOL extends NodeError {
  constructor(x: string) {
    super(
      "ERR_HTTP2_UNSUPPORTED_PROTOCOL",
      `protocol "${x}" is unsupported.`,
    );
  }
}
export class ERR_HTTP_HEADERS_SENT extends NodeError {
  constructor(x: string) {
    super(
      "ERR_HTTP_HEADERS_SENT",
      `Cannot ${x} headers after they are sent to the client`,
    );
  }
}
export class ERR_HTTP_INVALID_HEADER_VALUE extends NodeTypeError {
  constructor(x: string, y: string) {
    super(
      "ERR_HTTP_INVALID_HEADER_VALUE",
      `Invalid value "${x}" for header "${y}"`,
    );
  }
}
export class ERR_HTTP_INVALID_STATUS_CODE extends NodeRangeError {
  constructor(x: string) {
    super(
      "ERR_HTTP_INVALID_STATUS_CODE",
      `Invalid status code: ${x}`,
    );
  }
}
export class ERR_HTTP_SOCKET_ENCODING extends NodeError {
  constructor() {
    super(
      "ERR_HTTP_SOCKET_ENCODING",
      `Changing the socket encoding is not allowed per RFC7230 Section 3.`,
    );
  }
}
export class ERR_HTTP_TRAILER_INVALID extends NodeError {
  constructor() {
    super(
      "ERR_HTTP_TRAILER_INVALID",
      `Trailers are invalid with this transfer encoding`,
    );
  }
}
export class ERR_INCOMPATIBLE_OPTION_PAIR extends NodeTypeError {
  constructor(x: string, y: string) {
    super(
      "ERR_INCOMPATIBLE_OPTION_PAIR",
      `Option "${x}" cannot be used in combination with option "${y}"`,
    );
  }
}
export class ERR_INPUT_TYPE_NOT_ALLOWED extends NodeError {
  constructor() {
    super(
      "ERR_INPUT_TYPE_NOT_ALLOWED",
      `--input-type can only be used with string input via --eval, --print, or STDIN`,
    );
  }
}
export class ERR_INSPECTOR_ALREADY_ACTIVATED extends NodeError {
  constructor() {
    super(
      "ERR_INSPECTOR_ALREADY_ACTIVATED",
      `Inspector is already activated. Close it with inspector.close() before activating it again.`,
    );
  }
}
export class ERR_INSPECTOR_ALREADY_CONNECTED extends NodeError {
  constructor(x: string) {
    super(
      "ERR_INSPECTOR_ALREADY_CONNECTED",
      `${x} is already connected`,
    );
  }
}
export class ERR_INSPECTOR_CLOSED extends NodeError {
  constructor() {
    super(
      "ERR_INSPECTOR_CLOSED",
      `Session was closed`,
    );
  }
}
export class ERR_INSPECTOR_COMMAND extends NodeError {
  constructor(x: number, y: string) {
    super(
      "ERR_INSPECTOR_COMMAND",
      `Inspector error ${x}: ${y}`,
    );
  }
}
export class ERR_INSPECTOR_NOT_ACTIVE extends NodeError {
  constructor() {
    super(
      "ERR_INSPECTOR_NOT_ACTIVE",
      `Inspector is not active`,
    );
  }
}
export class ERR_INSPECTOR_NOT_AVAILABLE extends NodeError {
  constructor() {
    super(
      "ERR_INSPECTOR_NOT_AVAILABLE",
      `Inspector is not available`,
    );
  }
}
export class ERR_INSPECTOR_NOT_CONNECTED extends NodeError {
  constructor() {
    super(
      "ERR_INSPECTOR_NOT_CONNECTED",
      `Session is not connected`,
    );
  }
}
export class ERR_INSPECTOR_NOT_WORKER extends NodeError {
  constructor() {
    super(
      "ERR_INSPECTOR_NOT_WORKER",
      `Current thread is not a worker`,
    );
  }
}
export class ERR_INVALID_ASYNC_ID extends NodeRangeError {
  constructor(x: string, y: string) {
    super(
      "ERR_INVALID_ASYNC_ID",
      `Invalid ${x} value: ${y}`,
    );
  }
}
export class ERR_INVALID_BUFFER_SIZE extends NodeRangeError {
  constructor(x: string) {
    super(
      "ERR_INVALID_BUFFER_SIZE",
      `Buffer size must be a multiple of ${x}`,
    );
  }
}
export class ERR_INVALID_CALLBACK extends NodeTypeError {
  constructor(object: unknown) {
    super(
      "ERR_INVALID_CALLBACK",
      `Callback must be a function. Received ${inspect(object)}`,
    );
  }
}
export class ERR_INVALID_CURSOR_POS extends NodeTypeError {
  constructor() {
    super(
      "ERR_INVALID_CURSOR_POS",
      `Cannot set cursor row without setting its column`,
    );
  }
}
export class ERR_INVALID_FD extends NodeRangeError {
  constructor(x: string) {
    super(
      "ERR_INVALID_FD",
      `"fd" must be a positive integer: ${x}`,
    );
  }
}
export class ERR_INVALID_FD_TYPE extends NodeTypeError {
  constructor(x: string) {
    super(
      "ERR_INVALID_FD_TYPE",
      `Unsupported fd type: ${x}`,
    );
  }
}
export class ERR_INVALID_FILE_URL_HOST extends NodeTypeError {
  constructor(x: string) {
    super(
      "ERR_INVALID_FILE_URL_HOST",
      `File URL host must be "localhost" or empty on ${x}`,
    );
  }
}
export class ERR_INVALID_FILE_URL_PATH extends NodeTypeError {
  constructor(x: string) {
    super(
      "ERR_INVALID_FILE_URL_PATH",
      `File URL path ${x}`,
    );
  }
}
export class ERR_INVALID_HANDLE_TYPE extends NodeTypeError {
  constructor() {
    super(
      "ERR_INVALID_HANDLE_TYPE",
      `This handle type cannot be sent`,
    );
  }
}
export class ERR_INVALID_HTTP_TOKEN extends NodeTypeError {
  constructor(x: string, y: string) {
    super(
      "ERR_INVALID_HTTP_TOKEN",
      `${x} must be a valid HTTP token ["${y}"]`,
    );
  }
}
export class ERR_INVALID_IP_ADDRESS extends NodeTypeError {
  constructor(x: string) {
    super(
      "ERR_INVALID_IP_ADDRESS",
      `Invalid IP address: ${x}`,
    );
  }
}
export class ERR_INVALID_OPT_VALUE_ENCODING extends NodeTypeError {
  constructor(x: string) {
    super(
      "ERR_INVALID_OPT_VALUE_ENCODING",
      `The value "${x}" is invalid for option "encoding"`,
    );
  }
}
export class ERR_INVALID_PERFORMANCE_MARK extends NodeError {
  constructor(x: string) {
    super(
      "ERR_INVALID_PERFORMANCE_MARK",
      `The "${x}" performance mark has not been set`,
    );
  }
}
export class ERR_INVALID_PROTOCOL extends NodeTypeError {
  constructor(x: string, y: string) {
    super(
      "ERR_INVALID_PROTOCOL",
      `Protocol "${x}" not supported. Expected "${y}"`,
    );
  }
}
export class ERR_INVALID_REPL_EVAL_CONFIG extends NodeTypeError {
  constructor() {
    super(
      "ERR_INVALID_REPL_EVAL_CONFIG",
      `Cannot specify both "breakEvalOnSigint" and "eval" for REPL`,
    );
  }
}
export class ERR_INVALID_REPL_INPUT extends NodeTypeError {
  constructor(x: string) {
    super(
      "ERR_INVALID_REPL_INPUT",
      `${x}`,
    );
  }
}
export class ERR_INVALID_SYNC_FORK_INPUT extends NodeTypeError {
  constructor(x: string) {
    super(
      "ERR_INVALID_SYNC_FORK_INPUT",
      `Asynchronous forks do not support Buffer, TypedArray, DataView or string input: ${x}`,
    );
  }
}
export class ERR_INVALID_THIS extends NodeTypeError {
  constructor(x: string) {
    super(
      "ERR_INVALID_THIS",
      `Value of "this" must be of type ${x}`,
    );
  }
}
export class ERR_INVALID_TUPLE extends NodeTypeError {
  constructor(x: string, y: string) {
    super(
      "ERR_INVALID_TUPLE",
      `${x} must be an iterable ${y} tuple`,
    );
  }
}
export class ERR_INVALID_URI extends NodeURIError {
  constructor() {
    super(
      "ERR_INVALID_URI",
      `URI malformed`,
    );
  }
}
export class ERR_IPC_CHANNEL_CLOSED extends NodeError {
  constructor() {
    super(
      "ERR_IPC_CHANNEL_CLOSED",
      `Channel closed`,
    );
  }
}
export class ERR_IPC_DISCONNECTED extends NodeError {
  constructor() {
    super(
      "ERR_IPC_DISCONNECTED",
      `IPC channel is already disconnected`,
    );
  }
}
export class ERR_IPC_ONE_PIPE extends NodeError {
  constructor() {
    super(
      "ERR_IPC_ONE_PIPE",
      `Child process can have only one IPC pipe`,
    );
  }
}
export class ERR_IPC_SYNC_FORK extends NodeError {
  constructor() {
    super(
      "ERR_IPC_SYNC_FORK",
      `IPC cannot be used with synchronous forks`,
    );
  }
}
export class ERR_MANIFEST_DEPENDENCY_MISSING extends NodeError {
  constructor(x: string, y: string) {
    super(
      "ERR_MANIFEST_DEPENDENCY_MISSING",
      `Manifest resource ${x} does not list ${y} as a dependency specifier`,
    );
  }
}
export class ERR_MANIFEST_INTEGRITY_MISMATCH extends NodeSyntaxError {
  constructor(x: string) {
    super(
      "ERR_MANIFEST_INTEGRITY_MISMATCH",
      `Manifest resource ${x} has multiple entries but integrity lists do not match`,
    );
  }
}
export class ERR_MANIFEST_INVALID_RESOURCE_FIELD extends NodeTypeError {
  constructor(x: string, y: string) {
    super(
      "ERR_MANIFEST_INVALID_RESOURCE_FIELD",
      `Manifest resource ${x} has invalid property value for ${y}`,
    );
  }
}
export class ERR_MANIFEST_TDZ extends NodeError {
  constructor() {
    super(
      "ERR_MANIFEST_TDZ",
      `Manifest initialization has not yet run`,
    );
  }
}
export class ERR_MANIFEST_UNKNOWN_ONERROR extends NodeSyntaxError {
  constructor(x: string) {
    super(
      "ERR_MANIFEST_UNKNOWN_ONERROR",
      `Manifest specified unknown error behavior "${x}".`,
    );
  }
}
export class ERR_METHOD_NOT_IMPLEMENTED extends NodeError {
  constructor(x: string) {
    super(
      "ERR_METHOD_NOT_IMPLEMENTED",
      `The ${x} method is not implemented`,
    );
  }
}
export class ERR_MISSING_ARGS extends NodeTypeError {
  constructor(...args: (string | string[])[]) {
    let msg = "The ";

    const len = args.length;

    const wrap = (a: unknown) => `"${a}"`;

    args = args.map(
      (a) => (Array.isArray(a) ? a.map(wrap).join(" or ") : wrap(a)),
    );

    switch (len) {
      case 1:
        msg += `${args[0]} argument`;
        break;
      case 2:
        msg += `${args[0]} and ${args[1]} arguments`;
        break;
      default:
        msg += args.slice(0, len - 1).join(", ");
        msg += `, and ${args[len - 1]} arguments`;
        break;
    }

    super(
      "ERR_MISSING_ARGS",
      `${msg} must be specified`,
    );
  }
}
export class ERR_MISSING_OPTION extends NodeTypeError {
  constructor(x: string) {
    super(
      "ERR_MISSING_OPTION",
      `${x} is required`,
    );
  }
}
export class ERR_MULTIPLE_CALLBACK extends NodeError {
  constructor() {
    super(
      "ERR_MULTIPLE_CALLBACK",
      `Callback called multiple times`,
    );
  }
}
export class ERR_NAPI_CONS_FUNCTION extends NodeTypeError {
  constructor() {
    super(
      "ERR_NAPI_CONS_FUNCTION",
      `Constructor must be a function`,
    );
  }
}
export class ERR_NAPI_INVALID_DATAVIEW_ARGS extends NodeRangeError {
  constructor() {
    super(
      "ERR_NAPI_INVALID_DATAVIEW_ARGS",
      `byte_offset + byte_length should be less than or equal to the size in bytes of the array passed in`,
    );
  }
}
export class ERR_NAPI_INVALID_TYPEDARRAY_ALIGNMENT extends NodeRangeError {
  constructor(x: string, y: string) {
    super(
      "ERR_NAPI_INVALID_TYPEDARRAY_ALIGNMENT",
      `start offset of ${x} should be a multiple of ${y}`,
    );
  }
}
export class ERR_NAPI_INVALID_TYPEDARRAY_LENGTH extends NodeRangeError {
  constructor() {
    super(
      "ERR_NAPI_INVALID_TYPEDARRAY_LENGTH",
      `Invalid typed array length`,
    );
  }
}
export class ERR_NO_CRYPTO extends NodeError {
  constructor() {
    super(
      "ERR_NO_CRYPTO",
      `Node.js is not compiled with OpenSSL crypto support`,
    );
  }
}
export class ERR_NO_ICU extends NodeTypeError {
  constructor(x: string) {
    super(
      "ERR_NO_ICU",
      `${x} is not supported on Node.js compiled without ICU`,
    );
  }
}
export class ERR_QUICCLIENTSESSION_FAILED extends NodeError {
  constructor(x: string) {
    super(
      "ERR_QUICCLIENTSESSION_FAILED",
      `Failed to create a new QuicClientSession: ${x}`,
    );
  }
}
export class ERR_QUICCLIENTSESSION_FAILED_SETSOCKET extends NodeError {
  constructor() {
    super(
      "ERR_QUICCLIENTSESSION_FAILED_SETSOCKET",
      `Failed to set the QuicSocket`,
    );
  }
}
export class ERR_QUICSESSION_DESTROYED extends NodeError {
  constructor(x: string) {
    super(
      "ERR_QUICSESSION_DESTROYED",
      `Cannot call ${x} after a QuicSession has been destroyed`,
    );
  }
}
export class ERR_QUICSESSION_INVALID_DCID extends NodeError {
  constructor(x: string) {
    super(
      "ERR_QUICSESSION_INVALID_DCID",
      `Invalid DCID value: ${x}`,
    );
  }
}
export class ERR_QUICSESSION_UPDATEKEY extends NodeError {
  constructor() {
    super(
      "ERR_QUICSESSION_UPDATEKEY",
      `Unable to update QuicSession keys`,
    );
  }
}
export class ERR_QUICSOCKET_DESTROYED extends NodeError {
  constructor(x: string) {
    super(
      "ERR_QUICSOCKET_DESTROYED",
      `Cannot call ${x} after a QuicSocket has been destroyed`,
    );
  }
}
export class ERR_QUICSOCKET_INVALID_STATELESS_RESET_SECRET_LENGTH
  extends NodeError {
  constructor() {
    super(
      "ERR_QUICSOCKET_INVALID_STATELESS_RESET_SECRET_LENGTH",
      `The stateResetToken must be exactly 16-bytes in length`,
    );
  }
}
export class ERR_QUICSOCKET_LISTENING extends NodeError {
  constructor() {
    super(
      "ERR_QUICSOCKET_LISTENING",
      `This QuicSocket is already listening`,
    );
  }
}
export class ERR_QUICSOCKET_UNBOUND extends NodeError {
  constructor(x: string) {
    super(
      "ERR_QUICSOCKET_UNBOUND",
      `Cannot call ${x} before a QuicSocket has been bound`,
    );
  }
}
export class ERR_QUICSTREAM_DESTROYED extends NodeError {
  constructor(x: string) {
    super(
      "ERR_QUICSTREAM_DESTROYED",
      `Cannot call ${x} after a QuicStream has been destroyed`,
    );
  }
}
export class ERR_QUICSTREAM_INVALID_PUSH extends NodeError {
  constructor() {
    super(
      "ERR_QUICSTREAM_INVALID_PUSH",
      `Push streams are only supported on client-initiated, bidirectional streams`,
    );
  }
}
export class ERR_QUICSTREAM_OPEN_FAILED extends NodeError {
  constructor() {
    super(
      "ERR_QUICSTREAM_OPEN_FAILED",
      `Opening a new QuicStream failed`,
    );
  }
}
export class ERR_QUICSTREAM_UNSUPPORTED_PUSH extends NodeError {
  constructor() {
    super(
      "ERR_QUICSTREAM_UNSUPPORTED_PUSH",
      `Push streams are not supported on this QuicSession`,
    );
  }
}
export class ERR_QUIC_TLS13_REQUIRED extends NodeError {
  constructor() {
    super(
      "ERR_QUIC_TLS13_REQUIRED",
      `QUIC requires TLS version 1.3`,
    );
  }
}
export class ERR_SCRIPT_EXECUTION_INTERRUPTED extends NodeError {
  constructor() {
    super(
      "ERR_SCRIPT_EXECUTION_INTERRUPTED",
      "Script execution was interrupted by `SIGINT`",
    );
  }
}
export class ERR_SERVER_ALREADY_LISTEN extends NodeError {
  constructor() {
    super(
      "ERR_SERVER_ALREADY_LISTEN",
      `Listen method has been called more than once without closing.`,
    );
  }
}
export class ERR_SERVER_NOT_RUNNING extends NodeError {
  constructor() {
    super(
      "ERR_SERVER_NOT_RUNNING",
      `Server is not running.`,
    );
  }
}
export class ERR_SOCKET_ALREADY_BOUND extends NodeError {
  constructor() {
    super(
      "ERR_SOCKET_ALREADY_BOUND",
      `Socket is already bound`,
    );
  }
}
export class ERR_SOCKET_BAD_BUFFER_SIZE extends NodeTypeError {
  constructor() {
    super(
      "ERR_SOCKET_BAD_BUFFER_SIZE",
      `Buffer size must be a positive integer`,
    );
  }
}
export class ERR_SOCKET_BAD_PORT extends NodeRangeError {
  constructor(name: string, port: unknown, allowZero = true) {
    assert(
      typeof allowZero === "boolean",
      "The 'allowZero' argument must be of type boolean.",
    );

    const operator = allowZero ? ">=" : ">";

    super(
      "ERR_SOCKET_BAD_PORT",
      `${name} should be ${operator} 0 and < 65536. Received ${port}.`,
    );
  }
}
export class ERR_SOCKET_BAD_TYPE extends NodeTypeError {
  constructor() {
    super(
      "ERR_SOCKET_BAD_TYPE",
      `Bad socket type specified. Valid types are: udp4, udp6`,
    );
  }
}
export class ERR_SOCKET_CLOSED extends NodeError {
  constructor() {
    super(
      "ERR_SOCKET_CLOSED",
      `Socket is closed`,
    );
  }
}
export class ERR_SOCKET_DGRAM_IS_CONNECTED extends NodeError {
  constructor() {
    super(
      "ERR_SOCKET_DGRAM_IS_CONNECTED",
      `Already connected`,
    );
  }
}
export class ERR_SOCKET_DGRAM_NOT_CONNECTED extends NodeError {
  constructor() {
    super(
      "ERR_SOCKET_DGRAM_NOT_CONNECTED",
      `Not connected`,
    );
  }
}
export class ERR_SOCKET_DGRAM_NOT_RUNNING extends NodeError {
  constructor() {
    super(
      "ERR_SOCKET_DGRAM_NOT_RUNNING",
      `Not running`,
    );
  }
}
export class ERR_SRI_PARSE extends NodeSyntaxError {
  constructor(name: string, char: string, position: number) {
    super(
      "ERR_SRI_PARSE",
      `Subresource Integrity string ${name} had an unexpected ${char} at position ${position}`,
    );
  }
}
export class ERR_STREAM_ALREADY_FINISHED extends NodeError {
  constructor(x: string) {
    super(
      "ERR_STREAM_ALREADY_FINISHED",
      `Cannot call ${x} after a stream was finished`,
    );
  }
}
export class ERR_STREAM_CANNOT_PIPE extends NodeError {
  constructor() {
    super(
      "ERR_STREAM_CANNOT_PIPE",
      `Cannot pipe, not readable`,
    );
  }
}
export class ERR_STREAM_DESTROYED extends NodeError {
  constructor(x: string) {
    super(
      "ERR_STREAM_DESTROYED",
      `Cannot call ${x} after a stream was destroyed`,
    );
  }
}
export class ERR_STREAM_NULL_VALUES extends NodeTypeError {
  constructor() {
    super(
      "ERR_STREAM_NULL_VALUES",
      `May not write null values to stream`,
    );
  }
}
export class ERR_STREAM_PREMATURE_CLOSE extends NodeError {
  constructor() {
    super(
      "ERR_STREAM_PREMATURE_CLOSE",
      `Premature close`,
    );
  }
}
export class ERR_STREAM_PUSH_AFTER_EOF extends NodeError {
  constructor() {
    super(
      "ERR_STREAM_PUSH_AFTER_EOF",
      `stream.push() after EOF`,
    );
  }
}
export class ERR_STREAM_UNSHIFT_AFTER_END_EVENT extends NodeError {
  constructor() {
    super(
      "ERR_STREAM_UNSHIFT_AFTER_END_EVENT",
      `stream.unshift() after end event`,
    );
  }
}
export class ERR_STREAM_WRAP extends NodeError {
  constructor() {
    super(
      "ERR_STREAM_WRAP",
      `Stream has StringDecoder set or is in objectMode`,
    );
  }
}
export class ERR_STREAM_WRITE_AFTER_END extends NodeError {
  constructor() {
    super(
      "ERR_STREAM_WRITE_AFTER_END",
      `write after end`,
    );
  }
}
export class ERR_SYNTHETIC extends NodeError {
  constructor() {
    super(
      "ERR_SYNTHETIC",
      `JavaScript Callstack`,
    );
  }
}
export class ERR_TLS_DH_PARAM_SIZE extends NodeError {
  constructor(x: string) {
    super(
      "ERR_TLS_DH_PARAM_SIZE",
      `DH parameter size ${x} is less than 2048`,
    );
  }
}
export class ERR_TLS_HANDSHAKE_TIMEOUT extends NodeError {
  constructor() {
    super(
      "ERR_TLS_HANDSHAKE_TIMEOUT",
      `TLS handshake timeout`,
    );
  }
}
export class ERR_TLS_INVALID_CONTEXT extends NodeTypeError {
  constructor(x: string) {
    super(
      "ERR_TLS_INVALID_CONTEXT",
      `${x} must be a SecureContext`,
    );
  }
}
export class ERR_TLS_INVALID_STATE extends NodeError {
  constructor() {
    super(
      "ERR_TLS_INVALID_STATE",
      `TLS socket connection must be securely established`,
    );
  }
}
export class ERR_TLS_INVALID_PROTOCOL_VERSION extends NodeTypeError {
  constructor(protocol: string, x: string) {
    super(
      "ERR_TLS_INVALID_PROTOCOL_VERSION",
      `${protocol} is not a valid ${x} TLS protocol version`,
    );
  }
}
export class ERR_TLS_PROTOCOL_VERSION_CONFLICT extends NodeTypeError {
  constructor(prevProtocol: string, protocol: string) {
    super(
      "ERR_TLS_PROTOCOL_VERSION_CONFLICT",
      `TLS protocol version ${prevProtocol} conflicts with secureProtocol ${protocol}`,
    );
  }
}
export class ERR_TLS_RENEGOTIATION_DISABLED extends NodeError {
  constructor() {
    super(
      "ERR_TLS_RENEGOTIATION_DISABLED",
      `TLS session renegotiation disabled for this socket`,
    );
  }
}
export class ERR_TLS_REQUIRED_SERVER_NAME extends NodeError {
  constructor() {
    super(
      "ERR_TLS_REQUIRED_SERVER_NAME",
      `"servername" is required parameter for Server.addContext`,
    );
  }
}
export class ERR_TLS_SESSION_ATTACK extends NodeError {
  constructor() {
    super(
      "ERR_TLS_SESSION_ATTACK",
      `TLS session renegotiation attack detected`,
    );
  }
}
export class ERR_TLS_SNI_FROM_SERVER extends NodeError {
  constructor() {
    super(
      "ERR_TLS_SNI_FROM_SERVER",
      `Cannot issue SNI from a TLS server-side socket`,
    );
  }
}
export class ERR_TRACE_EVENTS_CATEGORY_REQUIRED extends NodeTypeError {
  constructor() {
    super(
      "ERR_TRACE_EVENTS_CATEGORY_REQUIRED",
      `At least one category is required`,
    );
  }
}
export class ERR_TRACE_EVENTS_UNAVAILABLE extends NodeError {
  constructor() {
    super(
      "ERR_TRACE_EVENTS_UNAVAILABLE",
      `Trace events are unavailable`,
    );
  }
}
export class ERR_UNAVAILABLE_DURING_EXIT extends NodeError {
  constructor() {
    super(
      "ERR_UNAVAILABLE_DURING_EXIT",
      `Cannot call function in process exit handler`,
    );
  }
}
export class ERR_UNCAUGHT_EXCEPTION_CAPTURE_ALREADY_SET extends NodeError {
  constructor() {
    super(
      "ERR_UNCAUGHT_EXCEPTION_CAPTURE_ALREADY_SET",
      "`process.setupUncaughtExceptionCapture()` was called while a capture callback was already active",
    );
  }
}
export class ERR_UNESCAPED_CHARACTERS extends NodeTypeError {
  constructor(x: string) {
    super(
      "ERR_UNESCAPED_CHARACTERS",
      `${x} contains unescaped characters`,
    );
  }
}
export class ERR_UNHANDLED_ERROR extends NodeError {
  constructor(x: string) {
    super(
      "ERR_UNHANDLED_ERROR",
      `Unhandled error. (${x})`,
    );
  }
}
export class ERR_UNKNOWN_BUILTIN_MODULE extends NodeError {
  constructor(x: string) {
    super(
      "ERR_UNKNOWN_BUILTIN_MODULE",
      `No such built-in module: ${x}`,
    );
  }
}
export class ERR_UNKNOWN_CREDENTIAL extends NodeError {
  constructor(x: string, y: string) {
    super(
      "ERR_UNKNOWN_CREDENTIAL",
      `${x} identifier does not exist: ${y}`,
    );
  }
}
export class ERR_UNKNOWN_ENCODING extends NodeTypeError {
  constructor(x: string) {
    super(
      "ERR_UNKNOWN_ENCODING",
      `Unknown encoding: ${x}`,
    );
  }
}
export class ERR_UNKNOWN_FILE_EXTENSION extends NodeTypeError {
  constructor(x: string, y: string) {
    super(
      "ERR_UNKNOWN_FILE_EXTENSION",
      `Unknown file extension "${x}" for ${y}`,
    );
  }
}
export class ERR_UNKNOWN_MODULE_FORMAT extends NodeRangeError {
  constructor(x: string) {
    super(
      "ERR_UNKNOWN_MODULE_FORMAT",
      `Unknown module format: ${x}`,
    );
  }
}
export class ERR_UNKNOWN_SIGNAL extends NodeTypeError {
  constructor(x: string) {
    super(
      "ERR_UNKNOWN_SIGNAL",
      `Unknown signal: ${x}`,
    );
  }
}
export class ERR_UNSUPPORTED_DIR_IMPORT extends NodeError {
  constructor(x: string, y: string) {
    super(
      "ERR_UNSUPPORTED_DIR_IMPORT",
      `Directory import '${x}' is not supported resolving ES modules, imported from ${y}`,
    );
  }
}
export class ERR_UNSUPPORTED_ESM_URL_SCHEME extends NodeError {
  constructor() {
    super(
      "ERR_UNSUPPORTED_ESM_URL_SCHEME",
      `Only file and data URLs are supported by the default ESM loader`,
    );
  }
}
export class ERR_V8BREAKITERATOR extends NodeError {
  constructor() {
    super(
      "ERR_V8BREAKITERATOR",
      `Full ICU data not installed. See https://github.com/nodejs/node/wiki/Intl`,
    );
  }
}
export class ERR_VALID_PERFORMANCE_ENTRY_TYPE extends NodeError {
  constructor() {
    super(
      "ERR_VALID_PERFORMANCE_ENTRY_TYPE",
      `At least one valid performance entry type is required`,
    );
  }
}
export class ERR_VM_DYNAMIC_IMPORT_CALLBACK_MISSING extends NodeTypeError {
  constructor() {
    super(
      "ERR_VM_DYNAMIC_IMPORT_CALLBACK_MISSING",
      `A dynamic import callback was not specified.`,
    );
  }
}
export class ERR_VM_MODULE_ALREADY_LINKED extends NodeError {
  constructor() {
    super(
      "ERR_VM_MODULE_ALREADY_LINKED",
      `Module has already been linked`,
    );
  }
}
export class ERR_VM_MODULE_CANNOT_CREATE_CACHED_DATA extends NodeError {
  constructor() {
    super(
      "ERR_VM_MODULE_CANNOT_CREATE_CACHED_DATA",
      `Cached data cannot be created for a module which has been evaluated`,
    );
  }
}
export class ERR_VM_MODULE_DIFFERENT_CONTEXT extends NodeError {
  constructor() {
    super(
      "ERR_VM_MODULE_DIFFERENT_CONTEXT",
      `Linked modules must use the same context`,
    );
  }
}
export class ERR_VM_MODULE_LINKING_ERRORED extends NodeError {
  constructor() {
    super(
      "ERR_VM_MODULE_LINKING_ERRORED",
      `Linking has already failed for the provided module`,
    );
  }
}
export class ERR_VM_MODULE_NOT_MODULE extends NodeError {
  constructor() {
    super(
      "ERR_VM_MODULE_NOT_MODULE",
      `Provided module is not an instance of Module`,
    );
  }
}
export class ERR_VM_MODULE_STATUS extends NodeError {
  constructor(x: string) {
    super(
      "ERR_VM_MODULE_STATUS",
      `Module status ${x}`,
    );
  }
}
export class ERR_WASI_ALREADY_STARTED extends NodeError {
  constructor() {
    super(
      "ERR_WASI_ALREADY_STARTED",
      `WASI instance has already started`,
    );
  }
}
export class ERR_WORKER_INIT_FAILED extends NodeError {
  constructor(x: string) {
    super(
      "ERR_WORKER_INIT_FAILED",
      `Worker initialization failure: ${x}`,
    );
  }
}
export class ERR_WORKER_NOT_RUNNING extends NodeError {
  constructor() {
    super(
      "ERR_WORKER_NOT_RUNNING",
      `Worker instance not running`,
    );
  }
}
export class ERR_WORKER_OUT_OF_MEMORY extends NodeError {
  constructor(x: string) {
    super(
      "ERR_WORKER_OUT_OF_MEMORY",
      `Worker terminated due to reaching memory limit: ${x}`,
    );
  }
}
export class ERR_WORKER_UNSERIALIZABLE_ERROR extends NodeError {
  constructor() {
    super(
      "ERR_WORKER_UNSERIALIZABLE_ERROR",
      `Serializing an uncaught exception failed`,
    );
  }
}
export class ERR_WORKER_UNSUPPORTED_EXTENSION extends NodeTypeError {
  constructor(x: string) {
    super(
      "ERR_WORKER_UNSUPPORTED_EXTENSION",
      `The worker script extension must be ".js", ".mjs", or ".cjs". Received "${x}"`,
    );
  }
}
export class ERR_WORKER_UNSUPPORTED_OPERATION extends NodeTypeError {
  constructor(x: string) {
    super(
      "ERR_WORKER_UNSUPPORTED_OPERATION",
      `${x} is not supported in workers`,
    );
  }
}
export class ERR_ZLIB_INITIALIZATION_FAILED extends NodeError {
  constructor() {
    super(
      "ERR_ZLIB_INITIALIZATION_FAILED",
      `Initialization failed`,
    );
  }
}
export class ERR_FALSY_VALUE_REJECTION extends NodeError {
  reason: string;
  constructor(reason: string) {
    super(
      "ERR_FALSY_VALUE_REJECTION",
      "Promise was rejected with falsy value",
    );
    this.reason = reason;
  }
}
export class ERR_HTTP2_INVALID_SETTING_VALUE extends NodeRangeError {
  actual: unknown;
  min?: number;
  max?: number;

  constructor(name: string, actual: unknown, min?: number, max?: number) {
    super(
      "ERR_HTTP2_INVALID_SETTING_VALUE",
      `Invalid value for setting "${name}": ${actual}`,
    );
    this.actual = actual;
    if (min !== undefined) {
      this.min = min;
      this.max = max;
    }
  }
}
export class ERR_HTTP2_STREAM_CANCEL extends NodeError {
  cause?: Error;
  constructor(error: Error) {
    super(
      "ERR_HTTP2_STREAM_CANCEL",
      typeof error.message === "string"
        ? `The pending stream has been canceled (caused by: ${error.message})`
        : "The pending stream has been canceled",
    );
    if (error) {
      this.cause = error;
    }
  }
}

export class ERR_INVALID_ADDRESS_FAMILY extends NodeRangeError {
  host: string;
  port: number;
  constructor(addressType: string, host: string, port: number) {
    super(
      "ERR_INVALID_ADDRESS_FAMILY",
      `Invalid address family: ${addressType} ${host}:${port}`,
    );
    this.host = host;
    this.port = port;
  }
}

export class ERR_INVALID_CHAR extends NodeTypeError {
  constructor(name: string, field?: string) {
    super(
      "ERR_INVALID_CHAR",
      field
        ? `Invalid character in ${name}`
        : `Invalid character in ${name} ["${field}"]`,
    );
  }
}

export class ERR_INVALID_OPT_VALUE extends NodeTypeError {
  constructor(name: string, value: unknown) {
    super(
      "ERR_INVALID_OPT_VALUE",
      `The value "${value}" is invalid for option "${name}"`,
    );
  }
}

export class ERR_INVALID_RETURN_PROPERTY extends NodeTypeError {
  constructor(input: string, name: string, prop: string, value: string) {
    super(
      "ERR_INVALID_RETURN_PROPERTY",
      `Expected a valid ${input} to be returned for the "${prop}" from the "${name}" function but got ${value}.`,
    );
  }
}

// deno-lint-ignore no-explicit-any
function buildReturnPropertyType(value: any) {
  if (value && value.constructor && value.constructor.name) {
    return `instance of ${value.constructor.name}`;
  } else {
    return `type ${typeof value}`;
  }
}

export class ERR_INVALID_RETURN_PROPERTY_VALUE extends NodeTypeError {
  constructor(input: string, name: string, prop: string, value: unknown) {
    super(
      "ERR_INVALID_RETURN_PROPERTY_VALUE",
      `Expected ${input} to be returned for the "${prop}" from the "${name}" function but got ${
        buildReturnPropertyType(value)
      }.`,
    );
  }
}

export class ERR_INVALID_RETURN_VALUE extends NodeTypeError {
  constructor(input: string, name: string, value: unknown) {
    super(
      "ERR_INVALID_RETURN_VALUE",
      `Expected ${input} to be returned from the "${name}" function but got ${
        buildReturnPropertyType(value)
      }.`,
    );
  }
}

export class ERR_INVALID_URL extends NodeTypeError {
  input: string;
  constructor(input: string) {
    super(
      "ERR_INVALID_URL",
      `Invalid URL: ${input}`,
    );
    this.input = input;
  }
}

export class ERR_INVALID_URL_SCHEME extends NodeTypeError {
  constructor(expected: string | [string] | [string, string]) {
    expected = Array.isArray(expected) ? expected : [expected];
    const res = expected.length === 2
      ? `one of scheme ${expected[0]} or ${expected[1]}`
      : `of scheme ${expected[0]}`;
    super(
      "ERR_INVALID_URL_SCHEME",
      `The URL must be ${res}`,
    );
  }
}

export class ERR_MODULE_NOT_FOUND extends NodeError {
  constructor(path: string, base: string, type: string = "package") {
    super(
      "ERR_MODULE_NOT_FOUND",
      `Cannot find ${type} '${path}' imported from ${base}`,
    );
  }
}

export class ERR_INVALID_PACKAGE_CONFIG extends NodeError {
  constructor(path: string, base?: string, message?: string) {
    const msg = `Invalid package config ${path}${
      base ? ` while importing ${base}` : ""
    }${message ? `. ${message}` : ""}`;
    super("ERR_INVALID_PACKAGE_CONFIG", msg);
  }
}

export class ERR_INVALID_MODULE_SPECIFIER extends NodeTypeError {
  constructor(request: string, reason: string, base?: string) {
    super(
      "ERR_INVALID_MODULE_SPECIFIER",
      `Invalid module "${request}" ${reason}${
        base ? ` imported from ${base}` : ""
      }`,
    );
  }
}

export class ERR_INVALID_PACKAGE_TARGET extends NodeError {
  constructor(
    pkgPath: string,
    key: string,
    // deno-lint-ignore no-explicit-any
    target: any,
    isImport?: boolean,
    base?: string,
  ) {
    let msg: string;
    const relError = typeof target === "string" && !isImport &&
      target.length && !target.startsWith("./");
    if (key === ".") {
      assert(isImport === false);
      msg = `Invalid "exports" main target ${JSON.stringify(target)} defined ` +
        `in the package config ${pkgPath}package.json${
          base ? ` imported from ${base}` : ""
        }${relError ? '; targets must start with "./"' : ""}`;
    } else {
      msg = `Invalid "${isImport ? "imports" : "exports"}" target ${
        JSON.stringify(target)
      } defined for '${key}' in the package config ${pkgPath}package.json${
        base ? ` imported from ${base}` : ""
      }${relError ? '; targets must start with "./"' : ""}`;
    }
    super("ERR_INVALID_PACKAGE_TARGET", msg);
  }
}

export class ERR_PACKAGE_IMPORT_NOT_DEFINED extends NodeTypeError {
  constructor(
    specifier: string,
    packageJSONUrl: URL | undefined,
    base: string | URL,
  ) {
    const packagePath = packageJSONUrl &&
      fileURLToPath(new URL(".", packageJSONUrl));
    const msg = `Package import specifier "${specifier}" is not defined${
      packagePath ? ` in package ${packagePath}package.json` : ""
    } imported from ${fileURLToPath(base)}`;

    super("ERR_PACKAGE_IMPORT_NOT_DEFINED", msg);
  }
}

export class ERR_PACKAGE_PATH_NOT_EXPORTED extends NodeError {
  constructor(
    subpath: string,
    packageJSONUrl: string,
    base?: string,
  ) {
    const pkgPath = fileURLToPath(new URL(".", packageJSONUrl));
    const basePath = base && fileURLToPath(base);

    let msg: string;
    if (subpath === ".") {
      msg = `No "exports" main defined in ${pkgPath}package.json${
        basePath ? ` imported from ${basePath}` : ""
      }`;
    } else {
      msg =
        `Package subpath '${subpath}' is not defined by "exports" in ${pkgPath}package.json${
          basePath ? ` imported from ${basePath}` : ""
        }`;
    }

    super("ERR_PACKAGE_PATH_NOT_EXPORTED", msg);
  }
}<|MERGE_RESOLUTION|>--- conflicted
+++ resolved
@@ -470,8 +470,6 @@
   }
 }
 
-<<<<<<< HEAD
-
 export class ERR_INVALID_ARG_TYPE extends NodeTypeError {
   constructor(name: string, expected: string | string[], actual: unknown) {
     const msg = createInvalidArgType(name, expected, actual);
@@ -483,18 +481,6 @@
   }
 
   static RangeError = ERR_INVALID_ARG_TYPE_RANGE;
-=======
-class ERR_INVALID_ARG_VALUE_RANGE extends NodeRangeError {
-  constructor(name: string, value: unknown, reason: string = "is invalid") {
-    const type = name.includes(".") ? "property" : "argument";
-    const inspected = inspect(value);
-
-    super(
-      "ERR_INVALID_ARG_VALUE",
-      `The ${type} '${name}' ${reason}. Received ${inspected}`,
-    );
-  }
->>>>>>> 0a56f785
 }
 
 export class ERR_INVALID_ARG_VALUE extends NodeTypeError {
