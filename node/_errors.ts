// Copyright Node.js contributors. All rights reserved. MIT License.
/** ********** NOT IMPLEMENTED
 * ERR_MANIFEST_ASSERT_INTEGRITY
 * ERR_QUICSESSION_VERSION_NEGOTIATION
 * ERR_REQUIRE_ESM
 * ERR_TLS_CERT_ALTNAME_INVALID
 * ERR_WORKER_INVALID_EXEC_ARGV
 * ERR_WORKER_PATH
 * ERR_QUIC_ERROR
 * ERR_SOCKET_BUFFER_SIZE //System error, shouldn't ever happen inside Deno
 * ERR_SYSTEM_ERROR //System error, shouldn't ever happen inside Deno
 * ERR_TTY_INIT_FAILED //System error, shouldn't ever happen inside Deno
 * ERR_INVALID_PACKAGE_CONFIG // package.json stuff, probably useless
 * *********** */

import { getSystemErrorName, inspect } from "./util.ts";
import {
  codeMap,
  errorMap,
  mapSysErrnoToUvErrno,
} from "./internal_binding/uv.ts";
import { assert } from "../_util/assert.ts";
import { fileURLToPath } from "./url.ts";

export { errorMap };

const kIsNodeError = Symbol("kIsNodeError");

/**
 * @see https://github.com/nodejs/node/blob/f3eb224/lib/internal/errors.js
 */
const classRegExp = /^([A-Z][a-z0-9]*)+$/;

/**
 * @see https://github.com/nodejs/node/blob/f3eb224/lib/internal/errors.js
 * @description Sorted by a rough estimate on most frequently used entries.
 */
const kTypes = [
  "string",
  "function",
  "number",
  "object",
  // Accept 'Function' and 'Object' as alternative to the lower cased version.
  "Function",
  "Object",
  "boolean",
  "bigint",
  "symbol",
];

// Node uses an AbortError that isn't exactly the same as the DOMException
// to make usage of the error in userland and readable-stream easier.
// It is a regular error with `.code` and `.name`.
export class AbortError extends Error {
  code: string;

  constructor() {
    super("The operation was aborted");
    this.code = "ABORT_ERR";
    this.name = "AbortError";
  }
}

// deno-lint-ignore no-explicit-any
type GenericFunction = (...args: any[]) => any;

function addNumericalSeparator(val: string) {
  let res = "";
  let i = val.length;
  const start = val[0] === "-" ? 1 : 0;
  for (; i >= start + 4; i -= 3) {
    res = `_${val.slice(i - 3, i)}${res}`;
  }
  return `${val.slice(0, i)}${res}`;
}

/** This function removes unnecessary frames from Node.js core errors. */
export function hideStackFrames(fn: GenericFunction) {
  // We rename the functions that will be hidden to cut off the stacktrace
  // at the outermost one.
  const hidden = "__node_internal_" + fn.name;
  Object.defineProperty(fn, "name", { value: hidden });

  return fn;
}

const captureLargerStackTrace = hideStackFrames(
  function captureLargerStackTrace(err) {
    // @ts-ignore this function is not available in lib.dom.d.ts
    Error.captureStackTrace(err);

    return err;
  },
);

export interface ErrnoException extends Error {
  errno?: number;
  code?: string;
  path?: string;
  syscall?: string;
}

/**
 * This creates an error compatible with errors produced in the C++
 * This function should replace the deprecated
 * `exceptionWithHostPort()` function.
 *
 * @param err A libuv error number
 * @param syscall
 * @param address
 * @param port
 * @return The error.
 */
export const uvExceptionWithHostPort = hideStackFrames(
  function uvExceptionWithHostPort(
    err: number,
    syscall: string,
    address: string,
    port?: number,
  ) {
    const { 0: code, 1: uvmsg } = uvErrmapGet(err) || uvUnmappedError;
    const message = `${syscall} ${code}: ${uvmsg}`;
    let details = "";

    if (port && port > 0) {
      details = ` ${address}:${port}`;
    } else if (address) {
      details = ` ${address}`;
    }

    // deno-lint-ignore no-explicit-any
    const ex: any = new Error(`${message}${details}`);
    ex.code = code;
    ex.errno = err;
    ex.syscall = syscall;
    ex.address = address;

    if (port) {
      ex.port = port;
    }

    return captureLargerStackTrace(ex);
  },
);

/**
 * This used to be `util._errnoException()`.
 *
 * @param err A libuv error number
 * @param syscall
 * @param original
 * @return A `ErrnoException`
 */
export const errnoException = hideStackFrames(
  function errnoException(err, syscall, original): ErrnoException {
    const code = getSystemErrorName(err);
    const message = original
      ? `${syscall} ${code} ${original}`
      : `${syscall} ${code}`;

    // deno-lint-ignore no-explicit-any
    const ex: any = new Error(message);
    ex.errno = err;
    ex.code = code;
    ex.syscall = syscall;

    return captureLargerStackTrace(ex);
  },
);

function uvErrmapGet(name: number) {
  return errorMap.get(name);
}

const uvUnmappedError = ["UNKNOWN", "unknown error"];

/**
 * This creates an error compatible with errors produced in the C++
 * function UVException using a context object with data assembled in C++.
 * The goal is to migrate them to ERR_* errors later when compatibility is
 * not a concern.
 *
 * @param ctx
 * @return The error.
 */
export const uvException = hideStackFrames(function uvException(ctx) {
  const { 0: code, 1: uvmsg } = uvErrmapGet(ctx.errno) || uvUnmappedError;

  let message = `${code}: ${ctx.message || uvmsg}, ${ctx.syscall}`;

  let path;
  let dest;

  if (ctx.path) {
    path = ctx.path.toString();
    message += ` '${path}'`;
  }
  if (ctx.dest) {
    dest = ctx.dest.toString();
    message += ` -> '${dest}'`;
  }

  // deno-lint-ignore no-explicit-any
  const err: any = new Error(message);

  for (const prop of Object.keys(ctx)) {
    if (prop === "message" || prop === "path" || prop === "dest") {
      continue;
    }

    err[prop] = ctx[prop];
  }

  err.code = code;

  if (path) {
    err.path = path;
  }

  if (dest) {
    err.dest = dest;
  }

  return captureLargerStackTrace(err);
});

/**
 * Deprecated, new function is `uvExceptionWithHostPort()`
 * New function added the error description directly
 * from C++. this method for backwards compatibility
 * @param err A libuv error number
 * @param syscall
 * @param address
 * @param port
 * @param additional
 */
export const exceptionWithHostPort = hideStackFrames(
  function exceptionWithHostPort(
    err: number,
    syscall: string,
    address: string,
    port: number,
    additional: string,
  ) {
    const code = getSystemErrorName(err);
    let details = "";

    if (port && port > 0) {
      details = ` ${address}:${port}`;
    } else if (address) {
      details = ` ${address}`;
    }

    if (additional) {
      details += ` - Local (${additional})`;
    }

    // deno-lint-ignore no-explicit-any
    const ex: any = new Error(`${syscall} ${code}${details}`);
    ex.errno = err;
    ex.code = code;
    ex.syscall = syscall;
    ex.address = address;

    if (port) {
      ex.port = port;
    }

    return captureLargerStackTrace(ex);
  },
);

/**
 * @param code A libuv error number or a c-ares error code
 * @param syscall
 * @param hostname
 */
export const dnsException = hideStackFrames(function (code, syscall, hostname) {
  let errno;

  // If `code` is of type number, it is a libuv error number, else it is a
  // c-ares error code.
  if (typeof code === "number") {
    errno = code;
    // ENOTFOUND is not a proper POSIX error, but this error has been in place
    // long enough that it's not practical to remove it.
    if (
      code === codeMap.get("EAI_NODATA") ||
      code === codeMap.get("EAI_NONAME")
    ) {
      code = "ENOTFOUND"; // Fabricated error name.
    } else {
      code = getSystemErrorName(code);
    }
  }

  const message = `${syscall} ${code}${hostname ? ` ${hostname}` : ""}`;

  // deno-lint-ignore no-explicit-any
  const ex: any = new Error(message);
  ex.errno = errno;
  ex.code = code;
  ex.syscall = syscall;

  if (hostname) {
    ex.hostname = hostname;
  }

  return captureLargerStackTrace(ex);
});

/**
 * All error instances in Node have additional methods and properties
 * This export class is meant to be extended by these instances abstracting native JS error instances
 */
export class NodeErrorAbstraction extends Error {
  code: string;

  constructor(name: string, code: string, message: string) {
    super(message);
    this.code = code;
    this.name = name;
    //This number changes depending on the name of this class
    //20 characters as of now
    this.stack = this.stack && `${name} [${this.code}]${this.stack.slice(20)}`;
  }

  toString() {
    return `${this.name} [${this.code}]: ${this.message}`;
  }
}

export class NodeError extends NodeErrorAbstraction {
  constructor(code: string, message: string) {
    super(Error.prototype.name, code, message);
  }
}

export class NodeSyntaxError extends NodeErrorAbstraction
  implements SyntaxError {
  constructor(code: string, message: string) {
    super(SyntaxError.prototype.name, code, message);
    Object.setPrototypeOf(this, SyntaxError.prototype);
    this.toString = function () {
      return `${this.name} [${this.code}]: ${this.message}`;
    };
  }
}

export class NodeRangeError extends NodeErrorAbstraction {
  constructor(code: string, message: string) {
    super(RangeError.prototype.name, code, message);
    Object.setPrototypeOf(this, RangeError.prototype);
    this.toString = function () {
      return `${this.name} [${this.code}]: ${this.message}`;
    };
  }
}

export class NodeTypeError extends NodeErrorAbstraction implements TypeError {
  constructor(code: string, message: string) {
    super(TypeError.prototype.name, code, message);
    Object.setPrototypeOf(this, TypeError.prototype);
    this.toString = function () {
      return `${this.name} [${this.code}]: ${this.message}`;
    };
  }
}

export class NodeURIError extends NodeErrorAbstraction implements URIError {
  constructor(code: string, message: string) {
    super(URIError.prototype.name, code, message);
    Object.setPrototypeOf(this, URIError.prototype);
    this.toString = function () {
      return `${this.name} [${this.code}]: ${this.message}`;
    };
  }
}

<<<<<<< HEAD
function createInvalidArgType(
  name: string,
  expected: string | string[],
): string {
  // https://github.com/nodejs/node/blob/f3eb224/lib/internal/errors.js#L1037-L1087
  expected = Array.isArray(expected) ? expected : [expected];
  let msg = "The ";
  if (name.endsWith(" argument")) {
    // For cases like 'first argument'
    msg += `${name} `;
  } else {
    const type = name.includes(".") ? "property" : "argument";
    msg += `"${name}" ${type} `;
  }
  msg += "must be ";

  const types = [];
  const instances = [];
  const other = [];
  for (const value of expected) {
    if (kTypes.includes(value)) {
      types.push(value.toLocaleLowerCase());
    } else if (classRegExp.test(value)) {
      instances.push(value);
=======
interface NodeSystemErrorCtx {
  code: string;
  syscall: string;
  message: string;
  errno: number;
  path?: string;
  dest?: string;
}
// A specialized Error that includes an additional info property with
// additional information about the error condition.
// It has the properties present in a UVException but with a custom error
// message followed by the uv error code and uv error message.
// It also has its own error code with the original uv error context put into
// `err.info`.
// The context passed into this error must have .code, .syscall and .message,
// and may have .path and .dest.
class NodeSystemError extends NodeErrorAbstraction {
  constructor(key: string, context: NodeSystemErrorCtx, msgPrefix: string) {
    let message = `${msgPrefix}: ${context.syscall} returned ` +
      `${context.code} (${context.message})`;

    if (context.path !== undefined) {
      message += ` ${context.path}`;
    }
    if (context.dest !== undefined) {
      message += ` => ${context.dest}`;
    }

    super("SystemError", key, message);

    captureLargerStackTrace(this);

    Object.defineProperties(this, {
      [kIsNodeError]: {
        value: true,
        enumerable: false,
        writable: false,
        configurable: true,
      },
      info: {
        value: context,
        enumerable: true,
        configurable: true,
        writable: false,
      },
      errno: {
        get() {
          return context.errno;
        },
        set: (value) => {
          context.errno = value;
        },
        enumerable: true,
        configurable: true,
      },
      syscall: {
        get() {
          return context.syscall;
        },
        set: (value) => {
          context.syscall = value;
        },
        enumerable: true,
        configurable: true,
      },
    });

    if (context.path !== undefined) {
      Object.defineProperty(this, "path", {
        get() {
          return context.path;
        },
        set: (value) => {
          context.path = value;
        },
        enumerable: true,
        configurable: true,
      });
    }

    if (context.dest !== undefined) {
      Object.defineProperty(this, "dest", {
        get() {
          return context.dest;
        },
        set: (value) => {
          context.dest = value;
        },
        enumerable: true,
        configurable: true,
      });
    }
  }

  toString() {
    return `${this.name} [${this.code}]: ${this.message}`;
  }
}

function makeSystemErrorWithCode(key: string, msgPrfix: string) {
  return class NodeError extends NodeSystemError {
    constructor(ctx: NodeSystemErrorCtx) {
      super(key, ctx, msgPrfix);
    }
  };
}

export const ERR_FS_EISDIR = makeSystemErrorWithCode(
  "ERR_FS_EISDIR",
  "Path is a directory",
);

export class ERR_INVALID_ARG_TYPE extends NodeTypeError {
  constructor(name: string, expected: string | string[], actual: unknown) {
    // https://github.com/nodejs/node/blob/f3eb224/lib/internal/errors.js#L1037-L1087
    expected = Array.isArray(expected) ? expected : [expected];
    let msg = "The ";
    if (name.endsWith(" argument")) {
      // For cases like 'first argument'
      msg += `${name} `;
>>>>>>> 1767fa09
    } else {
      other.push(value);
    }
  }

  // Special handle `object` in case other instances are allowed to outline
  // the differences between each other.
  if (instances.length > 0) {
    const pos = types.indexOf("object");
    if (pos !== -1) {
      types.splice(pos, 1);
      instances.push("Object");
    }
  }

  if (types.length > 0) {
    if (types.length > 2) {
      const last = types.pop();
      msg += `one of type ${types.join(", ")}, or ${last}`;
    } else if (types.length === 2) {
      msg += `one of type ${types[0]} or ${types[1]}`;
    } else {
      msg += `of type ${types[0]}`;
    }
    if (instances.length > 0 || other.length > 0) {
      msg += " or ";
    }
  }

  if (instances.length > 0) {
    if (instances.length > 2) {
      const last = instances.pop();
      msg += `an instance of ${instances.join(", ")}, or ${last}`;
    } else {
      msg += `an instance of ${instances[0]}`;
      if (instances.length === 2) {
        msg += ` or ${instances[1]}`;
      }
    }
    if (other.length > 0) {
      msg += " or ";
    }
  }

  if (other.length > 0) {
    if (other.length > 2) {
      const last = other.pop();
      msg += `one of ${other.join(", ")}, or ${last}`;
    } else if (other.length === 2) {
      msg += `one of ${other[0]} or ${other[1]}`;
    } else {
      if (other[0].toLowerCase() !== other[0]) {
        msg += "an ";
      }
      msg += `${other[0]}`;
    }
  }

  return msg;
}

export class ERR_INVALID_ARG_TYPE_RANGE extends NodeRangeError {
  constructor(name: string, expected: string | string[], actual: unknown) {
    const msg = createInvalidArgType(name, expected);

    super(
      "ERR_INVALID_ARG_TYPE",
      `${msg}.${invalidArgTypeHelper(actual)}`,
    );
  }
}

export class ERR_INVALID_ARG_TYPE extends NodeTypeError {
  constructor(name: string, expected: string | string[], actual: unknown) {
    const msg = createInvalidArgType(name, expected);

    super(
      "ERR_INVALID_ARG_TYPE",
      `${msg}.${invalidArgTypeHelper(actual)}`,
    );
  }

  static RangeError = ERR_INVALID_ARG_TYPE_RANGE;
}

class ERR_INVALID_ARG_VALUE_RANGE extends NodeRangeError {
  constructor(name: string, value: unknown, reason: string = "is invalid") {
    const type = name.includes(".") ? "property" : "argument";
    const inspected = inspect(value);

    super(
      "ERR_INVALID_ARG_VALUE",
      `The ${type} '${name}' ${reason}. Received ${inspected}`,
    );
  }
}

export class ERR_INVALID_ARG_VALUE extends NodeTypeError {
  constructor(name: string, value: unknown, reason: string = "is invalid") {
    const type = name.includes(".") ? "property" : "argument";
    const inspected = inspect(value);

    super(
      "ERR_INVALID_ARG_VALUE",
      `The ${type} '${name}' ${reason}. Received ${inspected}`,
    );
  }

  static RangeError = ERR_INVALID_ARG_VALUE_RANGE;
}

// A helper function to simplify checking for ERR_INVALID_ARG_TYPE output.
// deno-lint-ignore no-explicit-any
function invalidArgTypeHelper(input: any) {
  if (input == null) {
    return ` Received ${input}`;
  }
  if (typeof input === "function" && input.name) {
    return ` Received function ${input.name}`;
  }
  if (typeof input === "object") {
    if (input.constructor && input.constructor.name) {
      return ` Received an instance of ${input.constructor.name}`;
    }
    return ` Received ${inspect(input, { depth: -1 })}`;
  }
  let inspected = inspect(input, { colors: false });
  if (inspected.length > 25) {
    inspected = `${inspected.slice(0, 25)}...`;
  }
  return ` Received type ${typeof input} (${inspected})`;
}

export class ERR_OUT_OF_RANGE extends RangeError {
  code = "ERR_OUT_OF_RANGE";

  constructor(
    str: string,
    range: string,
    input: unknown,
    replaceDefaultBoolean = false,
  ) {
    assert(range, 'Missing "range" argument');
    let msg = replaceDefaultBoolean
      ? str
      : `The value of "${str}" is out of range.`;
    let received;
    if (Number.isInteger(input) && Math.abs(input as number) > 2 ** 32) {
      received = addNumericalSeparator(String(input));
    } else if (typeof input === "bigint") {
      received = String(input);
      if (input > 2n ** 32n || input < -(2n ** 32n)) {
        received = addNumericalSeparator(received);
      }
      received += "n";
    } else {
      received = inspect(input);
    }
    msg += ` It must be ${range}. Received ${received}`;

    super(msg);

    const { name } = this;
    // Add the error code to the name to include it in the stack trace.
    this.name = `${name} [${this.code}]`;
    // Access the stack to generate the error message including the error code from the name.
    this.stack;
    // Reset the name to the actual name.
    this.name = name;
  }
}

export class ERR_AMBIGUOUS_ARGUMENT extends NodeTypeError {
  constructor(x: string, y: string) {
    super("ERR_AMBIGUOUS_ARGUMENT", `The "${x}" argument is ambiguous. ${y}`);
  }
}

export class ERR_ARG_NOT_ITERABLE extends NodeTypeError {
  constructor(x: string) {
    super("ERR_ARG_NOT_ITERABLE", `${x} must be iterable`);
  }
}

export class ERR_ASSERTION extends NodeError {
  constructor(x: string) {
    super("ERR_ASSERTION", `${x}`);
  }
}

export class ERR_ASYNC_CALLBACK extends NodeTypeError {
  constructor(x: string) {
    super("ERR_ASYNC_CALLBACK", `${x} must be a function`);
  }
}

export class ERR_ASYNC_TYPE extends NodeTypeError {
  constructor(x: string) {
    super("ERR_ASYNC_TYPE", `Invalid name for async "type": ${x}`);
  }
}

export class ERR_BROTLI_INVALID_PARAM extends NodeRangeError {
  constructor(x: string) {
    super("ERR_BROTLI_INVALID_PARAM", `${x} is not a valid Brotli parameter`);
  }
}

export class ERR_BUFFER_OUT_OF_BOUNDS extends NodeRangeError {
  constructor(name?: string) {
    super(
      "ERR_BUFFER_OUT_OF_BOUNDS",
      name
        ? `"${name}" is outside of buffer bounds`
        : "Attempt to access memory outside buffer bounds",
    );
  }
}

export class ERR_BUFFER_TOO_LARGE extends NodeRangeError {
  constructor(x: string) {
    super(
      "ERR_BUFFER_TOO_LARGE",
      `Cannot create a Buffer larger than ${x} bytes`,
    );
  }
}

export class ERR_CANNOT_WATCH_SIGINT extends NodeError {
  constructor() {
    super(
      "ERR_CANNOT_WATCH_SIGINT",
      "Cannot watch for SIGINT signals",
    );
  }
}

export class ERR_CHILD_CLOSED_BEFORE_REPLY extends NodeError {
  constructor() {
    super(
      "ERR_CHILD_CLOSED_BEFORE_REPLY",
      "Child closed before reply received",
    );
  }
}

export class ERR_CHILD_PROCESS_IPC_REQUIRED extends NodeError {
  constructor(x: string) {
    super(
      "ERR_CHILD_PROCESS_IPC_REQUIRED",
      `Forked processes must have an IPC channel, missing value 'ipc' in ${x}`,
    );
  }
}

export class ERR_CHILD_PROCESS_STDIO_MAXBUFFER extends NodeRangeError {
  constructor(x: string) {
    super(
      "ERR_CHILD_PROCESS_STDIO_MAXBUFFER",
      `${x} maxBuffer length exceeded`,
    );
  }
}

export class ERR_CONSOLE_WRITABLE_STREAM extends NodeTypeError {
  constructor(x: string) {
    super(
      "ERR_CONSOLE_WRITABLE_STREAM",
      `Console expects a writable stream instance for ${x}`,
    );
  }
}

export class ERR_CONTEXT_NOT_INITIALIZED extends NodeError {
  constructor() {
    super(
      "ERR_CONTEXT_NOT_INITIALIZED",
      "context used is not initialized",
    );
  }
}

export class ERR_CPU_USAGE extends NodeError {
  constructor(x: string) {
    super(
      "ERR_CPU_USAGE",
      `Unable to obtain cpu usage ${x}`,
    );
  }
}

export class ERR_CRYPTO_CUSTOM_ENGINE_NOT_SUPPORTED extends NodeError {
  constructor() {
    super(
      "ERR_CRYPTO_CUSTOM_ENGINE_NOT_SUPPORTED",
      "Custom engines not supported by this OpenSSL",
    );
  }
}

export class ERR_CRYPTO_ECDH_INVALID_FORMAT extends NodeTypeError {
  constructor(x: string) {
    super(
      "ERR_CRYPTO_ECDH_INVALID_FORMAT",
      `Invalid ECDH format: ${x}`,
    );
  }
}

export class ERR_CRYPTO_ECDH_INVALID_PUBLIC_KEY extends NodeError {
  constructor() {
    super(
      "ERR_CRYPTO_ECDH_INVALID_PUBLIC_KEY",
      "Public key is not valid for specified curve",
    );
  }
}

export class ERR_CRYPTO_ENGINE_UNKNOWN extends NodeError {
  constructor(x: string) {
    super(
      "ERR_CRYPTO_ENGINE_UNKNOWN",
      `Engine "${x}" was not found`,
    );
  }
}

export class ERR_CRYPTO_FIPS_FORCED extends NodeError {
  constructor() {
    super(
      "ERR_CRYPTO_FIPS_FORCED",
      "Cannot set FIPS mode, it was forced with --force-fips at startup.",
    );
  }
}

export class ERR_CRYPTO_FIPS_UNAVAILABLE extends NodeError {
  constructor() {
    super(
      "ERR_CRYPTO_FIPS_UNAVAILABLE",
      "Cannot set FIPS mode in a non-FIPS build.",
    );
  }
}

export class ERR_CRYPTO_HASH_FINALIZED extends NodeError {
  constructor() {
    super(
      "ERR_CRYPTO_HASH_FINALIZED",
      "Digest already called",
    );
  }
}

export class ERR_CRYPTO_HASH_UPDATE_FAILED extends NodeError {
  constructor() {
    super(
      "ERR_CRYPTO_HASH_UPDATE_FAILED",
      "Hash update failed",
    );
  }
}

export class ERR_CRYPTO_INCOMPATIBLE_KEY extends NodeError {
  constructor(x: string, y: string) {
    super(
      "ERR_CRYPTO_INCOMPATIBLE_KEY",
      `Incompatible ${x}: ${y}`,
    );
  }
}

export class ERR_CRYPTO_INCOMPATIBLE_KEY_OPTIONS extends NodeError {
  constructor(x: string, y: string) {
    super(
      "ERR_CRYPTO_INCOMPATIBLE_KEY_OPTIONS",
      `The selected key encoding ${x} ${y}.`,
    );
  }
}

export class ERR_CRYPTO_INVALID_DIGEST extends NodeTypeError {
  constructor(x: string) {
    super(
      "ERR_CRYPTO_INVALID_DIGEST",
      `Invalid digest: ${x}`,
    );
  }
}

export class ERR_CRYPTO_INVALID_KEY_OBJECT_TYPE extends NodeTypeError {
  constructor(x: string, y: string) {
    super(
      "ERR_CRYPTO_INVALID_KEY_OBJECT_TYPE",
      `Invalid key object type ${x}, expected ${y}.`,
    );
  }
}

export class ERR_CRYPTO_INVALID_STATE extends NodeError {
  constructor(x: string) {
    super(
      "ERR_CRYPTO_INVALID_STATE",
      `Invalid state for operation ${x}`,
    );
  }
}

export class ERR_CRYPTO_PBKDF2_ERROR extends NodeError {
  constructor() {
    super(
      "ERR_CRYPTO_PBKDF2_ERROR",
      "PBKDF2 error",
    );
  }
}

export class ERR_CRYPTO_SCRYPT_INVALID_PARAMETER extends NodeError {
  constructor() {
    super(
      "ERR_CRYPTO_SCRYPT_INVALID_PARAMETER",
      "Invalid scrypt parameter",
    );
  }
}

export class ERR_CRYPTO_SCRYPT_NOT_SUPPORTED extends NodeError {
  constructor() {
    super(
      "ERR_CRYPTO_SCRYPT_NOT_SUPPORTED",
      "Scrypt algorithm not supported",
    );
  }
}

export class ERR_CRYPTO_SIGN_KEY_REQUIRED extends NodeError {
  constructor() {
    super(
      "ERR_CRYPTO_SIGN_KEY_REQUIRED",
      "No key provided to sign",
    );
  }
}

export class ERR_DIR_CLOSED extends NodeError {
  constructor() {
    super(
      "ERR_DIR_CLOSED",
      "Directory handle was closed",
    );
  }
}

export class ERR_DIR_CONCURRENT_OPERATION extends NodeError {
  constructor() {
    super(
      "ERR_DIR_CONCURRENT_OPERATION",
      "Cannot do synchronous work on directory handle with concurrent asynchronous operations",
    );
  }
}

export class ERR_DNS_SET_SERVERS_FAILED extends NodeError {
  constructor(x: string, y: string) {
    super(
      "ERR_DNS_SET_SERVERS_FAILED",
      `c-ares failed to set servers: "${x}" [${y}]`,
    );
  }
}

export class ERR_DOMAIN_CALLBACK_NOT_AVAILABLE extends NodeError {
  constructor() {
    super(
      "ERR_DOMAIN_CALLBACK_NOT_AVAILABLE",
      "A callback was registered through " +
        "process.setUncaughtExceptionCaptureCallback(), which is mutually " +
        "exclusive with using the `domain` module",
    );
  }
}

export class ERR_DOMAIN_CANNOT_SET_UNCAUGHT_EXCEPTION_CAPTURE
  extends NodeError {
  constructor() {
    super(
      "ERR_DOMAIN_CANNOT_SET_UNCAUGHT_EXCEPTION_CAPTURE",
      "The `domain` module is in use, which is mutually exclusive with calling " +
        "process.setUncaughtExceptionCaptureCallback()",
    );
  }
}

export class ERR_ENCODING_INVALID_ENCODED_DATA extends NodeErrorAbstraction
  implements TypeError {
  errno: number;
  constructor(encoding: string, ret: number) {
    super(
      TypeError.prototype.name,
      "ERR_ENCODING_INVALID_ENCODED_DATA",
      `The encoded data was not valid for encoding ${encoding}`,
    );
    Object.setPrototypeOf(this, TypeError.prototype);

    this.errno = ret;
  }
}

export class ERR_ENCODING_NOT_SUPPORTED extends NodeRangeError {
  constructor(x: string) {
    super(
      "ERR_ENCODING_NOT_SUPPORTED",
      `The "${x}" encoding is not supported`,
    );
  }
}
export class ERR_EVAL_ESM_CANNOT_PRINT extends NodeError {
  constructor() {
    super(
      "ERR_EVAL_ESM_CANNOT_PRINT",
      `--print cannot be used with ESM input`,
    );
  }
}
export class ERR_EVENT_RECURSION extends NodeError {
  constructor(x: string) {
    super(
      "ERR_EVENT_RECURSION",
      `The event "${x}" is already being dispatched`,
    );
  }
}
export class ERR_FEATURE_UNAVAILABLE_ON_PLATFORM extends NodeTypeError {
  constructor(x: string) {
    super(
      "ERR_FEATURE_UNAVAILABLE_ON_PLATFORM",
      `The feature ${x} is unavailable on the current platform, which is being used to run Node.js`,
    );
  }
}
export class ERR_FS_FILE_TOO_LARGE extends NodeRangeError {
  constructor(x: string) {
    super(
      "ERR_FS_FILE_TOO_LARGE",
      `File size (${x}) is greater than 2 GB`,
    );
  }
}
export class ERR_FS_INVALID_SYMLINK_TYPE extends NodeError {
  constructor(x: string) {
    super(
      "ERR_FS_INVALID_SYMLINK_TYPE",
      `Symlink type must be one of "dir", "file", or "junction". Received "${x}"`,
    );
  }
}
export class ERR_HTTP2_ALTSVC_INVALID_ORIGIN extends NodeTypeError {
  constructor() {
    super(
      "ERR_HTTP2_ALTSVC_INVALID_ORIGIN",
      `HTTP/2 ALTSVC frames require a valid origin`,
    );
  }
}
export class ERR_HTTP2_ALTSVC_LENGTH extends NodeTypeError {
  constructor() {
    super(
      "ERR_HTTP2_ALTSVC_LENGTH",
      `HTTP/2 ALTSVC frames are limited to 16382 bytes`,
    );
  }
}
export class ERR_HTTP2_CONNECT_AUTHORITY extends NodeError {
  constructor() {
    super(
      "ERR_HTTP2_CONNECT_AUTHORITY",
      `:authority header is required for CONNECT requests`,
    );
  }
}
export class ERR_HTTP2_CONNECT_PATH extends NodeError {
  constructor() {
    super(
      "ERR_HTTP2_CONNECT_PATH",
      `The :path header is forbidden for CONNECT requests`,
    );
  }
}
export class ERR_HTTP2_CONNECT_SCHEME extends NodeError {
  constructor() {
    super(
      "ERR_HTTP2_CONNECT_SCHEME",
      `The :scheme header is forbidden for CONNECT requests`,
    );
  }
}
export class ERR_HTTP2_GOAWAY_SESSION extends NodeError {
  constructor() {
    super(
      "ERR_HTTP2_GOAWAY_SESSION",
      `New streams cannot be created after receiving a GOAWAY`,
    );
  }
}
export class ERR_HTTP2_HEADERS_AFTER_RESPOND extends NodeError {
  constructor() {
    super(
      "ERR_HTTP2_HEADERS_AFTER_RESPOND",
      `Cannot specify additional headers after response initiated`,
    );
  }
}
export class ERR_HTTP2_HEADERS_SENT extends NodeError {
  constructor() {
    super(
      "ERR_HTTP2_HEADERS_SENT",
      `Response has already been initiated.`,
    );
  }
}
export class ERR_HTTP2_HEADER_SINGLE_VALUE extends NodeTypeError {
  constructor(x: string) {
    super(
      "ERR_HTTP2_HEADER_SINGLE_VALUE",
      `Header field "${x}" must only have a single value`,
    );
  }
}
export class ERR_HTTP2_INFO_STATUS_NOT_ALLOWED extends NodeRangeError {
  constructor() {
    super(
      "ERR_HTTP2_INFO_STATUS_NOT_ALLOWED",
      `Informational status codes cannot be used`,
    );
  }
}
export class ERR_HTTP2_INVALID_CONNECTION_HEADERS extends NodeTypeError {
  constructor(x: string) {
    super(
      "ERR_HTTP2_INVALID_CONNECTION_HEADERS",
      `HTTP/1 Connection specific headers are forbidden: "${x}"`,
    );
  }
}
export class ERR_HTTP2_INVALID_HEADER_VALUE extends NodeTypeError {
  constructor(x: string, y: string) {
    super(
      "ERR_HTTP2_INVALID_HEADER_VALUE",
      `Invalid value "${x}" for header "${y}"`,
    );
  }
}
export class ERR_HTTP2_INVALID_INFO_STATUS extends NodeRangeError {
  constructor(x: string) {
    super(
      "ERR_HTTP2_INVALID_INFO_STATUS",
      `Invalid informational status code: ${x}`,
    );
  }
}
export class ERR_HTTP2_INVALID_ORIGIN extends NodeTypeError {
  constructor() {
    super(
      "ERR_HTTP2_INVALID_ORIGIN",
      `HTTP/2 ORIGIN frames require a valid origin`,
    );
  }
}
export class ERR_HTTP2_INVALID_PACKED_SETTINGS_LENGTH extends NodeRangeError {
  constructor() {
    super(
      "ERR_HTTP2_INVALID_PACKED_SETTINGS_LENGTH",
      `Packed settings length must be a multiple of six`,
    );
  }
}
export class ERR_HTTP2_INVALID_PSEUDOHEADER extends NodeTypeError {
  constructor(x: string) {
    super(
      "ERR_HTTP2_INVALID_PSEUDOHEADER",
      `"${x}" is an invalid pseudoheader or is used incorrectly`,
    );
  }
}
export class ERR_HTTP2_INVALID_SESSION extends NodeError {
  constructor() {
    super(
      "ERR_HTTP2_INVALID_SESSION",
      `The session has been destroyed`,
    );
  }
}
export class ERR_HTTP2_INVALID_STREAM extends NodeError {
  constructor() {
    super(
      "ERR_HTTP2_INVALID_STREAM",
      `The stream has been destroyed`,
    );
  }
}
export class ERR_HTTP2_MAX_PENDING_SETTINGS_ACK extends NodeError {
  constructor() {
    super(
      "ERR_HTTP2_MAX_PENDING_SETTINGS_ACK",
      `Maximum number of pending settings acknowledgements`,
    );
  }
}
export class ERR_HTTP2_NESTED_PUSH extends NodeError {
  constructor() {
    super(
      "ERR_HTTP2_NESTED_PUSH",
      `A push stream cannot initiate another push stream.`,
    );
  }
}
export class ERR_HTTP2_NO_SOCKET_MANIPULATION extends NodeError {
  constructor() {
    super(
      "ERR_HTTP2_NO_SOCKET_MANIPULATION",
      `HTTP/2 sockets should not be directly manipulated (e.g. read and written)`,
    );
  }
}
export class ERR_HTTP2_ORIGIN_LENGTH extends NodeTypeError {
  constructor() {
    super(
      "ERR_HTTP2_ORIGIN_LENGTH",
      `HTTP/2 ORIGIN frames are limited to 16382 bytes`,
    );
  }
}
export class ERR_HTTP2_OUT_OF_STREAMS extends NodeError {
  constructor() {
    super(
      "ERR_HTTP2_OUT_OF_STREAMS",
      `No stream ID is available because maximum stream ID has been reached`,
    );
  }
}
export class ERR_HTTP2_PAYLOAD_FORBIDDEN extends NodeError {
  constructor(x: string) {
    super(
      "ERR_HTTP2_PAYLOAD_FORBIDDEN",
      `Responses with ${x} status must not have a payload`,
    );
  }
}
export class ERR_HTTP2_PING_CANCEL extends NodeError {
  constructor() {
    super(
      "ERR_HTTP2_PING_CANCEL",
      `HTTP2 ping cancelled`,
    );
  }
}
export class ERR_HTTP2_PING_LENGTH extends NodeRangeError {
  constructor() {
    super(
      "ERR_HTTP2_PING_LENGTH",
      `HTTP2 ping payload must be 8 bytes`,
    );
  }
}
export class ERR_HTTP2_PSEUDOHEADER_NOT_ALLOWED extends NodeTypeError {
  constructor() {
    super(
      "ERR_HTTP2_PSEUDOHEADER_NOT_ALLOWED",
      `Cannot set HTTP/2 pseudo-headers`,
    );
  }
}
export class ERR_HTTP2_PUSH_DISABLED extends NodeError {
  constructor() {
    super(
      "ERR_HTTP2_PUSH_DISABLED",
      `HTTP/2 client has disabled push streams`,
    );
  }
}
export class ERR_HTTP2_SEND_FILE extends NodeError {
  constructor() {
    super(
      "ERR_HTTP2_SEND_FILE",
      `Directories cannot be sent`,
    );
  }
}
export class ERR_HTTP2_SEND_FILE_NOSEEK extends NodeError {
  constructor() {
    super(
      "ERR_HTTP2_SEND_FILE_NOSEEK",
      `Offset or length can only be specified for regular files`,
    );
  }
}
export class ERR_HTTP2_SESSION_ERROR extends NodeError {
  constructor(x: string) {
    super(
      "ERR_HTTP2_SESSION_ERROR",
      `Session closed with error code ${x}`,
    );
  }
}
export class ERR_HTTP2_SETTINGS_CANCEL extends NodeError {
  constructor() {
    super(
      "ERR_HTTP2_SETTINGS_CANCEL",
      `HTTP2 session settings canceled`,
    );
  }
}
export class ERR_HTTP2_SOCKET_BOUND extends NodeError {
  constructor() {
    super(
      "ERR_HTTP2_SOCKET_BOUND",
      `The socket is already bound to an Http2Session`,
    );
  }
}
export class ERR_HTTP2_SOCKET_UNBOUND extends NodeError {
  constructor() {
    super(
      "ERR_HTTP2_SOCKET_UNBOUND",
      `The socket has been disconnected from the Http2Session`,
    );
  }
}
export class ERR_HTTP2_STATUS_101 extends NodeError {
  constructor() {
    super(
      "ERR_HTTP2_STATUS_101",
      `HTTP status code 101 (Switching Protocols) is forbidden in HTTP/2`,
    );
  }
}
export class ERR_HTTP2_STATUS_INVALID extends NodeRangeError {
  constructor(x: string) {
    super(
      "ERR_HTTP2_STATUS_INVALID",
      `Invalid status code: ${x}`,
    );
  }
}
export class ERR_HTTP2_STREAM_ERROR extends NodeError {
  constructor(x: string) {
    super(
      "ERR_HTTP2_STREAM_ERROR",
      `Stream closed with error code ${x}`,
    );
  }
}
export class ERR_HTTP2_STREAM_SELF_DEPENDENCY extends NodeError {
  constructor() {
    super(
      "ERR_HTTP2_STREAM_SELF_DEPENDENCY",
      `A stream cannot depend on itself`,
    );
  }
}
export class ERR_HTTP2_TRAILERS_ALREADY_SENT extends NodeError {
  constructor() {
    super(
      "ERR_HTTP2_TRAILERS_ALREADY_SENT",
      `Trailing headers have already been sent`,
    );
  }
}
export class ERR_HTTP2_TRAILERS_NOT_READY extends NodeError {
  constructor() {
    super(
      "ERR_HTTP2_TRAILERS_NOT_READY",
      `Trailing headers cannot be sent until after the wantTrailers event is emitted`,
    );
  }
}
export class ERR_HTTP2_UNSUPPORTED_PROTOCOL extends NodeError {
  constructor(x: string) {
    super(
      "ERR_HTTP2_UNSUPPORTED_PROTOCOL",
      `protocol "${x}" is unsupported.`,
    );
  }
}
export class ERR_HTTP_HEADERS_SENT extends NodeError {
  constructor(x: string) {
    super(
      "ERR_HTTP_HEADERS_SENT",
      `Cannot ${x} headers after they are sent to the client`,
    );
  }
}
export class ERR_HTTP_INVALID_HEADER_VALUE extends NodeTypeError {
  constructor(x: string, y: string) {
    super(
      "ERR_HTTP_INVALID_HEADER_VALUE",
      `Invalid value "${x}" for header "${y}"`,
    );
  }
}
export class ERR_HTTP_INVALID_STATUS_CODE extends NodeRangeError {
  constructor(x: string) {
    super(
      "ERR_HTTP_INVALID_STATUS_CODE",
      `Invalid status code: ${x}`,
    );
  }
}
export class ERR_HTTP_SOCKET_ENCODING extends NodeError {
  constructor() {
    super(
      "ERR_HTTP_SOCKET_ENCODING",
      `Changing the socket encoding is not allowed per RFC7230 Section 3.`,
    );
  }
}
export class ERR_HTTP_TRAILER_INVALID extends NodeError {
  constructor() {
    super(
      "ERR_HTTP_TRAILER_INVALID",
      `Trailers are invalid with this transfer encoding`,
    );
  }
}
export class ERR_INCOMPATIBLE_OPTION_PAIR extends NodeTypeError {
  constructor(x: string, y: string) {
    super(
      "ERR_INCOMPATIBLE_OPTION_PAIR",
      `Option "${x}" cannot be used in combination with option "${y}"`,
    );
  }
}
export class ERR_INPUT_TYPE_NOT_ALLOWED extends NodeError {
  constructor() {
    super(
      "ERR_INPUT_TYPE_NOT_ALLOWED",
      `--input-type can only be used with string input via --eval, --print, or STDIN`,
    );
  }
}
export class ERR_INSPECTOR_ALREADY_ACTIVATED extends NodeError {
  constructor() {
    super(
      "ERR_INSPECTOR_ALREADY_ACTIVATED",
      `Inspector is already activated. Close it with inspector.close() before activating it again.`,
    );
  }
}
export class ERR_INSPECTOR_ALREADY_CONNECTED extends NodeError {
  constructor(x: string) {
    super(
      "ERR_INSPECTOR_ALREADY_CONNECTED",
      `${x} is already connected`,
    );
  }
}
export class ERR_INSPECTOR_CLOSED extends NodeError {
  constructor() {
    super(
      "ERR_INSPECTOR_CLOSED",
      `Session was closed`,
    );
  }
}
export class ERR_INSPECTOR_COMMAND extends NodeError {
  constructor(x: number, y: string) {
    super(
      "ERR_INSPECTOR_COMMAND",
      `Inspector error ${x}: ${y}`,
    );
  }
}
export class ERR_INSPECTOR_NOT_ACTIVE extends NodeError {
  constructor() {
    super(
      "ERR_INSPECTOR_NOT_ACTIVE",
      `Inspector is not active`,
    );
  }
}
export class ERR_INSPECTOR_NOT_AVAILABLE extends NodeError {
  constructor() {
    super(
      "ERR_INSPECTOR_NOT_AVAILABLE",
      `Inspector is not available`,
    );
  }
}
export class ERR_INSPECTOR_NOT_CONNECTED extends NodeError {
  constructor() {
    super(
      "ERR_INSPECTOR_NOT_CONNECTED",
      `Session is not connected`,
    );
  }
}
export class ERR_INSPECTOR_NOT_WORKER extends NodeError {
  constructor() {
    super(
      "ERR_INSPECTOR_NOT_WORKER",
      `Current thread is not a worker`,
    );
  }
}
export class ERR_INVALID_ASYNC_ID extends NodeRangeError {
  constructor(x: string, y: string) {
    super(
      "ERR_INVALID_ASYNC_ID",
      `Invalid ${x} value: ${y}`,
    );
  }
}
export class ERR_INVALID_BUFFER_SIZE extends NodeRangeError {
  constructor(x: string) {
    super(
      "ERR_INVALID_BUFFER_SIZE",
      `Buffer size must be a multiple of ${x}`,
    );
  }
}
export class ERR_INVALID_CALLBACK extends NodeTypeError {
  constructor(object: unknown) {
    super(
      "ERR_INVALID_CALLBACK",
      `Callback must be a function. Received ${inspect(object)}`,
    );
  }
}
export class ERR_INVALID_CURSOR_POS extends NodeTypeError {
  constructor() {
    super(
      "ERR_INVALID_CURSOR_POS",
      `Cannot set cursor row without setting its column`,
    );
  }
}
export class ERR_INVALID_FD extends NodeRangeError {
  constructor(x: string) {
    super(
      "ERR_INVALID_FD",
      `"fd" must be a positive integer: ${x}`,
    );
  }
}
export class ERR_INVALID_FD_TYPE extends NodeTypeError {
  constructor(x: string) {
    super(
      "ERR_INVALID_FD_TYPE",
      `Unsupported fd type: ${x}`,
    );
  }
}
export class ERR_INVALID_FILE_URL_HOST extends NodeTypeError {
  constructor(x: string) {
    super(
      "ERR_INVALID_FILE_URL_HOST",
      `File URL host must be "localhost" or empty on ${x}`,
    );
  }
}
export class ERR_INVALID_FILE_URL_PATH extends NodeTypeError {
  constructor(x: string) {
    super(
      "ERR_INVALID_FILE_URL_PATH",
      `File URL path ${x}`,
    );
  }
}
export class ERR_INVALID_HANDLE_TYPE extends NodeTypeError {
  constructor() {
    super(
      "ERR_INVALID_HANDLE_TYPE",
      `This handle type cannot be sent`,
    );
  }
}
export class ERR_INVALID_HTTP_TOKEN extends NodeTypeError {
  constructor(x: string, y: string) {
    super(
      "ERR_INVALID_HTTP_TOKEN",
      `${x} must be a valid HTTP token ["${y}"]`,
    );
  }
}
export class ERR_INVALID_IP_ADDRESS extends NodeTypeError {
  constructor(x: string) {
    super(
      "ERR_INVALID_IP_ADDRESS",
      `Invalid IP address: ${x}`,
    );
  }
}
export class ERR_INVALID_OPT_VALUE_ENCODING extends NodeTypeError {
  constructor(x: string) {
    super(
      "ERR_INVALID_OPT_VALUE_ENCODING",
      `The value "${x}" is invalid for option "encoding"`,
    );
  }
}
export class ERR_INVALID_PERFORMANCE_MARK extends NodeError {
  constructor(x: string) {
    super(
      "ERR_INVALID_PERFORMANCE_MARK",
      `The "${x}" performance mark has not been set`,
    );
  }
}
export class ERR_INVALID_PROTOCOL extends NodeTypeError {
  constructor(x: string, y: string) {
    super(
      "ERR_INVALID_PROTOCOL",
      `Protocol "${x}" not supported. Expected "${y}"`,
    );
  }
}
export class ERR_INVALID_REPL_EVAL_CONFIG extends NodeTypeError {
  constructor() {
    super(
      "ERR_INVALID_REPL_EVAL_CONFIG",
      `Cannot specify both "breakEvalOnSigint" and "eval" for REPL`,
    );
  }
}
export class ERR_INVALID_REPL_INPUT extends NodeTypeError {
  constructor(x: string) {
    super(
      "ERR_INVALID_REPL_INPUT",
      `${x}`,
    );
  }
}
export class ERR_INVALID_SYNC_FORK_INPUT extends NodeTypeError {
  constructor(x: string) {
    super(
      "ERR_INVALID_SYNC_FORK_INPUT",
      `Asynchronous forks do not support Buffer, TypedArray, DataView or string input: ${x}`,
    );
  }
}
export class ERR_INVALID_THIS extends NodeTypeError {
  constructor(x: string) {
    super(
      "ERR_INVALID_THIS",
      `Value of "this" must be of type ${x}`,
    );
  }
}
export class ERR_INVALID_TUPLE extends NodeTypeError {
  constructor(x: string, y: string) {
    super(
      "ERR_INVALID_TUPLE",
      `${x} must be an iterable ${y} tuple`,
    );
  }
}
export class ERR_INVALID_URI extends NodeURIError {
  constructor() {
    super(
      "ERR_INVALID_URI",
      `URI malformed`,
    );
  }
}
export class ERR_IPC_CHANNEL_CLOSED extends NodeError {
  constructor() {
    super(
      "ERR_IPC_CHANNEL_CLOSED",
      `Channel closed`,
    );
  }
}
export class ERR_IPC_DISCONNECTED extends NodeError {
  constructor() {
    super(
      "ERR_IPC_DISCONNECTED",
      `IPC channel is already disconnected`,
    );
  }
}
export class ERR_IPC_ONE_PIPE extends NodeError {
  constructor() {
    super(
      "ERR_IPC_ONE_PIPE",
      `Child process can have only one IPC pipe`,
    );
  }
}
export class ERR_IPC_SYNC_FORK extends NodeError {
  constructor() {
    super(
      "ERR_IPC_SYNC_FORK",
      `IPC cannot be used with synchronous forks`,
    );
  }
}
export class ERR_MANIFEST_DEPENDENCY_MISSING extends NodeError {
  constructor(x: string, y: string) {
    super(
      "ERR_MANIFEST_DEPENDENCY_MISSING",
      `Manifest resource ${x} does not list ${y} as a dependency specifier`,
    );
  }
}
export class ERR_MANIFEST_INTEGRITY_MISMATCH extends NodeSyntaxError {
  constructor(x: string) {
    super(
      "ERR_MANIFEST_INTEGRITY_MISMATCH",
      `Manifest resource ${x} has multiple entries but integrity lists do not match`,
    );
  }
}
export class ERR_MANIFEST_INVALID_RESOURCE_FIELD extends NodeTypeError {
  constructor(x: string, y: string) {
    super(
      "ERR_MANIFEST_INVALID_RESOURCE_FIELD",
      `Manifest resource ${x} has invalid property value for ${y}`,
    );
  }
}
export class ERR_MANIFEST_TDZ extends NodeError {
  constructor() {
    super(
      "ERR_MANIFEST_TDZ",
      `Manifest initialization has not yet run`,
    );
  }
}
export class ERR_MANIFEST_UNKNOWN_ONERROR extends NodeSyntaxError {
  constructor(x: string) {
    super(
      "ERR_MANIFEST_UNKNOWN_ONERROR",
      `Manifest specified unknown error behavior "${x}".`,
    );
  }
}
export class ERR_METHOD_NOT_IMPLEMENTED extends NodeError {
  constructor(x: string) {
    super(
      "ERR_METHOD_NOT_IMPLEMENTED",
      `The ${x} method is not implemented`,
    );
  }
}
export class ERR_MISSING_ARGS extends NodeTypeError {
  constructor(...args: (string | string[])[]) {
    let msg = "The ";

    const len = args.length;

    const wrap = (a: unknown) => `"${a}"`;

    args = args.map(
      (a) => (Array.isArray(a) ? a.map(wrap).join(" or ") : wrap(a)),
    );

    switch (len) {
      case 1:
        msg += `${args[0]} argument`;
        break;
      case 2:
        msg += `${args[0]} and ${args[1]} arguments`;
        break;
      default:
        msg += args.slice(0, len - 1).join(", ");
        msg += `, and ${args[len - 1]} arguments`;
        break;
    }

    super(
      "ERR_MISSING_ARGS",
      `${msg} must be specified`,
    );
  }
}
export class ERR_MISSING_OPTION extends NodeTypeError {
  constructor(x: string) {
    super(
      "ERR_MISSING_OPTION",
      `${x} is required`,
    );
  }
}
export class ERR_MULTIPLE_CALLBACK extends NodeError {
  constructor() {
    super(
      "ERR_MULTIPLE_CALLBACK",
      `Callback called multiple times`,
    );
  }
}
export class ERR_NAPI_CONS_FUNCTION extends NodeTypeError {
  constructor() {
    super(
      "ERR_NAPI_CONS_FUNCTION",
      `Constructor must be a function`,
    );
  }
}
export class ERR_NAPI_INVALID_DATAVIEW_ARGS extends NodeRangeError {
  constructor() {
    super(
      "ERR_NAPI_INVALID_DATAVIEW_ARGS",
      `byte_offset + byte_length should be less than or equal to the size in bytes of the array passed in`,
    );
  }
}
export class ERR_NAPI_INVALID_TYPEDARRAY_ALIGNMENT extends NodeRangeError {
  constructor(x: string, y: string) {
    super(
      "ERR_NAPI_INVALID_TYPEDARRAY_ALIGNMENT",
      `start offset of ${x} should be a multiple of ${y}`,
    );
  }
}
export class ERR_NAPI_INVALID_TYPEDARRAY_LENGTH extends NodeRangeError {
  constructor() {
    super(
      "ERR_NAPI_INVALID_TYPEDARRAY_LENGTH",
      `Invalid typed array length`,
    );
  }
}
export class ERR_NO_CRYPTO extends NodeError {
  constructor() {
    super(
      "ERR_NO_CRYPTO",
      `Node.js is not compiled with OpenSSL crypto support`,
    );
  }
}
export class ERR_NO_ICU extends NodeTypeError {
  constructor(x: string) {
    super(
      "ERR_NO_ICU",
      `${x} is not supported on Node.js compiled without ICU`,
    );
  }
}
export class ERR_QUICCLIENTSESSION_FAILED extends NodeError {
  constructor(x: string) {
    super(
      "ERR_QUICCLIENTSESSION_FAILED",
      `Failed to create a new QuicClientSession: ${x}`,
    );
  }
}
export class ERR_QUICCLIENTSESSION_FAILED_SETSOCKET extends NodeError {
  constructor() {
    super(
      "ERR_QUICCLIENTSESSION_FAILED_SETSOCKET",
      `Failed to set the QuicSocket`,
    );
  }
}
export class ERR_QUICSESSION_DESTROYED extends NodeError {
  constructor(x: string) {
    super(
      "ERR_QUICSESSION_DESTROYED",
      `Cannot call ${x} after a QuicSession has been destroyed`,
    );
  }
}
export class ERR_QUICSESSION_INVALID_DCID extends NodeError {
  constructor(x: string) {
    super(
      "ERR_QUICSESSION_INVALID_DCID",
      `Invalid DCID value: ${x}`,
    );
  }
}
export class ERR_QUICSESSION_UPDATEKEY extends NodeError {
  constructor() {
    super(
      "ERR_QUICSESSION_UPDATEKEY",
      `Unable to update QuicSession keys`,
    );
  }
}
export class ERR_QUICSOCKET_DESTROYED extends NodeError {
  constructor(x: string) {
    super(
      "ERR_QUICSOCKET_DESTROYED",
      `Cannot call ${x} after a QuicSocket has been destroyed`,
    );
  }
}
export class ERR_QUICSOCKET_INVALID_STATELESS_RESET_SECRET_LENGTH
  extends NodeError {
  constructor() {
    super(
      "ERR_QUICSOCKET_INVALID_STATELESS_RESET_SECRET_LENGTH",
      `The stateResetToken must be exactly 16-bytes in length`,
    );
  }
}
export class ERR_QUICSOCKET_LISTENING extends NodeError {
  constructor() {
    super(
      "ERR_QUICSOCKET_LISTENING",
      `This QuicSocket is already listening`,
    );
  }
}
export class ERR_QUICSOCKET_UNBOUND extends NodeError {
  constructor(x: string) {
    super(
      "ERR_QUICSOCKET_UNBOUND",
      `Cannot call ${x} before a QuicSocket has been bound`,
    );
  }
}
export class ERR_QUICSTREAM_DESTROYED extends NodeError {
  constructor(x: string) {
    super(
      "ERR_QUICSTREAM_DESTROYED",
      `Cannot call ${x} after a QuicStream has been destroyed`,
    );
  }
}
export class ERR_QUICSTREAM_INVALID_PUSH extends NodeError {
  constructor() {
    super(
      "ERR_QUICSTREAM_INVALID_PUSH",
      `Push streams are only supported on client-initiated, bidirectional streams`,
    );
  }
}
export class ERR_QUICSTREAM_OPEN_FAILED extends NodeError {
  constructor() {
    super(
      "ERR_QUICSTREAM_OPEN_FAILED",
      `Opening a new QuicStream failed`,
    );
  }
}
export class ERR_QUICSTREAM_UNSUPPORTED_PUSH extends NodeError {
  constructor() {
    super(
      "ERR_QUICSTREAM_UNSUPPORTED_PUSH",
      `Push streams are not supported on this QuicSession`,
    );
  }
}
export class ERR_QUIC_TLS13_REQUIRED extends NodeError {
  constructor() {
    super(
      "ERR_QUIC_TLS13_REQUIRED",
      `QUIC requires TLS version 1.3`,
    );
  }
}
export class ERR_SCRIPT_EXECUTION_INTERRUPTED extends NodeError {
  constructor() {
    super(
      "ERR_SCRIPT_EXECUTION_INTERRUPTED",
      "Script execution was interrupted by `SIGINT`",
    );
  }
}
export class ERR_SERVER_ALREADY_LISTEN extends NodeError {
  constructor() {
    super(
      "ERR_SERVER_ALREADY_LISTEN",
      `Listen method has been called more than once without closing.`,
    );
  }
}
export class ERR_SERVER_NOT_RUNNING extends NodeError {
  constructor() {
    super(
      "ERR_SERVER_NOT_RUNNING",
      `Server is not running.`,
    );
  }
}
export class ERR_SOCKET_ALREADY_BOUND extends NodeError {
  constructor() {
    super(
      "ERR_SOCKET_ALREADY_BOUND",
      `Socket is already bound`,
    );
  }
}
export class ERR_SOCKET_BAD_BUFFER_SIZE extends NodeTypeError {
  constructor() {
    super(
      "ERR_SOCKET_BAD_BUFFER_SIZE",
      `Buffer size must be a positive integer`,
    );
  }
}
export class ERR_SOCKET_BAD_PORT extends NodeRangeError {
  constructor(name: string, port: unknown, allowZero = true) {
    assert(
      typeof allowZero === "boolean",
      "The 'allowZero' argument must be of type boolean.",
    );

    const operator = allowZero ? ">=" : ">";

    super(
      "ERR_SOCKET_BAD_PORT",
      `${name} should be ${operator} 0 and < 65536. Received ${port}.`,
    );
  }
}
export class ERR_SOCKET_BAD_TYPE extends NodeTypeError {
  constructor() {
    super(
      "ERR_SOCKET_BAD_TYPE",
      `Bad socket type specified. Valid types are: udp4, udp6`,
    );
  }
}
export class ERR_SOCKET_CLOSED extends NodeError {
  constructor() {
    super(
      "ERR_SOCKET_CLOSED",
      `Socket is closed`,
    );
  }
}
export class ERR_SOCKET_DGRAM_IS_CONNECTED extends NodeError {
  constructor() {
    super(
      "ERR_SOCKET_DGRAM_IS_CONNECTED",
      `Already connected`,
    );
  }
}
export class ERR_SOCKET_DGRAM_NOT_CONNECTED extends NodeError {
  constructor() {
    super(
      "ERR_SOCKET_DGRAM_NOT_CONNECTED",
      `Not connected`,
    );
  }
}
export class ERR_SOCKET_DGRAM_NOT_RUNNING extends NodeError {
  constructor() {
    super(
      "ERR_SOCKET_DGRAM_NOT_RUNNING",
      `Not running`,
    );
  }
}
export class ERR_SRI_PARSE extends NodeSyntaxError {
  constructor(name: string, char: string, position: number) {
    super(
      "ERR_SRI_PARSE",
      `Subresource Integrity string ${name} had an unexpected ${char} at position ${position}`,
    );
  }
}
export class ERR_STREAM_ALREADY_FINISHED extends NodeError {
  constructor(x: string) {
    super(
      "ERR_STREAM_ALREADY_FINISHED",
      `Cannot call ${x} after a stream was finished`,
    );
  }
}
export class ERR_STREAM_CANNOT_PIPE extends NodeError {
  constructor() {
    super(
      "ERR_STREAM_CANNOT_PIPE",
      `Cannot pipe, not readable`,
    );
  }
}
export class ERR_STREAM_DESTROYED extends NodeError {
  constructor(x: string) {
    super(
      "ERR_STREAM_DESTROYED",
      `Cannot call ${x} after a stream was destroyed`,
    );
  }
}
export class ERR_STREAM_NULL_VALUES extends NodeTypeError {
  constructor() {
    super(
      "ERR_STREAM_NULL_VALUES",
      `May not write null values to stream`,
    );
  }
}
export class ERR_STREAM_PREMATURE_CLOSE extends NodeError {
  constructor() {
    super(
      "ERR_STREAM_PREMATURE_CLOSE",
      `Premature close`,
    );
  }
}
export class ERR_STREAM_PUSH_AFTER_EOF extends NodeError {
  constructor() {
    super(
      "ERR_STREAM_PUSH_AFTER_EOF",
      `stream.push() after EOF`,
    );
  }
}
export class ERR_STREAM_UNSHIFT_AFTER_END_EVENT extends NodeError {
  constructor() {
    super(
      "ERR_STREAM_UNSHIFT_AFTER_END_EVENT",
      `stream.unshift() after end event`,
    );
  }
}
export class ERR_STREAM_WRAP extends NodeError {
  constructor() {
    super(
      "ERR_STREAM_WRAP",
      `Stream has StringDecoder set or is in objectMode`,
    );
  }
}
export class ERR_STREAM_WRITE_AFTER_END extends NodeError {
  constructor() {
    super(
      "ERR_STREAM_WRITE_AFTER_END",
      `write after end`,
    );
  }
}
export class ERR_SYNTHETIC extends NodeError {
  constructor() {
    super(
      "ERR_SYNTHETIC",
      `JavaScript Callstack`,
    );
  }
}
export class ERR_TLS_DH_PARAM_SIZE extends NodeError {
  constructor(x: string) {
    super(
      "ERR_TLS_DH_PARAM_SIZE",
      `DH parameter size ${x} is less than 2048`,
    );
  }
}
export class ERR_TLS_HANDSHAKE_TIMEOUT extends NodeError {
  constructor() {
    super(
      "ERR_TLS_HANDSHAKE_TIMEOUT",
      `TLS handshake timeout`,
    );
  }
}
export class ERR_TLS_INVALID_CONTEXT extends NodeTypeError {
  constructor(x: string) {
    super(
      "ERR_TLS_INVALID_CONTEXT",
      `${x} must be a SecureContext`,
    );
  }
}
export class ERR_TLS_INVALID_STATE extends NodeError {
  constructor() {
    super(
      "ERR_TLS_INVALID_STATE",
      `TLS socket connection must be securely established`,
    );
  }
}
export class ERR_TLS_INVALID_PROTOCOL_VERSION extends NodeTypeError {
  constructor(protocol: string, x: string) {
    super(
      "ERR_TLS_INVALID_PROTOCOL_VERSION",
      `${protocol} is not a valid ${x} TLS protocol version`,
    );
  }
}
export class ERR_TLS_PROTOCOL_VERSION_CONFLICT extends NodeTypeError {
  constructor(prevProtocol: string, protocol: string) {
    super(
      "ERR_TLS_PROTOCOL_VERSION_CONFLICT",
      `TLS protocol version ${prevProtocol} conflicts with secureProtocol ${protocol}`,
    );
  }
}
export class ERR_TLS_RENEGOTIATION_DISABLED extends NodeError {
  constructor() {
    super(
      "ERR_TLS_RENEGOTIATION_DISABLED",
      `TLS session renegotiation disabled for this socket`,
    );
  }
}
export class ERR_TLS_REQUIRED_SERVER_NAME extends NodeError {
  constructor() {
    super(
      "ERR_TLS_REQUIRED_SERVER_NAME",
      `"servername" is required parameter for Server.addContext`,
    );
  }
}
export class ERR_TLS_SESSION_ATTACK extends NodeError {
  constructor() {
    super(
      "ERR_TLS_SESSION_ATTACK",
      `TLS session renegotiation attack detected`,
    );
  }
}
export class ERR_TLS_SNI_FROM_SERVER extends NodeError {
  constructor() {
    super(
      "ERR_TLS_SNI_FROM_SERVER",
      `Cannot issue SNI from a TLS server-side socket`,
    );
  }
}
export class ERR_TRACE_EVENTS_CATEGORY_REQUIRED extends NodeTypeError {
  constructor() {
    super(
      "ERR_TRACE_EVENTS_CATEGORY_REQUIRED",
      `At least one category is required`,
    );
  }
}
export class ERR_TRACE_EVENTS_UNAVAILABLE extends NodeError {
  constructor() {
    super(
      "ERR_TRACE_EVENTS_UNAVAILABLE",
      `Trace events are unavailable`,
    );
  }
}
export class ERR_UNAVAILABLE_DURING_EXIT extends NodeError {
  constructor() {
    super(
      "ERR_UNAVAILABLE_DURING_EXIT",
      `Cannot call function in process exit handler`,
    );
  }
}
export class ERR_UNCAUGHT_EXCEPTION_CAPTURE_ALREADY_SET extends NodeError {
  constructor() {
    super(
      "ERR_UNCAUGHT_EXCEPTION_CAPTURE_ALREADY_SET",
      "`process.setupUncaughtExceptionCapture()` was called while a capture callback was already active",
    );
  }
}
export class ERR_UNESCAPED_CHARACTERS extends NodeTypeError {
  constructor(x: string) {
    super(
      "ERR_UNESCAPED_CHARACTERS",
      `${x} contains unescaped characters`,
    );
  }
}
export class ERR_UNHANDLED_ERROR extends NodeError {
  constructor(x: string) {
    super(
      "ERR_UNHANDLED_ERROR",
      `Unhandled error. (${x})`,
    );
  }
}
export class ERR_UNKNOWN_BUILTIN_MODULE extends NodeError {
  constructor(x: string) {
    super(
      "ERR_UNKNOWN_BUILTIN_MODULE",
      `No such built-in module: ${x}`,
    );
  }
}
export class ERR_UNKNOWN_CREDENTIAL extends NodeError {
  constructor(x: string, y: string) {
    super(
      "ERR_UNKNOWN_CREDENTIAL",
      `${x} identifier does not exist: ${y}`,
    );
  }
}
export class ERR_UNKNOWN_ENCODING extends NodeTypeError {
  constructor(x: string) {
    super(
      "ERR_UNKNOWN_ENCODING",
      `Unknown encoding: ${x}`,
    );
  }
}
export class ERR_UNKNOWN_FILE_EXTENSION extends NodeTypeError {
  constructor(x: string, y: string) {
    super(
      "ERR_UNKNOWN_FILE_EXTENSION",
      `Unknown file extension "${x}" for ${y}`,
    );
  }
}
export class ERR_UNKNOWN_MODULE_FORMAT extends NodeRangeError {
  constructor(x: string) {
    super(
      "ERR_UNKNOWN_MODULE_FORMAT",
      `Unknown module format: ${x}`,
    );
  }
}
export class ERR_UNKNOWN_SIGNAL extends NodeTypeError {
  constructor(x: string) {
    super(
      "ERR_UNKNOWN_SIGNAL",
      `Unknown signal: ${x}`,
    );
  }
}
export class ERR_UNSUPPORTED_DIR_IMPORT extends NodeError {
  constructor(x: string, y: string) {
    super(
      "ERR_UNSUPPORTED_DIR_IMPORT",
      `Directory import '${x}' is not supported resolving ES modules, imported from ${y}`,
    );
  }
}
export class ERR_UNSUPPORTED_ESM_URL_SCHEME extends NodeError {
  constructor() {
    super(
      "ERR_UNSUPPORTED_ESM_URL_SCHEME",
      `Only file and data URLs are supported by the default ESM loader`,
    );
  }
}
export class ERR_V8BREAKITERATOR extends NodeError {
  constructor() {
    super(
      "ERR_V8BREAKITERATOR",
      `Full ICU data not installed. See https://github.com/nodejs/node/wiki/Intl`,
    );
  }
}
export class ERR_VALID_PERFORMANCE_ENTRY_TYPE extends NodeError {
  constructor() {
    super(
      "ERR_VALID_PERFORMANCE_ENTRY_TYPE",
      `At least one valid performance entry type is required`,
    );
  }
}
export class ERR_VM_DYNAMIC_IMPORT_CALLBACK_MISSING extends NodeTypeError {
  constructor() {
    super(
      "ERR_VM_DYNAMIC_IMPORT_CALLBACK_MISSING",
      `A dynamic import callback was not specified.`,
    );
  }
}
export class ERR_VM_MODULE_ALREADY_LINKED extends NodeError {
  constructor() {
    super(
      "ERR_VM_MODULE_ALREADY_LINKED",
      `Module has already been linked`,
    );
  }
}
export class ERR_VM_MODULE_CANNOT_CREATE_CACHED_DATA extends NodeError {
  constructor() {
    super(
      "ERR_VM_MODULE_CANNOT_CREATE_CACHED_DATA",
      `Cached data cannot be created for a module which has been evaluated`,
    );
  }
}
export class ERR_VM_MODULE_DIFFERENT_CONTEXT extends NodeError {
  constructor() {
    super(
      "ERR_VM_MODULE_DIFFERENT_CONTEXT",
      `Linked modules must use the same context`,
    );
  }
}
export class ERR_VM_MODULE_LINKING_ERRORED extends NodeError {
  constructor() {
    super(
      "ERR_VM_MODULE_LINKING_ERRORED",
      `Linking has already failed for the provided module`,
    );
  }
}
export class ERR_VM_MODULE_NOT_MODULE extends NodeError {
  constructor() {
    super(
      "ERR_VM_MODULE_NOT_MODULE",
      `Provided module is not an instance of Module`,
    );
  }
}
export class ERR_VM_MODULE_STATUS extends NodeError {
  constructor(x: string) {
    super(
      "ERR_VM_MODULE_STATUS",
      `Module status ${x}`,
    );
  }
}
export class ERR_WASI_ALREADY_STARTED extends NodeError {
  constructor() {
    super(
      "ERR_WASI_ALREADY_STARTED",
      `WASI instance has already started`,
    );
  }
}
export class ERR_WORKER_INIT_FAILED extends NodeError {
  constructor(x: string) {
    super(
      "ERR_WORKER_INIT_FAILED",
      `Worker initialization failure: ${x}`,
    );
  }
}
export class ERR_WORKER_NOT_RUNNING extends NodeError {
  constructor() {
    super(
      "ERR_WORKER_NOT_RUNNING",
      `Worker instance not running`,
    );
  }
}
export class ERR_WORKER_OUT_OF_MEMORY extends NodeError {
  constructor(x: string) {
    super(
      "ERR_WORKER_OUT_OF_MEMORY",
      `Worker terminated due to reaching memory limit: ${x}`,
    );
  }
}
export class ERR_WORKER_UNSERIALIZABLE_ERROR extends NodeError {
  constructor() {
    super(
      "ERR_WORKER_UNSERIALIZABLE_ERROR",
      `Serializing an uncaught exception failed`,
    );
  }
}
export class ERR_WORKER_UNSUPPORTED_EXTENSION extends NodeTypeError {
  constructor(x: string) {
    super(
      "ERR_WORKER_UNSUPPORTED_EXTENSION",
      `The worker script extension must be ".js", ".mjs", or ".cjs". Received "${x}"`,
    );
  }
}
export class ERR_WORKER_UNSUPPORTED_OPERATION extends NodeTypeError {
  constructor(x: string) {
    super(
      "ERR_WORKER_UNSUPPORTED_OPERATION",
      `${x} is not supported in workers`,
    );
  }
}
export class ERR_ZLIB_INITIALIZATION_FAILED extends NodeError {
  constructor() {
    super(
      "ERR_ZLIB_INITIALIZATION_FAILED",
      `Initialization failed`,
    );
  }
}
export class ERR_FALSY_VALUE_REJECTION extends NodeError {
  reason: string;
  constructor(reason: string) {
    super(
      "ERR_FALSY_VALUE_REJECTION",
      "Promise was rejected with falsy value",
    );
    this.reason = reason;
  }
}
export class ERR_HTTP2_INVALID_SETTING_VALUE extends NodeRangeError {
  actual: unknown;
  min?: number;
  max?: number;

  constructor(name: string, actual: unknown, min?: number, max?: number) {
    super(
      "ERR_HTTP2_INVALID_SETTING_VALUE",
      `Invalid value for setting "${name}": ${actual}`,
    );
    this.actual = actual;
    if (min !== undefined) {
      this.min = min;
      this.max = max;
    }
  }
}
export class ERR_HTTP2_STREAM_CANCEL extends NodeError {
  cause?: Error;
  constructor(error: Error) {
    super(
      "ERR_HTTP2_STREAM_CANCEL",
      typeof error.message === "string"
        ? `The pending stream has been canceled (caused by: ${error.message})`
        : "The pending stream has been canceled",
    );
    if (error) {
      this.cause = error;
    }
  }
}

export class ERR_INVALID_ADDRESS_FAMILY extends NodeRangeError {
  host: string;
  port: number;
  constructor(addressType: string, host: string, port: number) {
    super(
      "ERR_INVALID_ADDRESS_FAMILY",
      `Invalid address family: ${addressType} ${host}:${port}`,
    );
    this.host = host;
    this.port = port;
  }
}

export class ERR_INVALID_CHAR extends NodeTypeError {
  constructor(name: string, field?: string) {
    super(
      "ERR_INVALID_CHAR",
      field
        ? `Invalid character in ${name}`
        : `Invalid character in ${name} ["${field}"]`,
    );
  }
}

export class ERR_INVALID_OPT_VALUE extends NodeTypeError {
  constructor(name: string, value: unknown) {
    super(
      "ERR_INVALID_OPT_VALUE",
      `The value "${value}" is invalid for option "${name}"`,
    );
  }
}

export class ERR_INVALID_RETURN_PROPERTY extends NodeTypeError {
  constructor(input: string, name: string, prop: string, value: string) {
    super(
      "ERR_INVALID_RETURN_PROPERTY",
      `Expected a valid ${input} to be returned for the "${prop}" from the "${name}" function but got ${value}.`,
    );
  }
}

// deno-lint-ignore no-explicit-any
function buildReturnPropertyType(value: any) {
  if (value && value.constructor && value.constructor.name) {
    return `instance of ${value.constructor.name}`;
  } else {
    return `type ${typeof value}`;
  }
}

export class ERR_INVALID_RETURN_PROPERTY_VALUE extends NodeTypeError {
  constructor(input: string, name: string, prop: string, value: unknown) {
    super(
      "ERR_INVALID_RETURN_PROPERTY_VALUE",
      `Expected ${input} to be returned for the "${prop}" from the "${name}" function but got ${
        buildReturnPropertyType(value)
      }.`,
    );
  }
}

export class ERR_INVALID_RETURN_VALUE extends NodeTypeError {
  constructor(input: string, name: string, value: unknown) {
    super(
      "ERR_INVALID_RETURN_VALUE",
      `Expected ${input} to be returned from the "${name}" function but got ${
        buildReturnPropertyType(value)
      }.`,
    );
  }
}

export class ERR_INVALID_URL extends NodeTypeError {
  input: string;
  constructor(input: string) {
    super(
      "ERR_INVALID_URL",
      `Invalid URL: ${input}`,
    );
    this.input = input;
  }
}

export class ERR_INVALID_URL_SCHEME extends NodeTypeError {
  constructor(expected: string | [string] | [string, string]) {
    expected = Array.isArray(expected) ? expected : [expected];
    const res = expected.length === 2
      ? `one of scheme ${expected[0]} or ${expected[1]}`
      : `of scheme ${expected[0]}`;
    super(
      "ERR_INVALID_URL_SCHEME",
      `The URL must be ${res}`,
    );
  }
}

export class ERR_MODULE_NOT_FOUND extends NodeError {
  constructor(path: string, base: string, type: string = "package") {
    super(
      "ERR_MODULE_NOT_FOUND",
      `Cannot find ${type} '${path}' imported from ${base}`,
    );
  }
}

export class ERR_INVALID_PACKAGE_CONFIG extends NodeError {
  constructor(path: string, base?: string, message?: string) {
    const msg = `Invalid package config ${path}${
      base ? ` while importing ${base}` : ""
    }${message ? `. ${message}` : ""}`;
    super("ERR_INVALID_PACKAGE_CONFIG", msg);
  }
}

export class ERR_INVALID_MODULE_SPECIFIER extends NodeTypeError {
  constructor(request: string, reason: string, base?: string) {
    super(
      "ERR_INVALID_MODULE_SPECIFIER",
      `Invalid module "${request}" ${reason}${
        base ? ` imported from ${base}` : ""
      }`,
    );
  }
}

export class ERR_INVALID_PACKAGE_TARGET extends NodeError {
  constructor(
    pkgPath: string,
    key: string,
    // deno-lint-ignore no-explicit-any
    target: any,
    isImport?: boolean,
    base?: string,
  ) {
    let msg: string;
    const relError = typeof target === "string" && !isImport &&
      target.length && !target.startsWith("./");
    if (key === ".") {
      assert(isImport === false);
      msg = `Invalid "exports" main target ${JSON.stringify(target)} defined ` +
        `in the package config ${pkgPath}package.json${
          base ? ` imported from ${base}` : ""
        }${relError ? '; targets must start with "./"' : ""}`;
    } else {
      msg = `Invalid "${isImport ? "imports" : "exports"}" target ${
        JSON.stringify(target)
      } defined for '${key}' in the package config ${pkgPath}package.json${
        base ? ` imported from ${base}` : ""
      }${relError ? '; targets must start with "./"' : ""}`;
    }
    super("ERR_INVALID_PACKAGE_TARGET", msg);
  }
}

export class ERR_PACKAGE_IMPORT_NOT_DEFINED extends NodeTypeError {
  constructor(
    specifier: string,
    packageJSONUrl: URL | undefined,
    base: string | URL,
  ) {
    const packagePath = packageJSONUrl &&
      fileURLToPath(new URL(".", packageJSONUrl));
    const msg = `Package import specifier "${specifier}" is not defined${
      packagePath ? ` in package ${packagePath}package.json` : ""
    } imported from ${fileURLToPath(base)}`;

    super("ERR_PACKAGE_IMPORT_NOT_DEFINED", msg);
  }
}

export class ERR_PACKAGE_PATH_NOT_EXPORTED extends NodeError {
  constructor(
    subpath: string,
    packageJSONUrl: string,
    base?: string,
  ) {
    const pkgPath = fileURLToPath(new URL(".", packageJSONUrl));
    const basePath = base && fileURLToPath(base);

    let msg: string;
    if (subpath === ".") {
      msg = `No "exports" main defined in ${pkgPath}package.json${
        basePath ? ` imported from ${basePath}` : ""
      }`;
    } else {
      msg =
        `Package subpath '${subpath}' is not defined by "exports" in ${pkgPath}package.json${
          basePath ? ` imported from ${basePath}` : ""
        }`;
    }

    super("ERR_PACKAGE_PATH_NOT_EXPORTED", msg);
  }
}

export class ERR_INTERNAL_ASSERTION extends NodeError {
  constructor(
    message?: string,
  ) {
    const suffix = "This is caused by either a bug in Node.js " +
      "or incorrect usage of Node.js internals.\n" +
      "Please open an issue with this stack trace at " +
      "https://github.com/nodejs/node/issues\n";
    super(
      "ERR_INTERNAL_ASSERTION",
      message === undefined ? suffix : `${message}\n${suffix}`,
    );
  }
}

interface UvExceptionContext {
  syscall: string;
}
export function denoErrorToNodeError(e: Error, ctx: UvExceptionContext) {
  const errno = extractOsErrorNumberFromErrorMessage(e);
  if (typeof errno === "undefined") {
    return e;
  }

  const ex = uvException({
    errno: mapSysErrnoToUvErrno(errno),
    ...ctx,
  });
  return ex;
}

function extractOsErrorNumberFromErrorMessage(e: unknown): number | undefined {
  const match = e instanceof Error
    ? e.message.match(/\(os error (\d+)\)/)
    : false;

  if (match) {
    return +match[1];
  }

  return undefined;
}<|MERGE_RESOLUTION|>--- conflicted
+++ resolved
@@ -377,32 +377,6 @@
   }
 }
 
-<<<<<<< HEAD
-function createInvalidArgType(
-  name: string,
-  expected: string | string[],
-): string {
-  // https://github.com/nodejs/node/blob/f3eb224/lib/internal/errors.js#L1037-L1087
-  expected = Array.isArray(expected) ? expected : [expected];
-  let msg = "The ";
-  if (name.endsWith(" argument")) {
-    // For cases like 'first argument'
-    msg += `${name} `;
-  } else {
-    const type = name.includes(".") ? "property" : "argument";
-    msg += `"${name}" ${type} `;
-  }
-  msg += "must be ";
-
-  const types = [];
-  const instances = [];
-  const other = [];
-  for (const value of expected) {
-    if (kTypes.includes(value)) {
-      types.push(value.toLocaleLowerCase());
-    } else if (classRegExp.test(value)) {
-      instances.push(value);
-=======
 interface NodeSystemErrorCtx {
   code: string;
   syscall: string;
@@ -515,15 +489,30 @@
   "Path is a directory",
 );
 
-export class ERR_INVALID_ARG_TYPE extends NodeTypeError {
-  constructor(name: string, expected: string | string[], actual: unknown) {
-    // https://github.com/nodejs/node/blob/f3eb224/lib/internal/errors.js#L1037-L1087
-    expected = Array.isArray(expected) ? expected : [expected];
-    let msg = "The ";
-    if (name.endsWith(" argument")) {
-      // For cases like 'first argument'
-      msg += `${name} `;
->>>>>>> 1767fa09
+function createInvalidArgType(
+  name: string,
+  expected: string | string[],
+): string {
+  // https://github.com/nodejs/node/blob/f3eb224/lib/internal/errors.js#L1037-L1087
+  expected = Array.isArray(expected) ? expected : [expected];
+  let msg = "The ";
+  if (name.endsWith(" argument")) {
+    // For cases like 'first argument'
+    msg += `${name} `;
+  } else {
+    const type = name.includes(".") ? "property" : "argument";
+    msg += `"${name}" ${type} `;
+  }
+  msg += "must be ";
+
+  const types = [];
+  const instances = [];
+  const other = [];
+  for (const value of expected) {
+    if (kTypes.includes(value)) {
+      types.push(value.toLocaleLowerCase());
+    } else if (classRegExp.test(value)) {
+      instances.push(value);
     } else {
       other.push(value);
     }
