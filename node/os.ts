// Copyright Joyent, Inc. and other Node contributors.
//
// Permission is hereby granted, free of charge, to any person obtaining a
// copy of this software and associated documentation files (the
// "Software"), to deal in the Software without restriction, including
// without limitation the rights to use, copy, modify, merge, publish,
// distribute, sublicense, and/or sell copies of the Software, and to permit
// persons to whom the Software is furnished to do so, subject to the
// following conditions:
//
// The above copyright notice and this permission notice shall be included
// in all copies or substantial portions of the Software.
//
// THE SOFTWARE IS PROVIDED "AS IS", WITHOUT WARRANTY OF ANY KIND, EXPRESS
// OR IMPLIED, INCLUDING BUT NOT LIMITED TO THE WARRANTIES OF
// MERCHANTABILITY, FITNESS FOR A PARTICULAR PURPOSE AND NONINFRINGEMENT. IN
// NO EVENT SHALL THE AUTHORS OR COPYRIGHT HOLDERS BE LIABLE FOR ANY CLAIM,
// DAMAGES OR OTHER LIABILITY, WHETHER IN AN ACTION OF CONTRACT, TORT OR
// OTHERWISE, ARISING FROM, OUT OF OR IN CONNECTION WITH THE SOFTWARE OR THE
// USE OR OTHER DEALINGS IN THE SOFTWARE.
import { notImplemented } from "./_utils.ts";
import { validateIntegerRange } from "./_utils.ts";
import { EOL as fsEOL } from "../fs/eol.ts";
import process from "./process.ts";
import { isWindows, osType } from "../_util/os.ts";

const SEE_GITHUB_ISSUE = "See https://github.com/denoland/deno/issues/3802";

interface CPUTimes {
  /** The number of milliseconds the CPU has spent in user mode */
  user: number;

  /** The number of milliseconds the CPU has spent in nice mode */
  nice: number;

  /** The number of milliseconds the CPU has spent in sys mode */
  sys: number;

  /** The number of milliseconds the CPU has spent in idle mode */
  idle: number;

  /** The number of milliseconds the CPU has spent in irq mode */
  irq: number;
}

interface CPUCoreInfo {
  model: string;

  /** in MHz */
  speed: number;

  times: CPUTimes;
}

interface NetworkAddress {
  /** The assigned IPv4 or IPv6 address */
  address: string;

  /** The IPv4 or IPv6 network mask */
  netmask: string;

  family: "IPv4" | "IPv6";

  /** The MAC address of the network interface */
  mac: string;

  /** true if the network interface is a loopback or similar interface that is not remotely accessible; otherwise false */
  internal: boolean;

  /** The numeric IPv6 scope ID (only specified when family is IPv6) */
  scopeid?: number;

  /** The assigned IPv4 or IPv6 address with the routing prefix in CIDR notation. If the netmask is invalid, this property is set to null. */
  cidr: string;
}

interface NetworkInterfaces {
  [key: string]: NetworkAddress[];
}

export interface UserInfoOptions {
  encoding: string;
}

interface UserInfo {
  username: string;
  uid: number;
  gid: number;
  shell: string;
  homedir: string;
}

// deno-lint-ignore no-explicit-any
(arch as any)[Symbol.toPrimitive] = (): string => arch();
// deno-lint-ignore no-explicit-any
(endianness as any)[Symbol.toPrimitive] = (): string => endianness();
// deno-lint-ignore no-explicit-any
(freemem as any)[Symbol.toPrimitive] = (): number => freemem();
// deno-lint-ignore no-explicit-any
(homedir as any)[Symbol.toPrimitive] = (): string | null => homedir();
// deno-lint-ignore no-explicit-any
(hostname as any)[Symbol.toPrimitive] = (): string | null => hostname();
// deno-lint-ignore no-explicit-any
(platform as any)[Symbol.toPrimitive] = (): string => platform();
// deno-lint-ignore no-explicit-any
(release as any)[Symbol.toPrimitive] = (): string => release();
// deno-lint-ignore no-explicit-any
(totalmem as any)[Symbol.toPrimitive] = (): number => totalmem();
// deno-lint-ignore no-explicit-any
(type as any)[Symbol.toPrimitive] = (): string => type();
// deno-lint-ignore no-explicit-any
(uptime as any)[Symbol.toPrimitive] = (): number => uptime();

/** Returns the operating system CPU architecture for which the Deno binary was compiled */
export function arch(): string {
  if (Deno.build.arch == "x86_64") {
    return "x64";
<<<<<<< HEAD
  } else {
    return "arm64";
=======
  } else if (Deno.build.arch == "aarch64") {
    return "arm64";
  } else {
    throw Error("unreachable");
>>>>>>> 3c127fd5
  }
}

/** Not yet implemented */
export function cpus(): CPUCoreInfo[] {
  return [];
}

/**
 * Returns a string identifying the endianness of the CPU for which the Deno
 * binary was compiled. Possible values are 'BE' for big endian and 'LE' for
 * little endian.
 */
export function endianness(): "BE" | "LE" {
  // Source: https://developer.mozilla.org/en-US/docs/Web/JavaScript/Reference/Global_Objects/DataView#Endianness
  const buffer = new ArrayBuffer(2);
  new DataView(buffer).setInt16(0, 256, true /* littleEndian */);
  // Int16Array uses the platform's endianness.
  return new Int16Array(buffer)[0] === 256 ? "LE" : "BE";
}

/** Return free memory amount */
export function freemem(): number {
  return Deno.systemMemoryInfo().free;
}

/** Not yet implemented */
export function getPriority(pid = 0): number {
  validateIntegerRange(pid, "pid");
  notImplemented(SEE_GITHUB_ISSUE);
}

/** Returns the string path of the current user's home directory. */
export function homedir(): string | null {
  switch (osType) {
    case "windows":
      return Deno.env.get("USERPROFILE") || null;
    case "linux":
    case "darwin":
      return Deno.env.get("HOME") || null;
    default:
      throw Error("unreachable");
  }
}

/** Returns the host name of the operating system as a string. */
export function hostname(): string {
  notImplemented(SEE_GITHUB_ISSUE);
}

/** Returns an array containing the 1, 5, and 15 minute load averages */
export function loadavg(): number[] {
  if (isWindows) {
    return [0, 0, 0];
  }
  return Deno.loadavg();
}

/** Not yet implemented */
export function networkInterfaces(): NetworkInterfaces {
  notImplemented(SEE_GITHUB_ISSUE);
}
/** Returns the a string identifying the operating system platform. The value is set at compile time. Possible values are 'darwin', 'linux', and 'win32'. */
export function platform(): string {
  return process.platform;
}

/** Returns the operating system as a string */
export function release(): string {
  return Deno.osRelease();
}

/** Not yet implemented */
export function setPriority(pid: number, priority?: number): void {
  /* The node API has the 'pid' as the first parameter and as optional.
       This makes for a problematic implementation in Typescript. */
  if (priority === undefined) {
    priority = pid;
    pid = 0;
  }
  validateIntegerRange(pid, "pid");
  validateIntegerRange(priority, "priority", -20, 19);

  notImplemented(SEE_GITHUB_ISSUE);
}

/** Returns the operating system's default directory for temporary files as a string. */
export function tmpdir(): string | null {
  /* This follows the node js implementation, but has a few
     differences:
     * On windows, if none of the environment variables are defined,
       we return null.
     * On unix we use a plain Deno.env.get, instead of safeGetenv,
       which special cases setuid binaries.
     * Node removes a single trailing / or \, we remove all.
  */
  if (isWindows) {
    const temp = Deno.env.get("TEMP") || Deno.env.get("TMP");
    if (temp) {
      return temp.replace(/(?<!:)[/\\]*$/, "");
    }
    const base = Deno.env.get("SYSTEMROOT") || Deno.env.get("WINDIR");
    if (base) {
      return base + "\\temp";
    }
    return null;
  } else { // !isWindows
    const temp = Deno.env.get("TMPDIR") || Deno.env.get("TMP") ||
      Deno.env.get("TEMP") || "/tmp";
    return temp.replace(/(?<!^)\/*$/, "");
  }
}

/** Return total physical memory amount */
export function totalmem(): number {
  return Deno.systemMemoryInfo().total;
}

/** Returns operating system type (i.e. 'Windows_NT', 'Linux', 'Darwin') */
export function type(): string {
  switch (Deno.build.os) {
    case "windows":
      return "Windows_NT";
    case "linux":
      return "Linux";
    case "darwin":
      return "Darwin";
    default:
      throw Error("unreachable");
  }
}

/** Not yet implemented */
export function uptime(): number {
  notImplemented(SEE_GITHUB_ISSUE);
}

/** Not yet implemented */
export function userInfo(
  // deno-lint-ignore no-unused-vars
  options: UserInfoOptions = { encoding: "utf-8" },
): UserInfo {
  notImplemented(SEE_GITHUB_ISSUE);
}

export const constants = {
  // UV_UDP_REUSEADDR: 4,  //see https://nodejs.org/docs/latest-v12.x/api/os.html#os_libuv_constants
  dlopen: {
    // see https://nodejs.org/docs/latest-v12.x/api/os.html#os_dlopen_constants
  },
  errno: {
    // see https://nodejs.org/docs/latest-v12.x/api/os.html#os_error_constants
  },
  // Needs to be kept in sync with `Deno.Signal` type.
  signals: {
    "SIGABRT": "SIGABRT",
    "SIGALRM": "SIGALRM",
    "SIGBUS": "SIGBUS",
    "SIGCHLD": "SIGCHLD",
    "SIGCONT": "SIGCONT",
    "SIGEMT": "SIGEMT",
    "SIGFPE": "SIGFPE",
    "SIGHUP": "SIGHUP",
    "SIGILL": "SIGILL",
    "SIGINFO": "SIGINFO",
    "SIGINT": "SIGINT",
    "SIGIO": "SIGIO",
    "SIGKILL": "SIGKILL",
    "SIGPIPE": "SIGPIPE",
    "SIGPROF": "SIGPROF",
    "SIGPWR": "SIGPWR",
    "SIGQUIT": "SIGQUIT",
    "SIGSEGV": "SIGSEGV",
    "SIGSTKFLT": "SIGSTKFLT",
    "SIGSTOP": "SIGSTOP",
    "SIGSYS": "SIGSYS",
    "SIGTERM": "SIGTERM",
    "SIGTRAP": "SIGTRAP",
    "SIGTSTP": "SIGTSTP",
    "SIGTTIN": "SIGTTIN",
    "SIGTTOU": "SIGTTOU",
    "SIGURG": "SIGURG",
    "SIGUSR1": "SIGUSR1",
    "SIGUSR2": "SIGUSR2",
    "SIGVTALRM": "SIGVTALRM",
    "SIGWINCH": "SIGWINCH",
    "SIGXCPU": "SIGXCPU",
    "SIGXFSZ": "SIGXFSZ",
  },
  priority: {
    // see https://nodejs.org/docs/latest-v12.x/api/os.html#os_priority_constants
  },
};

export const EOL = isWindows ? fsEOL.CRLF : fsEOL.LF;
export const devNull = isWindows ? "\\\\.\\nul" : "/dev/null";

export default {
  arch,
  cpus,
  endianness,
  freemem,
  getPriority,
  homedir,
  hostname,
  loadavg,
  networkInterfaces,
  platform,
  release,
  setPriority,
  tmpdir,
  totalmem,
  type,
  uptime,
  userInfo,
  constants,
  EOL,
  devNull,
};<|MERGE_RESOLUTION|>--- conflicted
+++ resolved
@@ -115,15 +115,10 @@
 export function arch(): string {
   if (Deno.build.arch == "x86_64") {
     return "x64";
-<<<<<<< HEAD
-  } else {
-    return "arm64";
-=======
   } else if (Deno.build.arch == "aarch64") {
     return "arm64";
   } else {
     throw Error("unreachable");
->>>>>>> 3c127fd5
   }
 }
 
