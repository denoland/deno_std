--- conflicted
+++ resolved
@@ -116,9 +116,6 @@
 (uptime as any)[Symbol.toPrimitive] = (): number => uptime();
 
 export function cpus(): CPUCoreInfo[] {
-<<<<<<< HEAD
-  return [];
-=======
   return Array.from(Array(navigator.hardwareConcurrency)).map(() => {
     return {
       model: "",
@@ -132,7 +129,6 @@
       },
     };
   });
->>>>>>> 28f1c17e
 }
 
 /**
