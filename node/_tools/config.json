{
  "nodeVersion": "16.13.0",
  "ignore": {
    "common": ["index.js", "tmpdir.js"],
    "fixtures": ["child-process-spawn-node.js", "empty.txt"],
    "internet": [
      "test-dns-any.js",
      "test-dns-ipv4.js",
      "test-dns-ipv6.js",
      "test-dns.js"
    ],
    "parallel": [
      "test-assert.js",
      "test-buffer-alloc.js",
      "test-buffer-arraybuffer.js",
      "test-buffer-bytelength.js",
      "test-buffer-from.js",
      "test-buffer-includes.js",
      "test-buffer-indexof.js",
<<<<<<< HEAD
      "test-child-process-execfile.js",
=======
      "test-child-process-fork.js",
>>>>>>> 336da799
      "test-console-instance.js",
      "test-dgram-custom-lookup.js",
      "test-dgram-ipv6only.js",
      "test-dgram-send-cb-quelches-error.js",
      "test-dgram-socket-buffer-size.js",
      "test-dgram-udp6-link-local-address.js",
      "test-dns-lookup.js",
      "test-dns-resolveany.js",
      "test-dns.js",
      "test-event-emitter-max-listeners.js",
      "test-event-emitter-no-error-provided-to-error-event.js",
      "test-event-emitter-prepend.js",
      "test-fs-append-file.js",
      "test-fs-chmod-mask.js",
      "test-fs-chmod.js",
      "test-fs-rmdir-recursive.js",
      "test-fs-write-file.js",
      "test-fs-write.js",
      "test-net-better-error-messages-path.js",
      "test-net-connect-buffer.js",
      "test-net-connect-buffer2.js",
      "test-net-end-close.js",
      "test-net-listen-invalid-port.js",
      "test-net-server-call-listen-multiple-times.js",
      "test-net-server-listen-path.js",
      "test-net-server-try-ports.js",
      "test-net-socket-timeout.js",
      "test-net-write-arguments.js",
      "test-os.js",
      "test-path-resolve.js",
      "test-path.js",
      "test-querystring.js",
      "test-readline-interface.js",
      "test-stream-writable-change-default-encoding.js",
      "test-url-urltooptions.js",
      "test-util-format.js",
      "test-util-inspect-namespace.js",
      "test-util-inspect-proxy.js",
      "test-util-inspect.js",
      "test-util-isDeepStrictEqual.js",
      "test-util-promisify.js",
      "test-util-types.js",
      "test-util.js",
      "test-whatwg-url-properties.js",
      "test-zlib-convenience-methods.js",
      "test-zlib-empty-buffer.js",
      "test-zlib-invalid-input.js",
      "test-zlib-random-byte-pipes.js",
      "test-zlib-write-after-flush.js",
      "test-zlib-zero-byte.js",
      "test-zlib-zero-windowBits.js"
    ],
    "pummel": [
      "test-net-bytes-per-incoming-chunk-overhead.js",
      "test-net-write-callbacks.js"
    ]
  },
  "tests": {
    "common": [
      "countdown.js",
      "dns.js",
      "duplexpair.js",
      "fixtures.js",
      "hijackstdio",
      "internet.js"
    ],
    "fixtures": [
      "a.js",
      "child-process-spawn-node.js",
      "echo.js",
      "empty.txt",
      "exit.js"
    ],
    "internet": [
      "test-dgram-connect.js",
      "test-dns-any.js",
      "test-dns-idna2008.js",
      "test-dns-ipv4.js",
      "test-dns-ipv6.js",
      "test-dns-lookup.js",
      "test-dns-promises-resolve.js",
      "test-dns-regress-6244.js",
      "test-dns-setserver-in-callback-of-resolve4.js",
      "test-dns.js"
    ],
    "parallel": [
      "test-assert-async.js",
      "test-assert-fail.js",
      "test-assert.js",
      "test-buffer-alloc.js",
      "test-buffer-arraybuffer.js",
      "test-buffer-ascii.js",
      "test-buffer-badhex.js",
      "test-buffer-bigint64.js",
      "test-buffer-bytelength.js",
      "test-buffer-compare-offset.js",
      "test-buffer-concat.js",
      "test-buffer-constants.js",
      "test-buffer-copy.js",
      "test-buffer-equals.js",
      "test-buffer-failed-alloc-typed-arrays.js",
      "test-buffer-fakes.js",
      "test-buffer-from.js",
      "test-buffer-includes.js",
      "test-buffer-indexof.js",
      "test-buffer-inheritance.js",
      "test-buffer-isencoding.js",
      "test-buffer-iterator.js",
      "test-buffer-new.js",
      "test-buffer-no-negative-allocation.js",
      "test-buffer-nopendingdep-map.js",
      "test-buffer-of-no-deprecation.js",
      "test-buffer-over-max-length.js",
      "test-buffer-parent-property.js",
      "test-buffer-read.js",
      "test-buffer-readdouble.js",
      "test-buffer-readfloat.js",
      "test-buffer-readint.js",
      "test-buffer-readuint.js",
      "test-buffer-safe-unsafe.js",
      "test-buffer-sharedarraybuffer.js",
      "test-buffer-slice.js",
      "test-buffer-slow.js",
      "test-buffer-swap.js",
      "test-buffer-tojson.js",
      "test-buffer-tostring-range.js",
      "test-buffer-tostring-rangeerror.js",
      "test-buffer-tostring.js",
      "test-buffer-write.js",
      "test-buffer-writedouble.js",
      "test-buffer-writefloat.js",
      "test-buffer-writeint.js",
      "test-buffer-writeuint.js",
      "test-buffer-zero-fill-cli.js",
      "test-buffer-zero-fill-reset.js",
      "test-buffer-zero-fill.js",
<<<<<<< HEAD
      "test-child-process-execfile.js",
=======
      "test-child-process-fork.js",
>>>>>>> 336da799
      "test-child-process-kill.js",
      "test-client-request-destroy.js",
      "test-console-async-write-error.js",
      "test-console-group.js",
      "test-console-instance.js",
      "test-console-log-stdio-broken-dest.js",
      "test-console-log-throw-primitive.js",
      "test-console-no-swallow-stack-overflow.js",
      "test-console-sync-write-error.js",
      "test-console-table.js",
      "test-console-tty-colors.js",
      "test-dgram-address.js",
      "test-dgram-bind-default-address.js",
      "test-dgram-bind.js",
      "test-dgram-bytes-length.js",
      "test-dgram-close-during-bind.js",
      "test-dgram-close-in-listening.js",
      "test-dgram-close-is-not-callback.js",
      "test-dgram-close-signal.js",
      "test-dgram-close.js",
      "test-dgram-connect-send-callback-buffer-length.js",
      "test-dgram-connect-send-callback-buffer.js",
      "test-dgram-connect-send-callback-multi-buffer.js",
      "test-dgram-connect-send-default-host.js",
      "test-dgram-connect-send-empty-array.js",
      "test-dgram-connect-send-empty-buffer.js",
      "test-dgram-connect-send-empty-packet.js",
      "test-dgram-connect-send-multi-buffer-copy.js",
      "test-dgram-connect-send-multi-string-array.js",
      "test-dgram-connect.js",
      "test-dgram-createSocket-type.js",
      "test-dgram-custom-lookup.js",
      "test-dgram-error-message-address.js",
      "test-dgram-implicit-bind.js",
      "test-dgram-ipv6only.js",
      "test-dgram-listen-after-bind.js",
      "test-dgram-msgsize.js",
      "test-dgram-oob-buffer.js",
      "test-dgram-recv-error.js",
      "test-dgram-send-bad-arguments.js",
      "test-dgram-send-callback-buffer-empty-address.js",
      "test-dgram-send-callback-buffer-length-empty-address.js",
      "test-dgram-send-callback-buffer-length.js",
      "test-dgram-send-callback-buffer.js",
      "test-dgram-send-callback-multi-buffer-empty-address.js",
      "test-dgram-send-callback-multi-buffer.js",
      "test-dgram-send-callback-recursive.js",
      "test-dgram-send-cb-quelches-error.js",
      "test-dgram-send-default-host.js",
      "test-dgram-send-empty-array.js",
      "test-dgram-send-empty-buffer.js",
      "test-dgram-send-empty-packet.js",
      "test-dgram-send-error.js",
      "test-dgram-send-invalid-msg-type.js",
      "test-dgram-send-multi-buffer-copy.js",
      "test-dgram-send-multi-string-array.js",
      "test-dgram-socket-buffer-size.js",
      "test-dgram-udp4.js",
      "test-dgram-udp6-link-local-address.js",
      "test-dgram-udp6-send-default-host.js",
      "test-dns-lookup.js",
      "test-dns-memory-error.js",
      "test-dns-multi-channel.js",
      "test-dns-promises-exists.js",
      "test-dns-resolveany.js",
      "test-dns-resolvens-typeerror.js",
      "test-dns-setservers-type-check.js",
      "test-dns.js",
      "test-event-emitter-add-listeners.js",
      "test-event-emitter-check-listener-leaks.js",
      "test-event-emitter-emit-context.js",
      "test-event-emitter-error-monitor.js",
      "test-event-emitter-errors.js",
      "test-event-emitter-get-max-listeners.js",
      "test-event-emitter-invalid-listener.js",
      "test-event-emitter-listener-count.js",
      "test-event-emitter-listeners-side-effects.js",
      "test-event-emitter-listeners.js",
      "test-event-emitter-max-listeners-warning-for-null.js",
      "test-event-emitter-max-listeners-warning-for-symbol.js",
      "test-event-emitter-max-listeners-warning.js",
      "test-event-emitter-max-listeners.js",
      "test-event-emitter-method-names.js",
      "test-event-emitter-modify-in-emit.js",
      "test-event-emitter-no-error-provided-to-error-event.js",
      "test-event-emitter-num-args.js",
      "test-event-emitter-once.js",
      "test-event-emitter-prepend.js",
      "test-event-emitter-remove-all-listeners.js",
      "test-event-emitter-remove-listeners.js",
      "test-event-emitter-set-max-listeners-side-effects.js",
      "test-event-emitter-special-event-names.js",
      "test-event-emitter-subclass.js",
      "test-event-emitter-symbols.js",
      "test-events-list.js",
      "test-events-on-async-iterator.js",
      "test-events-once.js",
      "test-events-uncaught-exception-stack.js",
      "test-eventtarget-brandcheck.js",
      "test-exception-handler.js",
      "test-exception-handler2.js",
      "test-file-write-stream.js",
      "test-file-write-stream2.js",
      "test-fs-access.js",
      "test-fs-append-file-sync.js",
      "test-fs-append-file.js",
      "test-fs-chmod-mask.js",
      "test-fs-chmod.js",
      "test-fs-chown-type-check.js",
      "test-fs-copyfile.js",
      "test-fs-readdir-stack-overflow.js",
      "test-fs-readdir.js",
      "test-fs-readfile-empty.js",
      "test-fs-realpath-native.js",
      "test-fs-rm.js",
      "test-fs-rmdir-recursive-sync-warns-not-found.js",
      "test-fs-rmdir-recursive-sync-warns-on-file.js",
      "test-fs-rmdir-recursive-throws-not-found.js",
      "test-fs-rmdir-recursive-throws-on-file.js",
      "test-fs-rmdir-recursive-warns-not-found.js",
      "test-fs-rmdir-recursive-warns-on-file.js",
      "test-fs-rmdir-recursive.js",
      "test-fs-rmdir-type-check.js",
      "test-fs-watch.js",
      "test-fs-watchfile.js",
      "test-fs-write-buffer.js",
      "test-fs-write-file-buffer.js",
      "test-fs-write-file-invalid-path.js",
      "test-fs-write-file-sync.js",
      "test-fs-write-file.js",
      "test-fs-write-no-fd.js",
      "test-fs-write-stream.js",
      "test-fs-write-sync.js",
      "test-fs-write.js",
      "test-fs-writev-sync.js",
      "test-fs-writev.js",
      "test-handle-wrap-close-abort.js",
      "test-http-agent-getname.js",
      "test-http-client-get-url.js",
      "test-http-client-read-in-error.js",
      "test-http-outgoing-buffer.js",
      "test-http-outgoing-destroy.js",
      "test-http-outgoing-internal-headernames-getter.js",
      "test-http-outgoing-internal-headernames-setter.js",
      "test-http-outgoing-internal-headers.js",
      "test-http-outgoing-message-inheritance.js",
      "test-http-outgoing-renderHeaders.js",
      "test-http-outgoing-settimeout.js",
      "test-http-url.parse-auth.js",
      "test-http-url.parse-path.js",
      "test-http-url.parse-post.js",
      "test-http-url.parse-search.js",
      "test-net-access-byteswritten.js",
      "test-net-after-close.js",
      "test-net-allow-half-open.js",
      "test-net-better-error-messages-listen-path.js",
      "test-net-better-error-messages-listen.js",
      "test-net-better-error-messages-path.js",
      "test-net-better-error-messages-port-hostname.js",
      "test-net-bind-twice.js",
      "test-net-buffersize.js",
      "test-net-bytes-written-large.js",
      "test-net-can-reset-timeout.js",
      "test-net-connect-after-destroy.js",
      "test-net-connect-buffer.js",
      "test-net-connect-buffer2.js",
      "test-net-connect-call-socket-connect.js",
      "test-net-connect-destroy.js",
      "test-net-connect-immediate-destroy.js",
      "test-net-connect-immediate-finish.js",
      "test-net-connect-no-arg.js",
      "test-net-connect-options-ipv6.js",
      "test-net-connect-options-port.js",
      "test-net-dns-custom-lookup.js",
      "test-net-dns-error.js",
      "test-net-dns-lookup-skip.js",
      "test-net-dns-lookup.js",
      "test-net-during-close.js",
      "test-net-eaddrinuse.js",
      "test-net-end-close.js",
      "test-net-end-destroyed.js",
      "test-net-end-without-connect.js",
      "test-net-isip.js",
      "test-net-isipv4.js",
      "test-net-isipv6.js",
      "test-net-listen-after-destroying-stdin.js",
      "test-net-listen-close-server-callback-is-not-function.js",
      "test-net-listen-close-server.js",
      "test-net-listen-error.js",
      "test-net-listen-invalid-port.js",
      "test-net-listening.js",
      "test-net-local-address-port.js",
      "test-net-localerror.js",
      "test-net-options-lookup.js",
      "test-net-pause-resume-connecting.js",
      "test-net-persistent-ref-unref.js",
      "test-net-pipe-connect-errors.js",
      "test-net-remote-address-port.js",
      "test-net-server-call-listen-multiple-times.js",
      "test-net-server-capture-rejection.js",
      "test-net-server-close.js",
      "test-net-server-listen-options-signal.js",
      "test-net-server-listen-options.js",
      "test-net-server-listen-path.js",
      "test-net-server-listen-remove-callback.js",
      "test-net-server-max-connections.js",
      "test-net-server-options.js",
      "test-net-server-pause-on-connect.js",
      "test-net-server-try-ports.js",
      "test-net-server-unref-persistent.js",
      "test-net-server-unref.js",
      "test-net-socket-close-after-end.js",
      "test-net-socket-connect-without-cb.js",
      "test-net-socket-connecting.js",
      "test-net-socket-destroy-send.js",
      "test-net-socket-destroy-twice.js",
      "test-net-socket-end-before-connect.js",
      "test-net-socket-end-callback.js",
      "test-net-socket-no-halfopen-enforcer.js",
      "test-net-socket-ready-without-cb.js",
      "test-net-socket-timeout.js",
      "test-net-socket-write-after-close.js",
      "test-net-socket-write-error.js",
      "test-net-sync-cork.js",
      "test-net-timeout-no-handle.js",
      "test-net-writable.js",
      "test-net-write-after-end-nt.js",
      "test-net-write-arguments.js",
      "test-net-write-fully-async-buffer.js",
      "test-net-write-fully-async-hex-string.js",
      "test-net-write-slow.js",
      "test-next-tick-doesnt-hang.js",
      "test-next-tick-fixed-queue-regression.js",
      "test-next-tick-intentional-starvation.js",
      "test-next-tick-ordering.js",
      "test-next-tick-ordering2.js",
      "test-next-tick-when-exiting.js",
      "test-next-tick.js",
      "test-nodeeventtarget.js",
      "test-os.js",
      "test-outgoing-message-destroy.js",
      "test-outgoing-message-pipe.js",
      "test-path-basename.js",
      "test-path-dirname.js",
      "test-path-extname.js",
      "test-path-isabsolute.js",
      "test-path-join.js",
      "test-path-makelong.js",
      "test-path-normalize.js",
      "test-path-parse-format.js",
      "test-path-posix-exists.js",
      "test-path-relative.js",
      "test-path-resolve.js",
      "test-path-win32-exists.js",
      "test-path-zero-length-strings.js",
      "test-path.js",
      "test-process-beforeexit.js",
      "test-process-binding-internalbinding-allowlist.js",
      "test-process-env-allowed-flags.js",
      "test-process-exit-from-before-exit.js",
      "test-process-exit-handler.js",
      "test-process-exit-recursive.js",
      "test-process-exit.js",
      "test-process-uptime.js",
      "test-promise-unhandled-silent.js",
      "test-promise-unhandled-throw-handler.js",
      "test-punycode.js",
      "test-querystring-escape.js",
      "test-querystring-maxKeys-non-finite.js",
      "test-querystring-multichar-separator.js",
      "test-querystring.js",
      "test-readline-csi.js",
      "test-readline-emit-keypress-events.js",
      "test-readline-interface-escapecodetimeout.js",
      "test-readline-interface.js",
      "test-readline-keys.js",
      "test-readline-position.js",
      "test-readline-reopen.js",
      "test-readline-set-raw-mode.js",
      "test-readline-undefined-columns.js",
      "test-readline.js",
      "test-stream-add-abort-signal.js",
      "test-stream-aliases-legacy.js",
      "test-stream-auto-destroy.js",
      "test-stream-await-drain-writers-in-synchronously-recursion-write.js",
      "test-stream-backpressure.js",
      "test-stream-big-packet.js",
      "test-stream-big-push.js",
      "test-stream-buffer-list.js",
      "test-stream-catch-rejections.js",
      "test-stream-construct.js",
      "test-stream-destroy-event-order.js",
      "test-stream-duplex-destroy.js",
      "test-stream-duplex-end.js",
      "test-stream-duplex-from.js",
      "test-stream-duplex-props.js",
      "test-stream-duplex-readable-end.js",
      "test-stream-duplex-writable-finished.js",
      "test-stream-duplex.js",
      "test-stream-end-paused.js",
      "test-stream-error-once.js",
      "test-stream-events-prepend.js",
      "test-stream-inheritance.js",
      "test-stream-ispaused.js",
      "test-stream-objectmode-undefined.js",
      "test-stream-once-readable-pipe.js",
      "test-stream-pipe-after-end.js",
      "test-stream-pipe-await-drain-manual-resume.js",
      "test-stream-pipe-await-drain-push-while-write.js",
      "test-stream-pipe-await-drain.js",
      "test-stream-pipe-cleanup-pause.js",
      "test-stream-pipe-cleanup.js",
      "test-stream-pipe-error-handling.js",
      "test-stream-pipe-event.js",
      "test-stream-pipe-flow-after-unpipe.js",
      "test-stream-pipe-flow.js",
      "test-stream-pipe-manual-resume.js",
      "test-stream-pipe-multiple-pipes.js",
      "test-stream-pipe-needDrain.js",
      "test-stream-pipe-same-destination-twice.js",
      "test-stream-pipe-unpipe-streams.js",
      "test-stream-pipe-without-listenerCount.js",
      "test-stream-pipeline-async-iterator.js",
      "test-stream-pipeline-queued-end-in-destroy.js",
      "test-stream-pipeline-with-empty-string.js",
      "test-stream-push-strings.js",
      "test-stream-readable-aborted.js",
      "test-stream-readable-add-chunk-during-data.js",
      "test-stream-readable-constructor-set-methods.js",
      "test-stream-readable-data.js",
      "test-stream-readable-destroy.js",
      "test-stream-readable-didRead.js",
      "test-stream-readable-emit-readable-short-stream.js",
      "test-stream-readable-emittedReadable.js",
      "test-stream-readable-end-destroyed.js",
      "test-stream-readable-ended.js",
      "test-stream-readable-error-end.js",
      "test-stream-readable-event.js",
      "test-stream-readable-flow-recursion.js",
      "test-stream-readable-hwm-0-async.js",
      "test-stream-readable-hwm-0-no-flow-data.js",
      "test-stream-readable-hwm-0.js",
      "test-stream-readable-infinite-read.js",
      "test-stream-readable-invalid-chunk.js",
      "test-stream-readable-needReadable.js",
      "test-stream-readable-next-no-null.js",
      "test-stream-readable-no-unneeded-readable.js",
      "test-stream-readable-object-multi-push-async.js",
      "test-stream-readable-pause-and-resume.js",
      "test-stream-readable-readable-then-resume.js",
      "test-stream-readable-readable.js",
      "test-stream-readable-reading-readingMore.js",
      "test-stream-readable-resume-hwm.js",
      "test-stream-readable-resumeScheduled.js",
      "test-stream-readable-setEncoding-existing-buffers.js",
      "test-stream-readable-setEncoding-null.js",
      "test-stream-readable-unshift.js",
      "test-stream-readable-with-unimplemented-_read.js",
      "test-stream-readableListening-state.js",
      "test-stream-transform-callback-twice.js",
      "test-stream-transform-constructor-set-methods.js",
      "test-stream-transform-destroy.js",
      "test-stream-transform-final-sync.js",
      "test-stream-transform-final.js",
      "test-stream-transform-flush-data.js",
      "test-stream-transform-objectmode-falsey-value.js",
      "test-stream-transform-split-highwatermark.js",
      "test-stream-transform-split-objectmode.js",
      "test-stream-uint8array.js",
      "test-stream-unpipe-event.js",
      "test-stream-unshift-empty-chunk.js",
      "test-stream-unshift-read-race.js",
      "test-stream-writable-callback-twice.js",
      "test-stream-writable-change-default-encoding.js",
      "test-stream-writable-clear-buffer.js",
      "test-stream-writable-constructor-set-methods.js",
      "test-stream-writable-decoded-encoding.js",
      "test-stream-writable-destroy.js",
      "test-stream-writable-end-cb-error.js",
      "test-stream-writable-end-multiple.js",
      "test-stream-writable-ended-state.js",
      "test-stream-writable-finish-destroyed.js",
      "test-stream-writable-finished-state.js",
      "test-stream-writable-finished.js",
      "test-stream-writable-invalid-chunk.js",
      "test-stream-writable-needdrain-state.js",
      "test-stream-writable-null.js",
      "test-stream-writable-properties.js",
      "test-stream-writable-writable.js",
      "test-stream-writable-write-cb-error.js",
      "test-stream-writable-write-cb-twice.js",
      "test-stream-writable-write-error.js",
      "test-stream-writable-write-writev-finish.js",
      "test-stream-writableState-ending.js",
      "test-stream-writableState-uncorked-bufferedRequestCount.js",
      "test-stream-write-destroy.js",
      "test-stream-write-drain.js",
      "test-stream-write-final.js",
      "test-stream-writev.js",
      "test-stream2-base64-single-char-read-end.js",
      "test-stream2-basic.js",
      "test-stream2-compatibility.js",
      "test-stream2-decode-partial.js",
      "test-stream2-finish-pipe.js",
      "test-stream2-large-read-stall.js",
      "test-stream2-objects.js",
      "test-stream2-pipe-error-handling.js",
      "test-stream2-pipe-error-once-listener.js",
      "test-stream2-push.js",
      "test-stream2-read-sync-stack.js",
      "test-stream2-readable-empty-buffer-no-eof.js",
      "test-stream2-readable-from-list.js",
      "test-stream2-readable-legacy-drain.js",
      "test-stream2-readable-non-empty-end.js",
      "test-stream2-readable-wrap-destroy.js",
      "test-stream2-readable-wrap-empty.js",
      "test-stream2-readable-wrap-error.js",
      "test-stream2-readable-wrap.js",
      "test-stream2-set-encoding.js",
      "test-stream2-transform.js",
      "test-stream2-unpipe-drain.js",
      "test-stream2-unpipe-leak.js",
      "test-stream2-writable.js",
      "test-stream3-cork-end.js",
      "test-stream3-cork-uncork.js",
      "test-stream3-pause-then-read.js",
      "test-streams-highwatermark.js",
      "test-timers-api-refs.js",
      "test-timers-args.js",
      "test-timers-clear-null-does-not-throw-error.js",
      "test-timers-clear-object-does-not-throw-error.js",
      "test-timers-clear-timeout-interval-equivalent.js",
      "test-timers-clearImmediate.js",
      "test-timers-interval-throw.js",
      "test-timers-non-integer-delay.js",
      "test-timers-same-timeout-wrong-list-deleted.js",
      "test-timers-timeout-with-non-integer.js",
      "test-timers-uncaught-exception.js",
      "test-timers-unref-throw-then-ref.js",
      "test-timers-user-call.js",
      "test-timers-zero-timeout.js",
      "test-url-fileurltopath.js",
      "test-url-format-whatwg.js",
      "test-url-parse-format.js",
      "test-url-pathtofileurl.js",
      "test-url-relative.js",
      "test-url-urltooptions.js",
      "test-util-deprecate-invalid-code.js",
      "test-util-deprecate.js",
      "test-util-format.js",
      "test-util-inherits.js",
      "test-util-inspect-long-running.js",
      "test-util-inspect-namespace.js",
      "test-util-inspect-proxy.js",
      "test-util-inspect.js",
      "test-util-isDeepStrictEqual.js",
      "test-util-promisify.js",
      "test-util-types-exists.js",
      "test-util-types.js",
      "test-util.js",
      "test-vm-static-this.js",
      "test-webcrypto-sign-verify.js",
      "test-whatwg-url-properties.js",
      "test-zlib-close-after-error.js",
      "test-zlib-close-after-write.js",
      "test-zlib-convenience-methods.js",
      "test-zlib-deflate-raw-inherits.js",
      "test-zlib-destroy-pipe.js",
      "test-zlib-empty-buffer.js",
      "test-zlib-from-string.js",
      "test-zlib-invalid-input.js",
      "test-zlib-no-stream.js",
      "test-zlib-random-byte-pipes.js",
      "test-zlib-sync-no-event.js",
      "test-zlib-truncated.js",
      "test-zlib-unzip-one-byte-chunks.js",
      "test-zlib-write-after-end.js",
      "test-zlib-write-after-flush.js",
      "test-zlib-zero-byte.js",
      "test-zlib-zero-windowBits.js"
    ],
    "pummel": [
      "test-net-bytes-per-incoming-chunk-overhead.js",
      "test-net-pingpong-delay.js",
      "test-net-write-callbacks.js"
    ],
    "sequential": []
  },
  "windowsIgnore": {
    "parallel": [
<<<<<<< HEAD
      "test-child-process-execfile.js",
=======
      "test-child-process-fork.js",
>>>>>>> 336da799
      "test-child-process-kill.js",
      "test-console-log-throw-primitive.js",
      "test-console-no-swallow-stack-overflow.js",
      "test-console-sync-write-error.js",
      "test-fs-access.js",
      "test-fs-readdir-stack-overflow.js",
      "test-fs-watchfile.js",
      "test-fs-write-file-invalid-path.js",
      "test-fs-write-file-sync.js",
      "test-fs-write-file.js",
      "test-http-client-get-url.js",
      "test-http-client-reject-cr-no-lf.js",
      "test-net-better-error-messages-listen-path.js",
      "test-net-better-error-messages-path.js",
      "test-net-pipe-connect-errors.js",
      "test-net-server-listen-path.js",
      "test-util-inspect-long-running.js",
      "test-util-inspect.js"
    ]
  },
  "darwinIgnore": {
    "parallel": [
      "test-net-allow-half-open.js",
      "test-net-socket-close-after-end.js"
    ]
  },
  "suitesFolder": "test",
  "versionsFolder": "versions"
}<|MERGE_RESOLUTION|>--- conflicted
+++ resolved
@@ -17,11 +17,6 @@
       "test-buffer-from.js",
       "test-buffer-includes.js",
       "test-buffer-indexof.js",
-<<<<<<< HEAD
-      "test-child-process-execfile.js",
-=======
-      "test-child-process-fork.js",
->>>>>>> 336da799
       "test-console-instance.js",
       "test-dgram-custom-lookup.js",
       "test-dgram-ipv6only.js",
@@ -158,11 +153,6 @@
       "test-buffer-zero-fill-cli.js",
       "test-buffer-zero-fill-reset.js",
       "test-buffer-zero-fill.js",
-<<<<<<< HEAD
-      "test-child-process-execfile.js",
-=======
-      "test-child-process-fork.js",
->>>>>>> 336da799
       "test-child-process-kill.js",
       "test-client-request-destroy.js",
       "test-console-async-write-error.js",
@@ -653,11 +643,6 @@
   },
   "windowsIgnore": {
     "parallel": [
-<<<<<<< HEAD
-      "test-child-process-execfile.js",
-=======
-      "test-child-process-fork.js",
->>>>>>> 336da799
       "test-child-process-kill.js",
       "test-console-log-throw-primitive.js",
       "test-console-no-swallow-stack-overflow.js",
