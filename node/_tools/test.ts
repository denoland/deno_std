--- conflicted
+++ resolved
@@ -2,11 +2,6 @@
 import { dirname, fromFileUrl, join } from "../../path/mod.ts";
 import { fail } from "../../testing/asserts.ts";
 import { config, getPathsFromTestSuites } from "./common.ts";
-
-// If the test case is invoked like
-// deno test -A node/_tools/test.ts -- <test-names>
-// Use the test-names as filters
-const filters = Deno.args;
 
 // If the test case is invoked like
 // deno test -A node/_tools/test.ts -- <test-names>
@@ -28,27 +23,16 @@
 
 const decoder = new TextDecoder();
 
-<<<<<<< HEAD
-for await (const file of dir) {
-=======
 for await (const path of testPaths) {
->>>>>>> 14f58c6f
   // If filter patterns are given and any pattern doesn't match
   // to the file path, then skip the case
   if (
     filters.length > 0 &&
-<<<<<<< HEAD
-    filters.every((pattern) => !file.path.includes(pattern))
-  ) {
-    continue;
-  }
-=======
     filters.every((pattern) => !path.includes(pattern))
   ) {
     continue;
   }
   const ignore = Deno.build.os === "windows" && windowsIgnorePaths.has(path);
->>>>>>> 14f58c6f
   Deno.test({
     name: `Node.js compatibility "${path}"`,
     ignore,
