// deno-lint-ignore-file no-undef
// Copyright 2018-2021 the Deno authors. All rights reserved. MIT license.

import "./global.ts";
import {
  assert,
  assertEquals,
  assertObjectMatch,
  assertThrows,
} from "../testing/asserts.ts";
import { stripColor } from "../fmt/colors.ts";
import { deferred } from "../async/deferred.ts";
import * as path from "../path/mod.ts";
import { delay } from "../async/delay.ts";
import { env } from "./process.ts";

Deno.test({
  name: "process.cwd and process.chdir success",
  fn() {
    assertEquals(process.cwd(), Deno.cwd());

    const currentDir = Deno.cwd();

    const tempDir = Deno.makeTempDirSync();
    process.chdir(tempDir);
    assertEquals(
      Deno.realPathSync(process.cwd()),
      Deno.realPathSync(tempDir),
    );

    process.chdir(currentDir);
  },
});

Deno.test({
  name: "process.chdir failure",
  fn() {
    assertThrows(
      () => {
        process.chdir("non-existent-directory-name");
      },
      Deno.errors.NotFound,
      "file",
      // On every OS Deno returns: "No such file" except for Windows, where it's:
      // "The system cannot find the file specified. (os error 2)" so "file" is
      // the only common string here.
    );
  },
});

Deno.test({
  name: "process.version",
  fn() {
    assertEquals(typeof process, "object");
    assertEquals(typeof process.version, "string");
    assertEquals(typeof process.versions, "object");
    assertEquals(typeof process.versions.node, "string");
    assertEquals(typeof process.versions.v8, "string");
    assertEquals(typeof process.versions.uv, "string");
    assertEquals(typeof process.versions.zlib, "string");
    assertEquals(typeof process.versions.brotli, "string");
    assertEquals(typeof process.versions.ares, "string");
    assertEquals(typeof process.versions.modules, "string");
    assertEquals(typeof process.versions.nghttp2, "string");
    assertEquals(typeof process.versions.napi, "string");
    assertEquals(typeof process.versions.llhttp, "string");
    assertEquals(typeof process.versions.openssl, "string");
    assertEquals(typeof process.versions.cldr, "string");
    assertEquals(typeof process.versions.icu, "string");
    assertEquals(typeof process.versions.tz, "string");
    assertEquals(typeof process.versions.unicode, "string");
    // These two are not present in `process.versions` in Node, but we
    // add them anyway
    assertEquals(typeof process.versions.deno, "string");
    assertEquals(typeof process.versions.typescript, "string");
  },
});

Deno.test({
  name: "process.platform",
  fn() {
    assertEquals(typeof process.platform, "string");
  },
});

Deno.test({
  name: "process.mainModule",
  fn() {
    assertEquals(process.mainModule, undefined);
    // Check that it is writable
    process.mainModule = "foo";
    assertEquals(process.mainModule, "foo");
  },
});

Deno.test({
  name: "process.arch",
  fn() {
    assertEquals(typeof process.arch, "string");
    if (Deno.build.arch == "x86_64") {
      assertEquals(process.arch, "x64");
    } else if (Deno.build.arch == "aarch64") {
      assertEquals(process.arch, "arm64");
    } else {
      throw new Error("unreachable");
    }
  },
});

Deno.test({
  name: "process.pid",
  fn() {
    assertEquals(typeof process.pid, "number");
    assertEquals(process.pid, Deno.pid);
  },
});

Deno.test({
  name: "process.on",
  async fn() {
    assertEquals(typeof process.on, "function");

    let triggered = false;
    process.on("exit", () => {
      triggered = true;
    });
    process.emit("exit");
    assert(triggered);

    const cwd = path.dirname(path.fromFileUrl(import.meta.url));

    const p = Deno.run({
      cmd: [
        Deno.execPath(),
        "run",
        "--quiet",
        "--unstable",
        "./testdata/process_exit.ts",
      ],
      cwd,
      stdout: "piped",
    });

    const decoder = new TextDecoder();
    const rawOutput = await p.output();
    assertEquals(
      stripColor(decoder.decode(rawOutput).trim()),
      "1\n2",
    );
    p.close();
  },
});

Deno.test({
  name: "process.on signal",
  ignore: Deno.build.os == "windows",
  async fn() {
    const promise = deferred();
    let c = 0;
    const listener = () => {
      c += 1;
    };
    process.on("SIGINT", listener);
    setTimeout(async () => {
      // Sends SIGINT 3 times.
      for (const _ of Array(3)) {
        await delay(20);
        Deno.kill(Deno.pid, "SIGINT");
      }
      await delay(20);
      Deno.removeSignalListener("SIGINT", listener);
      promise.resolve();
    });
    await promise;
    assertEquals(c, 3);
  },
});

Deno.test({
  name: "process.off signal",
  ignore: Deno.build.os == "windows",
  async fn() {
    const promise = deferred();
    let c = 0;
    const listener = () => {
      c += 1;
      process.off("SIGINT", listener);
    };
    process.on("SIGINT", listener);
    setTimeout(async () => {
      // Sends SIGINT 3 times.
      for (const _ of Array(3)) {
        await delay(20);
        Deno.kill(Deno.pid, "SIGINT");
      }
      await delay(20);
      promise.resolve();
    });
    await promise;
    assertEquals(c, 1);
  },
});

Deno.test({
  name: "process.argv",
  fn() {
    assert(Array.isArray(process.argv));
    assert(
      process.argv[0].match(/[^/\\]*deno[^/\\]*$/),
      "deno included in the file name of argv[0]",
    );
    assertEquals(
      process.argv[1],
      path.fromFileUrl(Deno.mainModule),
    );
    // argv supports array methods.
    assert(Array.isArray(process.argv.slice(2)));
    assertEquals(process.argv.indexOf(Deno.execPath()), 0);
    assertEquals(process.argv.indexOf(path.fromFileUrl(Deno.mainModule)), 1);
  },
});

Deno.test({
  name: "process.execArgv",
  fn() {
    assert(Array.isArray(process.execArgv));
    assert(process.execArgv.length == 0);
    // execArgv supports array methods.
    assert(Array.isArray(process.argv.slice(0)));
    assertEquals(process.argv.indexOf("foo"), -1);
  },
});

Deno.test({
  name: "process.env",
  fn() {
    Deno.env.set("HELLO", "WORLD");

    assertObjectMatch(process.env, Deno.env.toObject());

    assertEquals(typeof (process.env.HELLO), "string");
    assertEquals(process.env.HELLO, "WORLD");

    assertEquals(typeof env.HELLO, "string");
    assertEquals(env.HELLO, "WORLD");

    assert(Object.getOwnPropertyNames(process.env).includes("HELLO"));
    assert(Object.keys(process.env).includes("HELLO"));
  },
});

Deno.test({
  name: "process.stdin",
  fn() {
    assertEquals(process.stdin.fd, Deno.stdin.rid);
    assertEquals(process.stdin.isTTY, Deno.isatty(Deno.stdin.rid));
  },
});

Deno.test({
  name: "process.stdout",
  fn() {
    assertEquals(process.stdout.fd, Deno.stdout.rid);
    const isTTY = Deno.isatty(Deno.stdout.rid);
    assertEquals(process.stdout.isTTY, isTTY);
    const consoleSize = isTTY ? Deno.consoleSize(Deno.stdout.rid) : undefined;
    assertEquals(process.stdout.columns, consoleSize?.columns);
    assertEquals(process.stdout.rows, consoleSize?.rows);
    assertEquals(
      `${process.stdout.getWindowSize()}`,
      `${consoleSize && [consoleSize.columns, consoleSize.rows]}`,
    );
  },
});

Deno.test({
  name: "process.stderr",
  fn() {
    assertEquals(process.stderr.fd, Deno.stderr.rid);
    const isTTY = Deno.isatty(Deno.stderr.rid);
    assertEquals(process.stderr.isTTY, isTTY);
    const consoleSize = isTTY ? Deno.consoleSize(Deno.stderr.rid) : undefined;
    assertEquals(process.stderr.columns, consoleSize?.columns);
    assertEquals(process.stderr.rows, consoleSize?.rows);
    assertEquals(
      `${process.stderr.getWindowSize()}`,
      `${consoleSize && [consoleSize.columns, consoleSize.rows]}`,
    );
  },
});

Deno.test({
  name: "process.nextTick",
  async fn() {
    let withoutArguments = false;
    process.nextTick(() => {
      withoutArguments = true;
    });

    const expected = 12;
    let result;
    process.nextTick((x: number) => {
      result = x;
    }, 12);

    await delay(10);
    assert(withoutArguments);
    assertEquals(result, expected);
  },
});

Deno.test({
  name: "process.hrtime",
  // TODO(kt3k): Enable this test
  ignore: true,
  fn() {
    const [sec0, nano0] = process.hrtime();
    // seconds and nano seconds are positive integers.
    assert(sec0 > 0);
    assert(Number.isInteger(sec0));
    assert(nano0 > 0);
    assert(Number.isInteger(nano0));

    const [sec1, nano1] = process.hrtime();
    // the later call returns bigger value
    assert(sec1 >= sec0);
    assert(nano1 > nano0);

    const [sec2, nano2] = process.hrtime([sec1, nano1]);
    // the difference of the 2 calls is a small positive value.
    assertEquals(sec2, 0);
    assert(nano2 > 0);
  },
});

Deno.test({
  name: "[process] stdio",
  async fn() {
    const cwd = path.dirname(path.fromFileUrl(import.meta.url));
    const p = Deno.run({
      cmd: [
        Deno.execPath(),
        "run",
        "--unstable",
        "--quiet",
        "./testdata/process_stdio.ts",
      ],
      cwd,
      stderr: "piped",
      stdin: "piped",
      stdout: "piped",
    });
    p.stdin.write(new TextEncoder().encode("it works?!"));
    p.stdin.write(new TextEncoder().encode("yes!"));
    p.stdin.close();
    const stderr = new TextDecoder().decode(await p.stderrOutput());
    const stdout = new TextDecoder().decode(await p.output());
    assertEquals(
      stderr + stdout,
      "helloworldhelloworldfrom pipereceived:it works?!yes!helloworldhelloworldfrom pipe",
    );
  },
  sanitizeResources: false,
  sanitizeOps: false,
});

Deno.test("process.on, process.off, process.removeListener doesn't throw on unimplemented events", () => {
  const events = [
    "beforeExit",
    "disconnect",
    "message",
    "multipleResolves",
    "rejectionHandled",
    "uncaughtException",
    "uncaughtExceptionMonitor",
    "unhandledRejection",
  ];
  const handler = () => {};
  events.forEach((ev) => {
    process.on(ev, handler);
    process.off(ev, handler);
    process.on(ev, handler);
    process.removeListener(ev, handler);
  });
});

<<<<<<< HEAD
Deno.test("process.memoryUsage()", () => {
  const mem = process.memoryUsage();
  assert(typeof mem.rss === "number");
  assert(typeof mem.heapTotal === "number");
  assert(typeof mem.heapUsed === "number");
  assert(typeof mem.external === "number");
  assert(typeof mem.arrayBuffers === "number");
  assertEquals(mem.arrayBuffers, 0);
=======
Deno.test("process in worker", async () => {
  const promise = deferred();

  const worker = new Worker(
    new URL("./testdata/process_worker.ts", import.meta.url).href,
    { type: "module", deno: true },
  );
  worker.addEventListener("message", (e) => {
    assertEquals(e.data, "hello");
    promise.resolve();
  });

  await promise;
  worker.terminate();
>>>>>>> 6212e902
});<|MERGE_RESOLUTION|>--- conflicted
+++ resolved
@@ -384,7 +384,6 @@
   });
 });
 
-<<<<<<< HEAD
 Deno.test("process.memoryUsage()", () => {
   const mem = process.memoryUsage();
   assert(typeof mem.rss === "number");
@@ -393,7 +392,8 @@
   assert(typeof mem.external === "number");
   assert(typeof mem.arrayBuffers === "number");
   assertEquals(mem.arrayBuffers, 0);
-=======
+});
+
 Deno.test("process in worker", async () => {
   const promise = deferred();
 
@@ -408,5 +408,4 @@
 
   await promise;
   worker.terminate();
->>>>>>> 6212e902
 });