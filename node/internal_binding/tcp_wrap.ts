--- conflicted
+++ resolved
@@ -34,15 +34,12 @@
 import { delay } from "../../async/mod.ts";
 import { kStreamBaseField } from "./stream_wrap.ts";
 import { isIP } from "../internal/net.ts";
-<<<<<<< HEAD
 import {
   ceilPowOf2,
   INITIAL_ACCEPT_BACKOFF_DELAY,
   MAX_ACCEPT_BACKOFF_DELAY,
 } from "./_listen.ts";
-=======
 import * as DenoUnstable from "../../_deno_unstable.ts";
->>>>>>> 91e55d63
 
 /** The type of TCP socket. */
 enum socketType {
