<<<<<<< HEAD
import { Status as STATUS_CODES } from "../http/helper_constants.ts";
=======
import { core } from "./_core.ts";
import { _normalizeArgs, ListenOptions } from "./net.ts";
>>>>>>> 78d464a1
import { Buffer } from "./buffer.ts";
import { ERR_SERVER_NOT_RUNNING } from "./_errors.ts";
import { EventEmitter } from "./events.ts";
import { nextTick } from "./_next_tick.ts";
import { Status as STATUS_CODES } from "../http/http_status.ts";
import { validatePort } from "./internal/validators.js";
import {
  Readable as NodeReadable,
  Writable as NodeWritable,
} from "./stream.ts";

const METHODS = [
  "ACL",
  "BIND",
  "CHECKOUT",
  "CONNECT",
  "COPY",
  "DELETE",
  "GET",
  "HEAD",
  "LINK",
  "LOCK",
  "M-SEARCH",
  "MERGE",
  "MKACTIVITY",
  "MKCALENDAR",
  "MKCOL",
  "MOVE",
  "NOTIFY",
  "OPTIONS",
  "PATCH",
  "POST",
  "PROPFIND",
  "PROPPATCH",
  "PURGE",
  "PUT",
  "REBIND",
  "REPORT",
  "SEARCH",
  "SOURCE",
  "SUBSCRIBE",
  "TRACE",
  "UNBIND",
  "UNLINK",
  "UNLOCK",
  "UNSUBSCRIBE",
];

type Chunk = string | Buffer | Uint8Array;

function chunkToU8(chunk: Chunk): Uint8Array {
  if (typeof chunk === "string") {
    return core.encode(chunk);
  }
  return chunk;
}

export class ServerResponse extends NodeWritable {
  statusCode?: number = undefined;
  statusMessage?: string = undefined;
  #headers = new Headers({});
  private readable: ReadableStream;
  headersSent = false;
  #reqEvent: Deno.RequestEvent;
  #firstChunk: Chunk | null = null;

  constructor(reqEvent: Deno.RequestEvent) {
    let controller: ReadableByteStreamController;
    const readable = new ReadableStream({
      start(c) {
        controller = c as ReadableByteStreamController;
      },
    });
    super({
      autoDestroy: true,
      defaultEncoding: "utf-8",
      emitClose: true,
      write: (chunk, _encoding, cb) => {
        if (!this.headersSent) {
          if (this.#firstChunk === null) {
            this.#firstChunk = chunk;
            return cb();
          } else {
            controller.enqueue(chunkToU8(this.#firstChunk));
            this.#firstChunk = null;
            this.respond(false);
          }
        }
        controller.enqueue(chunkToU8(chunk));
        return cb();
      },
      final: (cb) => {
        if (this.#firstChunk) {
          this.respond(true, this.#firstChunk);
        } else if (!this.headersSent) {
          this.respond(true);
        }
        controller.close();
        return cb();
      },
      destroy: (err, cb) => {
        if (err) {
          controller.error(err);
        }
        return cb(null);
      },
    });
    this.readable = readable;
    this.#reqEvent = reqEvent;
  }

  setHeader(name: string, value: string) {
    this.#headers.set(name, value);
    return this;
  }

  getHeader(name: string) {
    return this.#headers.get(name);
  }
  removeHeader(name: string) {
    return this.#headers.delete(name);
  }
  getHeaderNames() {
    return Array.from(this.#headers.keys());
  }
  hasHeader(name: string) {
    return this.#headers.has(name);
  }

  writeHead(status: number, headers: Record<string, string>) {
    this.statusCode = status;
    for (const k in headers) {
      this.#headers.set(k, headers[k]);
    }
    return this;
  }

  #ensureHeaders(singleChunk?: Chunk) {
    if (this.statusCode === undefined) {
      this.statusCode = 200;
      this.statusMessage = "OK";
    }
    if (typeof singleChunk === "string" && !this.hasHeader("content-type")) {
      this.setHeader("content-type", "text/plain;charset=UTF-8");
    }
  }

  respond(final: boolean, singleChunk?: Chunk) {
    this.headersSent = true;
    this.#ensureHeaders(singleChunk);
    const body = singleChunk ?? (final ? null : this.readable);
    this.#reqEvent.respondWith(
      new Response(body, {
        headers: this.#headers,
        status: this.statusCode,
        statusText: this.statusMessage,
      }),
    );
  }

  // deno-lint-ignore no-explicit-any
  end(chunk?: any, encoding?: any, cb?: any): this {
    if (!chunk) {
      // FIXME(bnoordhuis) Node sends a zero length chunked body instead, i.e.,
      // the trailing "0\r\n", but respondWith() just hangs when I try that.
      this.#headers.set("content-length", "0");
      this.#headers.delete("transfer-encoding");
    }

    // @ts-expect-error The signature for cb is stricter than the one implemented here
    return super.end(chunk, encoding, cb);
  }
}

// TODO(@AaronO): optimize
export class IncomingMessage extends NodeReadable {
  private req: Request;
  url: string;

  constructor(req: Request) {
    // Check if no body (GET/HEAD/OPTIONS/...)
    const reader = req.body?.getReader();
    super({
      autoDestroy: true,
      emitClose: true,
      objectMode: false,
      read: async function (_size) {
        if (!reader) {
          return this.push(null);
        }

        try {
          const { value } = await reader!.read();
          this.push(value !== undefined ? Buffer.from(value) : null);
        } catch (err) {
          this.destroy(err as Error);
        }
      },
      destroy: (err, cb) => {
        reader?.cancel().finally(() => cb(err));
      },
    });
    this.req = req;
    // TODO: consider more robust path extraction, e.g:
    // url: (new URL(request.url).pathname),
    this.url = req.url.slice(this.req.url.indexOf("/", 8));
  }

  get aborted() {
    return false;
  }
  get httpVersion() {
    return "1.1";
  }

  get headers() {
    return Object.fromEntries(this.req.headers.entries());
  }
  get method() {
    return this.req.method;
  }
}

type ServerHandler = (req: IncomingMessage, res: ServerResponse) => void;

export class Server extends EventEmitter {
  #httpConnections: Set<Deno.HttpConn> = new Set();
  #listener?: Deno.Listener;

  constructor(handler?: ServerHandler) {
    super();

    if (handler !== undefined) {
      this.on("request", handler);
    }
  }

  listen(...args: unknown[]): this {
    // TODO(bnoordhuis) Delegate to net.Server#listen().
    const normalized = _normalizeArgs(args);
    const options = normalized[0] as Partial<ListenOptions>;
    const cb = normalized[1];

    if (cb !== null) {
      // @ts-ignore change EventEmitter's sig to use CallableFunction
      this.once("listening", cb);
    }

    let port = 0;
    if (typeof options.port === "number" || typeof options.port === "string") {
      validatePort(options.port, "options.port");
      port = options.port | 0;
    }

    // TODO(bnoordhuis) Node prefers [::] when host is omitted,
    // we on the other hand default to 0.0.0.0.
    const hostname = options.host ?? "";

    this.#listener = Deno.listen({ port, hostname });
    nextTick(() => this.#listenLoop());

    return this;
  }

  async #listenLoop() {
    const go = async (httpConn: Deno.HttpConn) => {
      try {
        for (;;) {
          let reqEvent = null;
          try {
            // Note: httpConn.nextRequest() calls httpConn.close() on error.
            reqEvent = await httpConn.nextRequest();
          } catch {
            // Connection closed.
            // TODO(bnoordhuis) Emit "clientError" event on the http.Server
            // instance? Node emits it when request parsing fails and expects
            // the listener to send a raw 4xx HTTP response on the underlying
            // net.Socket but we don't have one to pass to the listener.
          }
          if (reqEvent === null) {
            break;
          }
          const req = new IncomingMessage(reqEvent.request);
          const res = new ServerResponse(reqEvent);
          this.emit("request", req, res);
        }
      } finally {
        this.#httpConnections.delete(httpConn);
      }
    };

    const listener = this.#listener;

    if (listener !== undefined) {
      this.emit("listening");

      for await (const conn of listener) {
        let httpConn: Deno.HttpConn;
        try {
          httpConn = Deno.serveHttp(conn);
        } catch {
          continue; /// Connection closed.
        }

        this.#httpConnections.add(httpConn);
        go(httpConn);
      }
    }
  }

  get listening() {
    return this.#listener !== undefined;
  }

  close(cb?: (err?: Error) => void): this {
    const listening = this.listening;

    if (typeof cb === "function") {
      if (listening) {
        this.once("close", cb);
      } else {
        this.once("close", function close() {
          cb(new ERR_SERVER_NOT_RUNNING());
        });
      }
    }

    nextTick(() => this.emit("close"));

    if (listening) {
      this.#listener!.close();
      this.#listener = undefined;

      for (const httpConn of this.#httpConnections) {
        try {
          httpConn.close();
        } catch {
          // Already closed.
        }
      }

      this.#httpConnections.clear();
    }

    return this;
  }

  address() {
    const addr = this.#listener!.addr as Deno.NetAddr;
    return {
      port: addr.port,
      address: addr.hostname,
    };
  }
}

export function createServer(handler?: ServerHandler) {
  return new Server(handler);
}

export { METHODS, STATUS_CODES };
export default {
  STATUS_CODES,
  METHODS,
  createServer,
  Server,
  IncomingMessage,
  ServerResponse,
};<|MERGE_RESOLUTION|>--- conflicted
+++ resolved
@@ -1,14 +1,10 @@
-<<<<<<< HEAD
 import { Status as STATUS_CODES } from "../http/helper_constants.ts";
-=======
 import { core } from "./_core.ts";
 import { _normalizeArgs, ListenOptions } from "./net.ts";
->>>>>>> 78d464a1
 import { Buffer } from "./buffer.ts";
 import { ERR_SERVER_NOT_RUNNING } from "./_errors.ts";
 import { EventEmitter } from "./events.ts";
 import { nextTick } from "./_next_tick.ts";
-import { Status as STATUS_CODES } from "../http/http_status.ts";
 import { validatePort } from "./internal/validators.js";
 import {
   Readable as NodeReadable,
