--- conflicted
+++ resolved
@@ -117,12 +117,6 @@
   async _final() {
     const client = await this._createCustomClient();
     const opts = { body: this.body, method: this.opts.method, client };
-<<<<<<< HEAD
-    const res = new IncomingMessageForClient(
-      await fetch(this.opts.href!, opts),
-      this._createSocket(),
-    );
-=======
     const mayResponse = fetch(this.opts.href!, opts).catch((e) => {
       if (e.message.includes("connection closed before message completed")) {
         // Node.js seems ignoring this error
@@ -131,8 +125,10 @@
       }
       return undefined;
     });
-    const res = new IncomingMessageForClient(await mayResponse);
->>>>>>> 6bfe761b
+    const res = new IncomingMessageForClient(
+      await mayResponse,
+      this._createSocket(),
+    );
     this.emit("response", res);
     if (client) {
       res.on("end", () => {
@@ -161,11 +157,7 @@
 /** IncomingMessage for http(s) client */
 export class IncomingMessageForClient extends NodeReadable {
   reader: ReadableStreamDefaultReader | undefined;
-<<<<<<< HEAD
-  constructor(public resp: Response, public socket: Socket) {
-=======
-  constructor(public response: Response | undefined) {
->>>>>>> 6bfe761b
+  constructor(public response: Response | undefined, public socket: Socket) {
     super();
     this.reader = response?.body?.getReader();
   }
