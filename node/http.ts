import { core } from "./_core.ts";
import { _normalizeArgs, ListenOptions } from "./net.ts";
import { Buffer } from "./buffer.ts";
import { ERR_SERVER_NOT_RUNNING } from "./_errors.ts";
import { EventEmitter } from "./events.ts";
import { nextTick } from "./_next_tick.ts";
import { Status as STATUS_CODES } from "../http/http_status.ts";
import { validatePort } from "./internal/validators.js";
import {
  Readable as NodeReadable,
  Writable as NodeWritable,
} from "./stream.ts";
import { OutgoingMessage } from "./_http_outgoing.ts";
import { Agent } from "./_http_agent.js";
import { ClientRequest } from "./_http_client.js";

const METHODS = [
  "ACL",
  "BIND",
  "CHECKOUT",
  "CONNECT",
  "COPY",
  "DELETE",
  "GET",
  "HEAD",
  "LINK",
  "LOCK",
  "M-SEARCH",
  "MERGE",
  "MKACTIVITY",
  "MKCALENDAR",
  "MKCOL",
  "MOVE",
  "NOTIFY",
  "OPTIONS",
  "PATCH",
  "POST",
  "PROPFIND",
  "PROPPATCH",
  "PURGE",
  "PUT",
  "REBIND",
  "REPORT",
  "SEARCH",
  "SOURCE",
  "SUBSCRIBE",
  "TRACE",
  "UNBIND",
  "UNLINK",
  "UNLOCK",
  "UNSUBSCRIBE",
];

type Chunk = string | Buffer | Uint8Array;

function chunkToU8(chunk: Chunk): Uint8Array {
  if (typeof chunk === "string") {
<<<<<<< HEAD
    // @ts-ignore Deno.core is not defined in types
    return Deno.core.encode(chunk);
=======
    return core.encode(chunk);
>>>>>>> 71c370b5
  }
  return chunk;
}

export class ServerResponse extends NodeWritable {
  statusCode?: number = undefined;
  statusMessage?: string = undefined;
  #headers = new Headers({});
  private readable: ReadableStream;
  headersSent = false;
  #reqEvent: Deno.RequestEvent;
  #firstChunk: Chunk | null = null;

  constructor(reqEvent: Deno.RequestEvent) {
    let controller: ReadableByteStreamController;
    const readable = new ReadableStream({
      start(c) {
        controller = c as ReadableByteStreamController;
      },
    });
    super({
      autoDestroy: true,
      defaultEncoding: "utf-8",
      emitClose: true,
      write: (chunk, _encoding, cb) => {
        if (!this.headersSent) {
          if (this.#firstChunk === null) {
            this.#firstChunk = chunk;
            return cb();
          } else {
            controller.enqueue(chunkToU8(this.#firstChunk));
            this.#firstChunk = null;
            this.respond(false);
          }
        }
        controller.enqueue(chunkToU8(chunk));
        return cb();
      },
      final: (cb) => {
        if (this.#firstChunk) {
          this.respond(true, this.#firstChunk);
        } else if (!this.headersSent) {
          this.respond(true);
        }
        controller.close();
        return cb();
      },
      destroy: (err, cb) => {
        if (err) {
          controller.error(err);
        }
        return cb(null);
      },
    });
    this.readable = readable;
    this.#reqEvent = reqEvent;
  }

  setHeader(name: string, value: string) {
    this.#headers.set(name, value);
    return this;
  }

  getHeader(name: string) {
    return this.#headers.get(name);
  }
  removeHeader(name: string) {
    return this.#headers.delete(name);
  }
  getHeaderNames() {
    return Array.from(this.#headers.keys());
  }
  hasHeader(name: string) {
    return this.#headers.has(name);
  }

  writeHead(status: number, headers: Record<string, string>) {
    this.statusCode = status;
    for (const k in headers) {
      this.#headers.set(k, headers[k]);
    }
    return this;
  }

  #ensureHeaders(singleChunk?: Chunk) {
    if (this.statusCode === undefined) {
      this.statusCode = 200;
      this.statusMessage = "OK";
    }
    if (typeof singleChunk === "string" && !this.hasHeader("content-type")) {
      this.setHeader("content-type", "text/plain;charset=UTF-8");
    }
  }

  respond(final: boolean, singleChunk?: Chunk) {
    this.headersSent = true;
    this.#ensureHeaders(singleChunk);
    const body = singleChunk ?? (final ? null : this.readable);
    this.#reqEvent.respondWith(
      new Response(body, {
        headers: this.#headers,
        status: this.statusCode,
        statusText: this.statusMessage,
      }),
    );
  }

  // deno-lint-ignore no-explicit-any
  end(chunk?: any, encoding?: any, cb?: any): this {
    if (!chunk && this.#headers.has("transfer-encoding")) {
      // FIXME(bnoordhuis) Node sends a zero length chunked body instead, i.e.,
      // the trailing "0\r\n", but respondWith() just hangs when I try that.
      this.#headers.set("content-length", "0");
      this.#headers.delete("transfer-encoding");
    }

    // @ts-expect-error The signature for cb is stricter than the one implemented here
    return super.end(chunk, encoding, cb);
  }
}

// TODO(@AaronO): optimize
export class IncomingMessage extends NodeReadable {
  private req: Request;
  url: string;

  constructor(req: Request) {
    // Check if no body (GET/HEAD/OPTIONS/...)
    const reader = req.body?.getReader();
    super({
      autoDestroy: true,
      emitClose: true,
      objectMode: false,
      read: async function (_size) {
        if (!reader) {
          return this.push(null);
        }

        try {
          const { value } = await reader!.read();
          this.push(value !== undefined ? Buffer.from(value) : null);
        } catch (err) {
          this.destroy(err as Error);
        }
      },
      destroy: (err, cb) => {
        reader?.cancel().finally(() => cb(err));
      },
    });
    this.req = req;
    // TODO: consider more robust path extraction, e.g:
    // url: (new URL(request.url).pathname),
    this.url = req.url.slice(this.req.url.indexOf("/", 8));
  }

  get aborted() {
    return false;
  }
  get httpVersion() {
    return "1.1";
  }

  get headers() {
    return Object.fromEntries(this.req.headers.entries());
  }
  get method() {
    return this.req.method;
  }
}

type ServerHandler = (req: IncomingMessage, res: ServerResponse) => void;

export function Server(handler?: ServerHandler): ServerImpl {
  return new ServerImpl(handler);
}

class ServerImpl extends EventEmitter {
  #httpConnections: Set<Deno.HttpConn> = new Set();
  #listener?: Deno.Listener;

  constructor(handler?: ServerHandler) {
    super();

    if (handler !== undefined) {
      this.on("request", handler);
    }
  }

  listen(...args: unknown[]): this {
    // TODO(bnoordhuis) Delegate to net.Server#listen().
    const normalized = _normalizeArgs(args);
    const options = normalized[0] as Partial<ListenOptions>;
    const cb = normalized[1];

    if (cb !== null) {
      // @ts-ignore change EventEmitter's sig to use CallableFunction
      this.once("listening", cb);
    }

    let port = 0;
    if (typeof options.port === "number" || typeof options.port === "string") {
      validatePort(options.port, "options.port");
      port = options.port | 0;
    }

    // TODO(bnoordhuis) Node prefers [::] when host is omitted,
    // we on the other hand default to 0.0.0.0.
    const hostname = options.host ?? "";

    this.#listener = Deno.listen({ port, hostname });
    nextTick(() => this.#listenLoop());

    return this;
  }

  async #listenLoop() {
    const go = async (httpConn: Deno.HttpConn) => {
      try {
        for (;;) {
          let reqEvent = null;
          try {
            // Note: httpConn.nextRequest() calls httpConn.close() on error.
            reqEvent = await httpConn.nextRequest();
          } catch {
            // Connection closed.
            // TODO(bnoordhuis) Emit "clientError" event on the http.Server
            // instance? Node emits it when request parsing fails and expects
            // the listener to send a raw 4xx HTTP response on the underlying
            // net.Socket but we don't have one to pass to the listener.
          }
          if (reqEvent === null) {
            break;
          }
          const req = new IncomingMessage(reqEvent.request);
          const res = new ServerResponse(reqEvent);
          this.emit("request", req, res);
        }
      } finally {
        this.#httpConnections.delete(httpConn);
      }
    };

    const listener = this.#listener;

    if (listener !== undefined) {
      this.emit("listening");

      for await (const conn of listener) {
        let httpConn: Deno.HttpConn;
        try {
          httpConn = Deno.serveHttp(conn);
        } catch {
          continue; /// Connection closed.
        }

        this.#httpConnections.add(httpConn);
        go(httpConn);
      }
    }
  }

  get listening() {
    return this.#listener !== undefined;
  }

  close(cb?: (err?: Error) => void): this {
    const listening = this.listening;

    if (typeof cb === "function") {
      if (listening) {
        this.once("close", cb);
      } else {
        this.once("close", function close() {
          cb(new ERR_SERVER_NOT_RUNNING());
        });
      }
    }

    nextTick(() => this.emit("close"));

    if (listening) {
      this.#listener!.close();
      this.#listener = undefined;

      for (const httpConn of this.#httpConnections) {
        try {
          httpConn.close();
        } catch {
          // Already closed.
        }
      }

      this.#httpConnections.clear();
    }

    return this;
  }

  address() {
    const addr = this.#listener!.addr as Deno.NetAddr;
    return {
      port: addr.port,
      address: addr.hostname,
    };
  }
}

Server.prototype = ServerImpl.prototype;

export function createServer(handler?: ServerHandler) {
  return Server(handler);
}

/**
 * @typedef {object} HTTPRequestOptions
 * @property {httpAgent.Agent | boolean} [agent]
 * @property {string} [auth]
 * @property {Function} [createConnection]
 * @property {number} [defaultPort]
 * @property {number} [family]
 * @property {object} [headers]
 * @property {number} [hints]
 * @property {string} [host]
 * @property {string} [hostname]
 * @property {boolean} [insecureHTTPParser]
 * @property {string} [localAddress]
 * @property {number} [localPort]
 * @property {Function} [lookup]
 * @property {number} [maxHeaderSize]
 * @property {string} [method]
 * @property {string} [path]
 * @property {number} [port]
 * @property {string} [protocol]
 * @property {boolean} [setHost]
 * @property {string} [socketPath]
 * @property {number} [timeout]
 * @property {AbortSignal} [signal]
 */
interface HTTPRequestOptions {
  agent?: Agent;
  auth?: string;
  createConnection?: () => unknown;
  defaultPort?: number;
  family?: number;
  headers?: Record<string, string>;
  hints?: number;
  host?: string;
  hostname?: string;
  insecureHTTPParser?: boolean;
  localAddress?: string;
  localPort?: number;
  lookup?: () => void;
  maxHeaderSize?: number;
  method?: string;
  path?: string;
  port?: number;
  protocol?: string;
  setHost?: boolean;
  socketPath?: string;
  timeout?: number;
  signal?: AbortSignal;
}

/**
 * Makes an HTTP request.
 * @param url
 * @param options
 * @param cb
 */
export function request(
  url: string | URL,
  options?: HTTPRequestOptions,
  // deno-lint-ignore ban-types
  cb?: Function,
): ClientRequest {
  return new ClientRequest(url, options, cb);
}

/**
 * Makes a `GET` HTTP request.
 * @param url
 * @param options
 * @param cb
 */
export function get(
  url: string | URL,
  options?: HTTPRequestOptions,
  // deno-lint-ignore ban-types
  cb?: Function,
) {
  const req = request(url, options, cb);
  // deno-lint-ignore no-explicit-any
  (req as any).end();
  return req;
}

export { Agent, ClientRequest, METHODS, OutgoingMessage, STATUS_CODES };
export default {
  Agent,
  ClientRequest,
  STATUS_CODES,
  METHODS,
  createServer,
  Server,
  IncomingMessage,
  OutgoingMessage,
  ServerResponse,
  request,
  get,
};<|MERGE_RESOLUTION|>--- conflicted
+++ resolved
@@ -55,12 +55,7 @@
 
 function chunkToU8(chunk: Chunk): Uint8Array {
   if (typeof chunk === "string") {
-<<<<<<< HEAD
-    // @ts-ignore Deno.core is not defined in types
-    return Deno.core.encode(chunk);
-=======
     return core.encode(chunk);
->>>>>>> 71c370b5
   }
   return chunk;
 }
