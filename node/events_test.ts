// Copyright 2018-2021 the Deno authors. All rights reserved. MIT license.
import {
  assert,
  assertEquals,
  assertThrows,
  fail,
} from "../testing/asserts.ts";
import EventEmitter, { on, once, WrappedFunction } from "./events.ts";
import { ERR_OUT_OF_RANGE } from "./_errors.ts";

const shouldNeverBeEmitted = () => {
  fail("Should never be called");
};

Deno.test({
  name:
    'When adding a new event, "eventListener" event is fired before adding the listener',
  fn() {
    let eventsFired: string[] = [];
    const testEmitter = new EventEmitter();
    testEmitter.on("newListener", (event: string) => {
      if (event !== "newListener") {
        eventsFired.push("newListener");
      }
    });
    testEmitter.on("event", () => {
      eventsFired.push("event");
    });
    assertEquals(eventsFired, ["newListener"]);
    eventsFired = [];
    testEmitter.emit("event");
    assertEquals(eventsFired, ["event"]);
  },
});

Deno.test({
  name:
    'When removing a listenert, "removeListener" event is fired after removal',
  fn() {
    const eventsFired: string[] = [];
    const testEmitter = new EventEmitter();
    testEmitter.on("removeListener", () => {
      eventsFired.push("removeListener");
    });
    const eventFunction = function (): void {
      eventsFired.push("event");
    };
    testEmitter.on("event", eventFunction);

    assertEquals(eventsFired, []);
    testEmitter.removeListener("event", eventFunction);
    assertEquals(eventsFired, ["removeListener"]);
  },
});

Deno.test({
  name:
    "Default max listeners is 10, but can be changed by direct assignment only",
  fn() {
    assertEquals(EventEmitter.defaultMaxListeners, 10);
    new EventEmitter().setMaxListeners(20);
    assertEquals(EventEmitter.defaultMaxListeners, 10);
    EventEmitter.defaultMaxListeners = 20;
    assertEquals(EventEmitter.defaultMaxListeners, 20);
    EventEmitter.defaultMaxListeners = 10; //reset back to original value

    assertThrows(() => {
      new EventEmitter().setMaxListeners(-1);
    });

    const ee = new EventEmitter();
    const noop = (): void => {};
    const origWarn = console.warn;

    for (let i = 10; i--;) {
      ee.on("test", noop);
    }

    // there are only sync actions until it gets restored,
    // so it's safe to overwrite this
    console.warn = (): void => fail("Infinity listeners should be allowed");

    ee.setMaxListeners(Infinity);
    ee.on("test", noop);

    // 0 means that unlimited listeners are allowed
    ee.setMaxListeners(0);
    ee.on("test", noop);

    console.warn = origWarn;
  },
});

// TODO(uki00a): Remove this case when `test-event-emitter-get-max-listeners.js` is enabled.
Deno.test({
  name: "Pass 0 to setMaxListeners",
  fn() {
    const emitter = new EventEmitter();
    emitter.setMaxListeners(0);
    assertEquals(emitter.getMaxListeners(), 0);
  },
});

Deno.test({
  name: "addListener adds a listener, and listener count is correct",
  fn() {
    const testEmitter = new EventEmitter();
    testEmitter.on("event", shouldNeverBeEmitted);
    assertEquals(1, testEmitter.listenerCount("event"));
    testEmitter.on("event", shouldNeverBeEmitted);
    assertEquals(2, testEmitter.listenerCount("event"));
  },
});

Deno.test({
  name: "Emitted events are called synchronously in the order they were added",
  fn() {
    const testEmitter = new EventEmitter();
    const eventsFired: string[] = [];
    testEmitter.on("event", (oneArg: string) => {
      eventsFired.push("event(" + oneArg + ")");
    });
    testEmitter.on("event", (oneArg: string, twoArg: string) => {
      eventsFired.push("event(" + oneArg + ", " + twoArg + ")");
    });

    testEmitter.on("non-event", shouldNeverBeEmitted);

    testEmitter.on(
      "event",
      (oneArg: string, twoArg: string, threeArg: string) => {
        eventsFired.push(
          "event(" + oneArg + ", " + twoArg + ", " + threeArg + ")",
        );
      },
    );
    testEmitter.emit("event", 1, 2, 3);
    assertEquals(eventsFired, ["event(1)", "event(1, 2)", "event(1, 2, 3)"]);
  },
});

Deno.test({
  name: "Registered event names are returned as strings or Sybols",
  fn() {
    const testEmitter = new EventEmitter();
    testEmitter.on("event", shouldNeverBeEmitted);
    testEmitter.on("event", shouldNeverBeEmitted);
    const sym = Symbol("symbol");
    testEmitter.on(sym, shouldNeverBeEmitted);
    assertEquals(testEmitter.eventNames(), ["event", sym]);
  },
});

Deno.test({
  name: "You can set and get max listeners",
  fn() {
    const testEmitter = new EventEmitter();
    assertEquals(testEmitter.getMaxListeners(), 10);
    testEmitter.setMaxListeners(20);
    assertEquals(testEmitter.getMaxListeners(), 20);
  },
});

Deno.test({
  name: "You can retrieve registered functions for an event",
  fn() {
    const testEmitter = new EventEmitter();
    testEmitter.on("someOtherEvent", shouldNeverBeEmitted);
    testEmitter.on("event", shouldNeverBeEmitted);
    const testFunction = (): void => {};
    testEmitter.on("event", testFunction);
    assertEquals(testEmitter.listeners("event"), [
      shouldNeverBeEmitted,
      testFunction,
    ]);
  },
});

Deno.test({
  name: "Off is alias for removeListener",
  fn() {
    const testEmitter = new EventEmitter();
    testEmitter.on("event", shouldNeverBeEmitted);
    assertEquals(testEmitter.listenerCount("event"), 1);
    testEmitter.off("event", shouldNeverBeEmitted);
    assertEquals(testEmitter.listenerCount("event"), 0);
  },
});

Deno.test({
  name: "Event registration can be chained",
  fn() {
    const testEmitter = new EventEmitter();
    testEmitter
      .on("event", shouldNeverBeEmitted)
      .on("event", shouldNeverBeEmitted);
    assertEquals(testEmitter.listenerCount("event"), 2);
  },
});

Deno.test({
  name: "Events can be registered to only fire once",
  fn() {
    let eventsFired: string[] = [];
    const testEmitter = new EventEmitter();
    //prove multiple emits on same event first (when registered with 'on')
    testEmitter.on("multiple event", () => {
      eventsFired.push("multiple event");
    });
    testEmitter.emit("multiple event");
    testEmitter.emit("multiple event");
    assertEquals(eventsFired, ["multiple event", "multiple event"]);

    //now prove multiple events registered via 'once' only emit once
    eventsFired = [];
    testEmitter.once("single event", () => {
      eventsFired.push("single event");
    });
    testEmitter.emit("single event");
    testEmitter.emit("single event");
    assertEquals(eventsFired, ["single event"]);
  },
});

Deno.test({
  name:
    "You can inject a listener into the start of the stack, rather than at the end",
  fn() {
    const eventsFired: string[] = [];
    const testEmitter = new EventEmitter();
    testEmitter.on("event", () => {
      eventsFired.push("first");
    });
    testEmitter.on("event", () => {
      eventsFired.push("second");
    });
    testEmitter.prependListener("event", () => {
      eventsFired.push("third");
    });
    testEmitter.emit("event");
    assertEquals(eventsFired, ["third", "first", "second"]);
  },
});

Deno.test({
  name: 'You can prepend a "once" listener',
  fn() {
    const eventsFired: string[] = [];
    const testEmitter = new EventEmitter();
    testEmitter.on("event", () => {
      eventsFired.push("first");
    });
    testEmitter.on("event", () => {
      eventsFired.push("second");
    });
    testEmitter.prependOnceListener("event", () => {
      eventsFired.push("third");
    });
    testEmitter.emit("event");
    testEmitter.emit("event");
    assertEquals(eventsFired, ["third", "first", "second", "first", "second"]);
  },
});

Deno.test({
  name: "Remove all listeners, which can also be chained",
  fn() {
    const testEmitter = new EventEmitter();
    testEmitter.on("event", shouldNeverBeEmitted);
    testEmitter.on("event", shouldNeverBeEmitted);
    testEmitter.on("other event", shouldNeverBeEmitted);
    testEmitter.on("other event", shouldNeverBeEmitted);
    testEmitter.once("other event", shouldNeverBeEmitted);
    assertEquals(testEmitter.listenerCount("event"), 2);
    assertEquals(testEmitter.listenerCount("other event"), 3);

    testEmitter.removeAllListeners("event").removeAllListeners("other event");

    assertEquals(testEmitter.listenerCount("event"), 0);
    assertEquals(testEmitter.listenerCount("other event"), 0);
  },
});

Deno.test({
  name: "Provide a non-existent event to removeAllListeners will do nothing",
  fn() {
    const testEmitter = new EventEmitter();
    testEmitter.on("event", shouldNeverBeEmitted);
    testEmitter.on("event", shouldNeverBeEmitted);
    testEmitter.on("other event", shouldNeverBeEmitted);
    testEmitter.on("other event", shouldNeverBeEmitted);
    testEmitter.once("other event", shouldNeverBeEmitted);
    assertEquals(testEmitter.listenerCount("event"), 2);
    assertEquals(testEmitter.listenerCount("other event"), 3);

    testEmitter.removeAllListeners("non-existent");

    assertEquals(testEmitter.listenerCount("event"), 2);
    assertEquals(testEmitter.listenerCount("other event"), 3);
  },
});

Deno.test({
  name: "Remove individual listeners, which can also be chained",
  fn() {
    const testEmitter = new EventEmitter();
    testEmitter.on("event", shouldNeverBeEmitted);
    testEmitter.on("event", shouldNeverBeEmitted);
    testEmitter.once("other event", shouldNeverBeEmitted);
    assertEquals(testEmitter.listenerCount("event"), 2);
    assertEquals(testEmitter.listenerCount("other event"), 1);

    testEmitter.removeListener("other event", shouldNeverBeEmitted);
    assertEquals(testEmitter.listenerCount("event"), 2);
    assertEquals(testEmitter.listenerCount("other event"), 0);

    testEmitter
      .removeListener("event", shouldNeverBeEmitted)
      .removeListener("event", shouldNeverBeEmitted);

    assertEquals(testEmitter.listenerCount("event"), 0);
    assertEquals(testEmitter.listenerCount("other event"), 0);
  },
});

Deno.test({
  name: "It is OK to try to remove non-existent listener",
  fn() {
    const testEmitter = new EventEmitter();

    const madeUpEvent = (): void => {
      fail("Should never be called");
    };

    testEmitter.on("event", shouldNeverBeEmitted);
    assertEquals(testEmitter.listenerCount("event"), 1);

    testEmitter.removeListener("event", madeUpEvent);
    testEmitter.removeListener("non-existent event", madeUpEvent);

    assertEquals(testEmitter.listenerCount("event"), 1);
  },
});

Deno.test({
  name: "all listeners complete execution even if removed before execution",
  fn() {
    const testEmitter = new EventEmitter();
    let eventsProcessed: string[] = [];
    const listenerB = (): number => eventsProcessed.push("B");
    const listenerA = (): void => {
      eventsProcessed.push("A");
      testEmitter.removeListener("event", listenerB);
    };

    testEmitter.on("event", listenerA);
    testEmitter.on("event", listenerB);

    testEmitter.emit("event");
    assertEquals(eventsProcessed, ["A", "B"]);

    eventsProcessed = [];
    testEmitter.emit("event");
    assertEquals(eventsProcessed, ["A"]);
  },
});

Deno.test({
  name: 'Raw listener will return event listener or wrapped "once" function',
  fn() {
    const testEmitter = new EventEmitter();
    const eventsProcessed: string[] = [];
    const listenerA = (): number => eventsProcessed.push("A");
    const listenerB = (): number => eventsProcessed.push("B");
    testEmitter.on("event", listenerA);
    testEmitter.once("once-event", listenerB);

    const rawListenersForEvent = testEmitter.rawListeners("event");
    const rawListenersForOnceEvent = testEmitter.rawListeners("once-event");

    assertEquals(rawListenersForEvent.length, 1);
    assertEquals(rawListenersForOnceEvent.length, 1);
    assertEquals(rawListenersForEvent[0], listenerA);
    assertEquals(
      (rawListenersForOnceEvent[0] as WrappedFunction).listener,
      listenerB,
    );
  },
});

Deno.test({
  name:
    "Once wrapped raw listeners may be executed multiple times, until the wrapper is executed",
  fn() {
    const testEmitter = new EventEmitter();
    let eventsProcessed: string[] = [];
    const listenerA = (): number => eventsProcessed.push("A");
    testEmitter.once("once-event", listenerA);

    const rawListenersForOnceEvent = testEmitter.rawListeners("once-event");
    const wrappedFn: WrappedFunction =
      rawListenersForOnceEvent[0] as WrappedFunction;
    wrappedFn.listener();
    wrappedFn.listener();
    wrappedFn.listener();
    assertEquals(eventsProcessed, ["A", "A", "A"]);

    eventsProcessed = [];
    wrappedFn(); // executing the wrapped listener function will remove it from the event
    assertEquals(eventsProcessed, ["A"]);
    assertEquals(testEmitter.listeners("once-event").length, 0);
  },
});

Deno.test({
  name: "Can add once event listener to EventEmitter via standalone function",
  async fn() {
    const ee = new EventEmitter();
    setTimeout(() => {
      ee.emit("event", 42, "foo");
    }, 0);
    // deno-lint-ignore no-explicit-any
    const valueArr: any[] = await once(ee, "event");
    assertEquals(valueArr, [42, "foo"]);
  },
});

Deno.test({
  name: "Can add once event listener to EventTarget via standalone function",
  async fn() {
    const et: EventTarget = new EventTarget();
    setTimeout(() => {
      const event: Event = new Event("event", { composed: true });
      et.dispatchEvent(event);
    }, 0);
    // deno-lint-ignore no-explicit-any
    const eventObj: any[] = await once(et, "event");
    assert(!eventObj[0].isTrusted);
  },
});

Deno.test({
  name: "Only valid integers are allowed for max listeners",
  fn() {
    const ee = new EventEmitter();
    ee.setMaxListeners(0);
    assertThrows(
      () => {
        ee.setMaxListeners(-1);
      },
      ERR_OUT_OF_RANGE,
      "must be a non-negative number",
    );
    assertThrows(
      () => {
        ee.setMaxListeners(3.45);
      },
      ERR_OUT_OF_RANGE,
      "must be a non-negative number",
    );
  },
});

Deno.test({
  name: "ErrorMonitor can spy on error events without consuming them",
  fn() {
    const ee = new EventEmitter();
    let events: string[] = [];
    //unhandled error scenario should throw
    assertThrows(
      () => {
        ee.emit("error");
      },
      Error,
      "Unhandled error",
    );

    ee.on(EventEmitter.errorMonitor, () => {
      events.push("errorMonitor event");
    });

    //error is still unhandled but also intercepted by error monitor
    assertThrows(
      () => {
        ee.emit("error");
      },
      Error,
      "Unhandled error",
    );
    assertEquals(events, ["errorMonitor event"]);

    //A registered error handler won't throw, but still be monitored
    events = [];
    ee.on("error", () => {
      events.push("error");
    });
    ee.emit("error");
    assertEquals(events, ["errorMonitor event", "error"]);
  },
});

Deno.test({
  name: "asynchronous iteration of events are handled as expected",
  async fn() {
    const ee = new EventEmitter();
    setTimeout(() => {
      ee.emit("foo", "bar");
      ee.emit("bar", 24);
      ee.emit("foo", 42);
    }, 0);

    const iterable = on(ee, "foo");

    const expected = [["bar"], [42]];

    for await (const event of iterable) {
      const current = expected.shift();

      assertEquals(current, event);

      if (expected.length === 0) {
        break;
      }
    }
    assertEquals(ee.listenerCount("foo"), 0);
    assertEquals(ee.listenerCount("error"), 0);
  },
});

Deno.test({
  name: "asynchronous error handling of emitted events works as expected",
  async fn() {
    const ee = new EventEmitter();
    const _err = new Error("kaboom");
    setTimeout(() => {
      ee.emit("error", _err);
    }, 0);

    const iterable = on(ee, "foo");
    let thrown = false;

    try {
<<<<<<< HEAD
      for await (const event of iterable) {
=======
      // eslint-disable-next-line @typescript-eslint/no-unused-vars
      for await (const _event of iterable) {
>>>>>>> 09adb917
        fail("no events should be processed due to the error thrown");
      }
    } catch (err) {
      thrown = true;
      assertEquals(err, _err);
    }
    assertEquals(thrown, true);
  },
});

Deno.test({
  name: "error thrown during asynchronous processing of events is handled",
  async fn() {
    const ee = new EventEmitter();
    const _err = new Error("kaboom");
    setTimeout(() => {
      ee.emit("foo", 42);
      ee.emit("error", _err);
    }, 0);

    const iterable = on(ee, "foo");
    const expected = [[42]];
    let thrown = false;

    try {
      for await (const event of iterable) {
        const current = expected.shift();
        assertEquals(current, event);
      }
    } catch (err) {
      thrown = true;
      assertEquals(err, _err);
    }
    assertEquals(thrown, true);
    assertEquals(ee.listenerCount("foo"), 0);
    assertEquals(ee.listenerCount("error"), 0);
  },
});

Deno.test({
  name:
    "error thrown in processing loop of asynchronous event prevents processing of additional events",
  async fn() {
    const ee = new EventEmitter();
    const _err = new Error("kaboom");

    setTimeout(() => {
      ee.emit("foo", 42);
      ee.emit("foo", 999);
    }, 0);

    try {
      for await (const event of on(ee, "foo")) {
        assertEquals(event, [42]);
        throw _err;
      }
    } catch (err) {
      assertEquals(err, _err);
    }

    assertEquals(ee.listenerCount("foo"), 0);
    assertEquals(ee.listenerCount("error"), 0);
  },
});

Deno.test({
  name: "asynchronous iterator next() works as expected",
  async fn() {
    const ee = new EventEmitter();
    const iterable = on(ee, "foo");

    setTimeout(function () {
      ee.emit("foo", "bar");
      ee.emit("foo", 42);
      iterable.return();
    }, 0);

    const results = await Promise.all([
      iterable.next(),
      iterable.next(),
      iterable.next(),
    ]);

    assertEquals(results, [
      {
        value: ["bar"],
        done: false,
      },
      {
        value: [42],
        done: false,
      },
      {
        value: undefined,
        done: true,
      },
    ]);

    assertEquals(await iterable.next(), {
      value: undefined,
      done: true,
    });
  },
});

Deno.test({
  name: "async iterable throw handles various scenarios",
  async fn() {
    const ee = new EventEmitter();
    const iterable = on(ee, "foo");

    setTimeout(() => {
      ee.emit("foo", "bar");
      ee.emit("foo", 42); // lost in the queue
      iterable.throw(_err);
    }, 0);

    const _err = new Error("kaboom");
    let thrown = false;

    const expected = [["bar"], [42]];

    try {
      for await (const event of iterable) {
        assertEquals(event, expected.shift());
      }
    } catch (err) {
      thrown = true;
      assertEquals(err, _err);
    }
    assertEquals(thrown, true);
    assertEquals(expected.length, 0);
    assertEquals(ee.listenerCount("foo"), 0);
    assertEquals(ee.listenerCount("error"), 0);
  },
});

// Event emitter's `on` previously referenced addListener internally, so overriding addListener
// would cause a deadlock
// This is a regression test
Deno.test("Elements that extend EventEmitter listener alias don't end up in a deadlock", () => {
  class X extends EventEmitter {
    addListener(eventName: string, listener: () => void) {
      return super.on(eventName, listener);
    }
  }

  const x = new X();
  try {
    x.on("x", () => {});
  } catch {
    fail();
  }
});<|MERGE_RESOLUTION|>--- conflicted
+++ resolved
@@ -540,12 +540,7 @@
     let thrown = false;
 
     try {
-<<<<<<< HEAD
-      for await (const event of iterable) {
-=======
-      // eslint-disable-next-line @typescript-eslint/no-unused-vars
       for await (const _event of iterable) {
->>>>>>> 09adb917
         fail("no events should be processed due to the error thrown");
       }
     } catch (err) {
