// Copyright 2018-2022 the Deno authors. All rights reserved. MIT license.

<<<<<<< HEAD
=======
import { readAll } from "../streams/read_all.ts";
>>>>>>> 5dabeb2d
import { assert, assertStringIncludes } from "../testing/asserts.ts";

/** Asserts that an error thrown in a callback will not be wrongly caught. */
export async function assertCallbackErrorUncaught(
  { prelude, invocation, cleanup }: {
    /** Any code which needs to run before the actual invocation (notably, any import statements). */
    prelude?: string;
    /**
     * The start of the invocation of the function, e.g. `open("foo.txt", `.
     * The callback will be added after it.
     */
    invocation: string;
    /** Called after the subprocess is finished but before running the assertions, e.g. to clean up created files. */
    cleanup?: () => Promise<void> | void;
  },
) {
  // Since the error has to be uncaught, and that will kill the Deno process,
  // the only way to test this is to spawn a subprocess.
  const p = new Deno.Command(Deno.execPath(), {
    args: [
      "eval",
      "--unstable",
      `${prelude ?? ""}
  
        ${invocation}(err) => {
          // If the bug is present and the callback is called again with an error,
          // don't throw another error, so if the subprocess fails we know it had the correct behaviour.
          if (!err) throw new Error("success");
        });`,
    ],
    stderr: "piped",
  });
  const { stderr, success } = await p.output();
  const error = new TextDecoder().decode(stderr);
  await cleanup?.();
  assert(!success);
  assertStringIncludes(error, "Error: success");
}<|MERGE_RESOLUTION|>--- conflicted
+++ resolved
@@ -1,9 +1,6 @@
 // Copyright 2018-2022 the Deno authors. All rights reserved. MIT license.
 
-<<<<<<< HEAD
-=======
 import { readAll } from "../streams/read_all.ts";
->>>>>>> 5dabeb2d
 import { assert, assertStringIncludes } from "../testing/asserts.ts";
 
 /** Asserts that an error thrown in a callback will not be wrongly caught. */
