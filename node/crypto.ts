// Copyright 2018-2021 the Deno authors. All rights reserved. MIT license.
// Copyright Joyent, Inc. and Node.js contributors. All rights reserved. MIT license.
import { default as randomBytes } from "./_crypto/randomBytes.ts";
import {
  crypto as wasmCrypto,
  DigestAlgorithm,
  digestAlgorithms,
} from "../_wasm_crypto/mod.ts";
import { pbkdf2, pbkdf2Sync } from "./_crypto/pbkdf2.ts";
import { Buffer } from "./buffer.ts";
import { Transform } from "./stream.ts";
import { TransformOptions } from "./_stream/transform.ts";
import { encode as encodeToHex } from "../encoding/hex.ts";
import { encode as encodeToBase64 } from "../encoding/base64.ts";
import { scrypt, scryptSync } from "./_crypto/scrypt.ts";

const coerceToBytes = (data: string | BufferSource): Uint8Array => {
  if (data instanceof Uint8Array) {
    return data;
  } else if (typeof data === "string") {
    // This assumes UTF-8, which may not be correct.
    return new TextEncoder().encode(data);
  } else if (ArrayBuffer.isView(data)) {
    return new Uint8Array(data.buffer, data.byteOffset, data.byteLength);
  } else if (data instanceof ArrayBuffer) {
    return new Uint8Array(data);
  } else {
    throw new TypeError("expected data to be string | BufferSource");
  }
};

/**
 * The Hash class is a utility for creating hash digests of data. It can be used in one of two ways:
 *
 * - As a stream that is both readable and writable, where data is written to produce a computed hash digest on the readable side, or
 * - Using the hash.update() and hash.digest() methods to produce the computed hash.
 *
 * The crypto.createHash() method is used to create Hash instances. Hash objects are not to be created directly using the new keyword.
 */
export class Hash extends Transform {
  #context: wasmCrypto.DigestContext;

  constructor(
    algorithm: string | wasmCrypto.DigestContext,
    _opts?: TransformOptions,
  ) {
    super({
      transform(chunk: string, _encoding: string, callback: () => void): void {
        context.update(coerceToBytes(chunk));
        callback();
      },
      flush(callback: () => void): void {
        this.push(context.digest(undefined));
        callback();
      },
    });

    if (typeof algorithm === "string") {
      // Node/OpenSSL and WebCrypto format some digest names differently;
      // we attempt to handle those here.
      algorithm = algorithm.toUpperCase();
      if (opensslToWebCryptoDigestNames[algorithm]) {
        algorithm = opensslToWebCryptoDigestNames[algorithm];
      }
      this.#context = new wasmCrypto.DigestContext(
        algorithm as DigestAlgorithm,
      );
    } else {
      this.#context = algorithm;
    }

    const context = this.#context;
  }

  copy(): Hash {
    return new Hash(this.#context.clone());
  }

  /**
   * Updates the hash content with the given data.
   */
  update(data: string | ArrayBuffer, _encoding?: string): this {
    let bytes;
    if (typeof data === "string") {
      data = new TextEncoder().encode(data);
      bytes = coerceToBytes(data);
    } else {
      bytes = coerceToBytes(data);
    }

    this.#context.update(bytes);

    return this;
  }

  /**
   * Calculates the digest of all of the data.
   *
   * If encoding is provided a string will be returned; otherwise a Buffer is returned.
   *
   * Supported encoding is currently 'hex', 'binary', 'base64'.
   */
  digest(encoding?: string): Buffer | string {
    const digest = this.#context.digest(undefined);
    if (encoding === undefined) {
      return Buffer.from(digest);
    }

    switch (encoding) {
      case "hex":
        return new TextDecoder().decode(encodeToHex(new Uint8Array(digest)));
      case "binary":
        return String.fromCharCode(...digest);
      case "base64":
        return encodeToBase64(digest);
      default:
        throw new Error(
          `The output encoding for hash digest is not implemented: ${encoding}`,
        );
    }
  }
}

/**
 * Supported digest names that OpenSSL/Node and WebCrypto identify differently.
 */
const opensslToWebCryptoDigestNames: Record<string, DigestAlgorithm> = {
  BLAKE2B512: "BLAKE2B",
  BLAKE2S256: "BLAKE2S",
  RIPEMD160: "RIPEMD-160",
  RMD160: "RIPEMD-160",
  SHA1: "SHA-1",
  SHA224: "SHA-224",
  SHA256: "SHA-256",
  SHA384: "SHA-384",
  SHA512: "SHA-512",
};

/**
 * Creates and returns a Hash object that can be used to generate hash digests
 * using the given `algorithm`. Optional `options` argument controls stream behavior.
 */
export function createHash(algorithm: string, opts?: TransformOptions) {
  return new Hash(algorithm, opts);
}

/**
 * Returns an array of the names of the supported hash algorithms, such as 'sha1'.
 */
export function getHashes(): readonly string[] {
  return digestAlgorithms;
}

<<<<<<< HEAD
=======
const randomUUID = () => crypto.randomUUID();

>>>>>>> 11eb5afe
export default {
  Hash,
  createHash,
  getHashes,
  pbkdf2,
  pbkdf2Sync,
  randomBytes,
<<<<<<< HEAD
  scrypt,
  scryptSync,
};
export { pbkdf2, pbkdf2Sync, randomBytes, scrypt, scryptSync };
=======
  randomUUID,
};
export { pbkdf2, pbkdf2Sync, randomBytes, randomUUID };
>>>>>>> 11eb5afe
<|MERGE_RESOLUTION|>--- conflicted
+++ resolved
@@ -151,11 +151,10 @@
   return digestAlgorithms;
 }
 
-<<<<<<< HEAD
-=======
+
 const randomUUID = () => crypto.randomUUID();
 
->>>>>>> 11eb5afe
+
 export default {
   Hash,
   createHash,
@@ -163,13 +162,8 @@
   pbkdf2,
   pbkdf2Sync,
   randomBytes,
-<<<<<<< HEAD
   scrypt,
   scryptSync,
+  randomUUID
 };
-export { pbkdf2, pbkdf2Sync, randomBytes, scrypt, scryptSync };
-=======
-  randomUUID,
-};
-export { pbkdf2, pbkdf2Sync, randomBytes, randomUUID };
->>>>>>> 11eb5afe
+export { pbkdf2, pbkdf2Sync, randomBytes, scrypt, scryptSync, randomUUID };