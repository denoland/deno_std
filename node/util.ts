--- conflicted
+++ resolved
@@ -5,12 +5,8 @@
 import { ERR_INVALID_ARG_TYPE, ERR_OUT_OF_RANGE, errorMap } from "./_errors.ts";
 import * as types from "./internal/util/types.ts";
 import { Buffer } from "./buffer.ts";
-<<<<<<< HEAD
-export { callbackify, promisify, stripVTControlCharacters, types };
+export { callbackify, inspect, promisify, stripVTControlCharacters, types };
 import { isDeepStrictEqual } from "./comparisons.ts";
-=======
-export { callbackify, inspect, promisify, stripVTControlCharacters, types };
->>>>>>> 983cf6a7
 
 const NumberIsSafeInteger = Number.isSafeInteger;
 
@@ -335,10 +331,7 @@
   stripVTControlCharacters,
   TextDecoder,
   TextEncoder,
-<<<<<<< HEAD
-  isDeepStrictEqual,
-=======
   log,
   debuglog,
->>>>>>> 983cf6a7
+  isDeepStrictEqual,
 };