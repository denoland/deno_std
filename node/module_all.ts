import assert from "./assert.ts";
import assertStrict from "./assert/strict.ts";
import buffer from "./buffer.ts";
import childProcess from "./child_process.ts";
import console from "./console.ts";
import constants from "./constants.ts";
import crypto from "./crypto.ts";
import dns from "./dns.ts";
import events from "./events.ts";
import fs from "./fs.ts";
import fsPromises from "./fs/promises.ts";
import internalReadlineUtils from "./internal/readline/utils.js";
import http from "./http.ts";
import net from "./net.ts";
import os from "./os.ts";
import path from "./path.ts";
import perfHooks from "./perf_hooks.ts";
import process from "./process.ts";
import querystring from "./querystring.ts";
import readline from "./readline.ts";
import stream from "./stream.ts";
import streamWeb from "./stream/web.ts";
import stringDecoder from "./string_decoder.ts";
import sys from "./sys.ts";
import timers from "./timers.ts";
import timersPromises from "./timers/promises.ts";
import tty from "./tty.ts";
import url from "./url.ts";
import util from "./util.ts";

// TODO(kt3k): add these modules when implemented
// import cluster from "./cluster.ts";
// import dgram from "./dgram.ts";
// import http2 from "./http2.ts";
// import https from "./https.ts";
// import repl from "./repl.ts";
// import sys from "./sys.ts";
// import tls from "./tls.ts";
// import vm from "./vm.ts";
// import workerThreads from "./worker_threads.ts";
// import zlib from "./zlib.ts";

// Canonical mapping of supported modules
export default {
  assert,
  "assert/strict": assertStrict,
  buffer,
  crypto,
  console,
  constants,
  "child_process": childProcess,
  dns,
  events,
  fs,
  "fs/promises": fsPromises,
  http,
<<<<<<< HEAD
  https: {},
=======
  "internal/readline/utils": internalReadlineUtils,
>>>>>>> e5db7a86
  net,
  os,
  path,
  "perf_hooks": perfHooks,
  process,
  querystring,
  readline,
  stream,
  "stream/web": streamWeb,
  "string_decoder": stringDecoder,
  sys,
  timers,
  readline,
  "timers/promises": timersPromises,
  tty,
  tls: {},
  url,
  "worker_threads": {},
  util,
  zlib: {},
} as Record<string, unknown>;<|MERGE_RESOLUTION|>--- conflicted
+++ resolved
@@ -54,11 +54,8 @@
   fs,
   "fs/promises": fsPromises,
   http,
-<<<<<<< HEAD
   https: {},
-=======
   "internal/readline/utils": internalReadlineUtils,
->>>>>>> e5db7a86
   net,
   os,
   path,
@@ -71,7 +68,6 @@
   "string_decoder": stringDecoder,
   sys,
   timers,
-  readline,
   "timers/promises": timersPromises,
   tty,
   tls: {},
