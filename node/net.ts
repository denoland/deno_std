// Copyright 2018-2023 the Deno authors. All rights reserved. MIT license.
// Copyright Joyent, Inc. and other Node contributors.
//
// Permission is hereby granted, free of charge, to any person obtaining a
// copy of this software and associated documentation files (the
// "Software"), to deal in the Software without restriction, including
// without limitation the rights to use, copy, modify, merge, publish,
// distribute, sublicense, and/or sell copies of the Software, and to permit
// persons to whom the Software is furnished to do so, subject to the
// following conditions:
//
// The above copyright notice and this permission notice shall be included
// in all copies or substantial portions of the Software.
//
// THE SOFTWARE IS PROVIDED "AS IS", WITHOUT WARRANTY OF ANY KIND, EXPRESS
// OR IMPLIED, INCLUDING BUT NOT LIMITED TO THE WARRANTIES OF
// MERCHANTABILITY, FITNESS FOR A PARTICULAR PURPOSE AND NONINFRINGEMENT. IN
// NO EVENT SHALL THE AUTHORS OR COPYRIGHT HOLDERS BE LIABLE FOR ANY CLAIM,
// DAMAGES OR OTHER LIABILITY, WHETHER IN AN ACTION OF CONTRACT, TORT OR
// OTHERWISE, ARISING FROM, OUT OF OR IN CONNECTION WITH THE SOFTWARE OR THE
// USE OR OTHER DEALINGS IN THE SOFTWARE.

import { notImplemented } from "./_utils.ts";
import { EventEmitter } from "./events.ts";
import { isIP, isIPv4, isIPv6, normalizedArgsSymbol } from "./internal/net.ts";
import { Duplex } from "./stream.ts";
import {
  asyncIdSymbol,
  defaultTriggerAsyncIdScope,
  newAsyncId,
  ownerSymbol,
} from "./internal/async_hooks.ts";
import {
  ERR_INVALID_ADDRESS_FAMILY,
  ERR_INVALID_ARG_TYPE,
  ERR_INVALID_ARG_VALUE,
  ERR_INVALID_FD_TYPE,
  ERR_INVALID_IP_ADDRESS,
  ERR_MISSING_ARGS,
  ERR_SERVER_ALREADY_LISTEN,
  ERR_SERVER_NOT_RUNNING,
  ERR_SOCKET_CLOSED,
  errnoException,
  exceptionWithHostPort,
  genericNodeError,
  uvExceptionWithHostPort,
} from "./internal/errors.ts";
import type { ErrnoException } from "./internal/errors.ts";
import { Encodings } from "./_utils.ts";
import { isUint8Array } from "./internal/util/types.ts";
import {
  kAfterAsyncWrite,
  kBuffer,
  kBufferCb,
  kBufferGen,
  kHandle,
  kUpdateTimer,
  onStreamRead,
  setStreamTimeout,
  writeGeneric,
  writevGeneric,
} from "./internal/stream_base_commons.ts";
import { kTimeout } from "./internal/timers.mjs";
import { nextTick } from "./_next_tick.ts";
import {
  DTRACE_NET_SERVER_CONNECTION,
  DTRACE_NET_STREAM_END,
} from "./internal/dtrace.ts";
import { Buffer } from "./buffer.ts";
import type { LookupOneOptions } from "./internal/dns/utils.ts";
import {
  validateAbortSignal,
  validateFunction,
  validateInt32,
  validateNumber,
  validatePort,
  validateString,
} from "./internal/validators.mjs";
import {
  constants as TCPConstants,
  TCP,
  TCPConnectWrap,
} from "./internal_binding/tcp_wrap.ts";
import {
  constants as PipeConstants,
  Pipe,
  PipeConnectWrap,
} from "./internal_binding/pipe_wrap.ts";
import { ShutdownWrap } from "./internal_binding/stream_wrap.ts";
import { assert } from "../_util/asserts.ts";
import { isWindows } from "../_util/os.ts";
import { ADDRCONFIG, lookup as dnsLookup } from "./dns.ts";
import { codeMap } from "./internal_binding/uv.ts";
import { guessHandleType } from "./internal_binding/util.ts";
import { debuglog } from "./internal/util/debuglog.ts";
import type { DuplexOptions } from "./_stream.d.ts";
import type { BufferEncoding } from "./_global.d.ts";
import type { Abortable } from "./_events.d.ts";
<<<<<<< HEAD
import { cluster } from "./cluster.ts";
=======
import { channel } from "./diagnostics_channel.ts";
>>>>>>> b4239898

let debug = debuglog("net", (fn) => {
  debug = fn;
});

const kLastWriteQueueSize = Symbol("lastWriteQueueSize");
const kSetNoDelay = Symbol("kSetNoDelay");
const kBytesRead = Symbol("kBytesRead");
const kBytesWritten = Symbol("kBytesWritten");

const DEFAULT_IPV4_ADDR = "0.0.0.0";
const DEFAULT_IPV6_ADDR = "::";

export type Handle = TCP | Pipe;

interface HandleOptions {
  pauseOnCreate?: boolean;
  manualStart?: boolean;
  handle?: Handle;
}

interface OnReadOptions {
  buffer: Uint8Array | (() => Uint8Array);
  /**
   * This function is called for every chunk of incoming data.
   *
   * Two arguments are passed to it: the number of bytes written to buffer and
   * a reference to buffer.
   *
   * Return `false` from this function to implicitly `pause()` the socket.
   */
  callback(bytesWritten: number, buf: Uint8Array): boolean;
}

interface ConnectOptions {
  /**
   * If specified, incoming data is stored in a single buffer and passed to the
   * supplied callback when data arrives on the socket.
   *
   * Note: this will cause the streaming functionality to not provide any data,
   * however events like `"error"`, `"end"`, and `"close"` will still be
   * emitted as normal and methods like `pause()` and `resume()` will also
   * behave as expected.
   */
  onread?: OnReadOptions;
}

interface SocketOptions extends ConnectOptions, HandleOptions, DuplexOptions {
  /**
   * If specified, wrap around an existing socket with the given file
   * descriptor, otherwise a new socket will be created.
   */
  fd?: number;
  /**
   * If set to `false`, then the socket will automatically end the writable
   * side when the readable side ends. See `net.createServer()` and the `"end"`
   * event for details. Default: `false`.
   */
  allowHalfOpen?: boolean;
  /**
   * Allow reads on the socket when an fd is passed, otherwise ignored.
   * Default: `false`.
   */
  readable?: boolean;
  /**
   * Allow writes on the socket when an fd is passed, otherwise ignored.
   * Default: `false`.
   */
  writable?: boolean;
  /** An Abort signal that may be used to destroy the socket. */
  signal?: AbortSignal;
}

interface TcpNetConnectOptions extends TcpSocketConnectOptions, SocketOptions {
  timeout?: number;
}

interface IpcNetConnectOptions extends IpcSocketConnectOptions, SocketOptions {
  timeout?: number;
}

type NetConnectOptions = TcpNetConnectOptions | IpcNetConnectOptions;

export interface AddressInfo {
  address: string;
  family?: string;
  port: number;
}

type LookupFunction = (
  hostname: string,
  options: LookupOneOptions,
  callback: (
    err: ErrnoException | null,
    address: string,
    family: number,
  ) => void,
) => void;

interface TcpSocketConnectOptions extends ConnectOptions {
  port: number;
  host?: string;
  localAddress?: string;
  localPort?: number;
  hints?: number;
  family?: number;
  lookup?: LookupFunction;
}

interface IpcSocketConnectOptions extends ConnectOptions {
  path: string;
}

type SocketConnectOptions = TcpSocketConnectOptions | IpcSocketConnectOptions;

function _getNewAsyncId(handle?: Handle): number {
  return !handle || typeof handle.getAsyncId !== "function"
    ? newAsyncId()
    : handle.getAsyncId();
}

interface NormalizedArgs {
  0: Partial<NetConnectOptions | ListenOptions>;
  1: ConnectionListener | null;
  [normalizedArgsSymbol]?: boolean;
}

const _noop = (_arrayBuffer: Uint8Array, _nread: number): undefined => {
  return;
};

const netClientSocketChannel = channel("net.client.socket");
const netServerSocketChannel = channel("net.server.socket");

function _toNumber(x: unknown): number | false {
  return (x = Number(x)) >= 0 ? (x as number) : false;
}

function _isPipeName(s: unknown): s is string {
  return typeof s === "string" && _toNumber(s) === false;
}

function _createHandle(fd: number, isServer: boolean): Handle {
  validateInt32(fd, "fd", 0);

  const type = guessHandleType(fd);

  if (type === "PIPE") {
    return new Pipe(isServer ? PipeConstants.SERVER : PipeConstants.SOCKET);
  }

  if (type === "TCP") {
    return new TCP(isServer ? TCPConstants.SERVER : TCPConstants.SOCKET);
  }

  throw new ERR_INVALID_FD_TYPE(type);
}

// Returns an array [options, cb], where options is an object,
// cb is either a function or null.
// Used to normalize arguments of `Socket.prototype.connect()` and
// `Server.prototype.listen()`. Possible combinations of parameters:
// - (options[...][, cb])
// - (path[...][, cb])
// - ([port][, host][...][, cb])
// For `Socket.prototype.connect()`, the [...] part is ignored
// For `Server.prototype.listen()`, the [...] part is [, backlog]
// but will not be handled here (handled in listen())
export function _normalizeArgs(args: unknown[]): NormalizedArgs {
  let arr: NormalizedArgs;

  if (args.length === 0) {
    arr = [{}, null];
    arr[normalizedArgsSymbol] = true;

    return arr;
  }

  const arg0 = args[0] as Partial<NetConnectOptions> | number | string;
  let options: Partial<SocketConnectOptions> = {};

  if (typeof arg0 === "object" && arg0 !== null) {
    // (options[...][, cb])
    options = arg0;
  } else if (_isPipeName(arg0)) {
    // (path[...][, cb])
    (options as IpcSocketConnectOptions).path = arg0;
  } else {
    // ([port][, host][...][, cb])
    (options as TcpSocketConnectOptions).port = arg0;

    if (args.length > 1 && typeof args[1] === "string") {
      (options as TcpSocketConnectOptions).host = args[1];
    }
  }

  const cb = args[args.length - 1];

  if (!_isConnectionListener(cb)) {
    arr = [options, null];
  } else {
    arr = [options, cb];
  }

  arr[normalizedArgsSymbol] = true;

  return arr;
}

function _isTCPConnectWrap(
  req: TCPConnectWrap | PipeConnectWrap,
): req is TCPConnectWrap {
  return "localAddress" in req && "localPort" in req;
}

function _afterConnect(
  status: number,
  // deno-lint-ignore no-explicit-any
  handle: any,
  req: PipeConnectWrap | TCPConnectWrap,
  readable: boolean,
  writable: boolean,
) {
  let socket = handle[ownerSymbol];

  if (socket.constructor.name === "ReusedHandle") {
    socket = socket.handle;
  }

  // Callback may come after call to destroy
  if (socket.destroyed) {
    return;
  }

  debug("afterConnect");

  assert(socket.connecting);

  socket.connecting = false;
  socket._sockname = null;

  if (status === 0) {
    if (socket.readable && !readable) {
      socket.push(null);
      socket.read();
    }

    if (socket.writable && !writable) {
      socket.end();
    }

    socket._unrefTimer();

    socket.emit("connect");
    socket.emit("ready");

    // Start the first read, or get an immediate EOF.
    // this doesn't actually consume any bytes, because len=0.
    if (readable && !socket.isPaused()) {
      socket.read(0);
    }
  } else {
    socket.connecting = false;
    let details;

    if (_isTCPConnectWrap(req)) {
      details = req.localAddress + ":" + req.localPort;
    }

    const ex = exceptionWithHostPort(
      status,
      "connect",
      req.address,
      (req as TCPConnectWrap).port,
      details,
    );

    if (_isTCPConnectWrap(req)) {
      ex.localAddress = req.localAddress;
      ex.localPort = req.localPort;
    }

    socket.destroy(ex);
  }
}

function _checkBindError(err: number, port: number, handle: TCP) {
  // EADDRINUSE may not be reported until we call `listen()` or `connect()`.
  // To complicate matters, a failed `bind()` followed by `listen()` or `connect()`
  // will implicitly bind to a random port. Ergo, check that the socket is
  // bound to the expected port before calling `listen()` or `connect()`.
  if (err === 0 && port > 0 && handle.getsockname) {
    const out: AddressInfo | Record<string, never> = {};
    err = handle.getsockname(out);

    if (err === 0 && port !== out.port) {
      err = codeMap.get("EADDRINUSE")!;
    }
  }

  return err;
}

function _isPipe(
  options: Partial<SocketConnectOptions>,
): options is IpcSocketConnectOptions {
  return "path" in options && !!options.path;
}

function _connectErrorNT(socket: Socket, err: Error) {
  socket.destroy(err);
}

function _internalConnect(
  socket: Socket,
  address: string,
  port: number,
  addressType: number,
  localAddress: string,
  localPort: number,
  flags: number,
) {
  assert(socket.connecting);

  let err;

  if (localAddress || localPort) {
    if (addressType === 4) {
      localAddress = localAddress || DEFAULT_IPV4_ADDR;
      err = (socket._handle as TCP).bind(localAddress, localPort);
    } else {
      // addressType === 6
      localAddress = localAddress || DEFAULT_IPV6_ADDR;
      err = (socket._handle as TCP).bind6(localAddress, localPort, flags);
    }

    debug(
      "binding to localAddress: %s and localPort: %d (addressType: %d)",
      localAddress,
      localPort,
      addressType,
    );

    err = _checkBindError(err, localPort, socket._handle as TCP);

    if (err) {
      const ex = exceptionWithHostPort(err, "bind", localAddress, localPort);
      socket.destroy(ex);

      return;
    }
  }

  if (addressType === 6 || addressType === 4) {
    const req = new TCPConnectWrap();
    req.oncomplete = _afterConnect;
    req.address = address;
    req.port = port;
    req.localAddress = localAddress;
    req.localPort = localPort;

    if (addressType === 4) {
      err = (socket._handle as TCP).connect(req, address, port);
    } else {
      err = (socket._handle as TCP).connect6(req, address, port);
    }
  } else {
    const req = new PipeConnectWrap();
    req.oncomplete = _afterConnect;
    req.address = address;

    err = (socket._handle as Pipe).connect(req, address);
  }

  if (err) {
    let details = "";

    const sockname = socket._getsockname();

    if (sockname) {
      details = `${sockname.address}:${sockname.port}`;
    }

    const ex = exceptionWithHostPort(err, "connect", address, port, details);
    socket.destroy(ex);
  }
}

// Provide a better error message when we call end() as a result
// of the other side sending a FIN.  The standard "write after end"
// is overly vague, and makes it seem like the user's code is to blame.
function _writeAfterFIN(
  this: Socket,
  // deno-lint-ignore no-explicit-any
  chunk: any,
  encoding?:
    | BufferEncoding
    | null
    | ((error: Error | null | undefined) => void),
  cb?: (error: Error | null | undefined) => void,
): boolean {
  if (!this.writableEnded) {
    return Duplex.prototype.write.call(
      this,
      chunk,
      encoding as BufferEncoding | null,
      // @ts-expect-error Using `call` seem to be interfering with the overload for write
      cb,
    );
  }

  if (typeof encoding === "function") {
    cb = encoding;
    encoding = null;
  }

  const err = genericNodeError(
    "This socket has been ended by the other party",
    { code: "EPIPE" },
  );

  if (typeof cb === "function") {
    defaultTriggerAsyncIdScope(this[asyncIdSymbol], nextTick, cb, err);
  }

  if (this._server) {
    nextTick(() => this.destroy(err));
  } else {
    this.destroy(err);
  }

  return false;
}

function _tryReadStart(socket: Socket) {
  // Not already reading, start the flow.
  debug("Socket._handle.readStart");
  socket._handle!.reading = true;
  const err = socket._handle!.readStart();

  if (err) {
    socket.destroy(errnoException(err, "read"));
  }
}

// Called when the "end" event is emitted.
function _onReadableStreamEnd(this: Socket) {
  if (!this.allowHalfOpen) {
    this.write = _writeAfterFIN;
  }
}

// Called when creating new Socket, or when re-using a closed Socket
function _initSocketHandle(socket: Socket) {
  socket._undestroy();
  socket._sockname = undefined;

  // Handle creation may be deferred to bind() or connect() time.
  if (socket._handle) {
    // deno-lint-ignore no-explicit-any
    (socket._handle as any)[ownerSymbol] = socket;
    socket._handle.onread = onStreamRead;
    socket[asyncIdSymbol] = _getNewAsyncId(socket._handle);

    let userBuf = socket[kBuffer];

    if (userBuf) {
      const bufGen = socket[kBufferGen];

      if (bufGen !== null) {
        userBuf = bufGen();

        if (!isUint8Array(userBuf)) {
          return;
        }

        socket[kBuffer] = userBuf;
      }

      socket._handle.useUserBuffer(userBuf);
    }
  }
}

function _lookupAndConnect(
  self: Socket,
  options: TcpSocketConnectOptions,
) {
  const { localAddress, localPort } = options;
  const host = options.host || "localhost";
  let { port } = options;

  if (localAddress && !isIP(localAddress)) {
    throw new ERR_INVALID_IP_ADDRESS(localAddress);
  }

  if (localPort) {
    validateNumber(localPort, "options.localPort");
  }

  if (typeof port !== "undefined") {
    if (typeof port !== "number" && typeof port !== "string") {
      throw new ERR_INVALID_ARG_TYPE(
        "options.port",
        ["number", "string"],
        port,
      );
    }

    validatePort(port);
  }

  port |= 0;

  // If host is an IP, skip performing a lookup
  const addressType = isIP(host);
  if (addressType) {
    defaultTriggerAsyncIdScope(self[asyncIdSymbol], nextTick, () => {
      if (self.connecting) {
        defaultTriggerAsyncIdScope(
          self[asyncIdSymbol],
          _internalConnect,
          self,
          host,
          port,
          addressType,
          localAddress,
          localPort,
        );
      }
    });

    return;
  }

  if (options.lookup !== undefined) {
    validateFunction(options.lookup, "options.lookup");
  }

  const dnsOpts = {
    family: options.family,
    hints: options.hints || 0,
  };

  if (
    !isWindows &&
    dnsOpts.family !== 4 &&
    dnsOpts.family !== 6 &&
    dnsOpts.hints === 0
  ) {
    dnsOpts.hints = ADDRCONFIG;
  }

  debug("connect: find host", host);
  debug("connect: dns options", dnsOpts);
  self._host = host;
  const lookup = options.lookup || dnsLookup;

  defaultTriggerAsyncIdScope(self[asyncIdSymbol], function () {
    lookup(
      host,
      dnsOpts,
      function emitLookup(
        err: ErrnoException | null,
        ip: string,
        addressType: number,
      ) {
        self.emit("lookup", err, ip, addressType, host);

        // It's possible we were destroyed while looking this up.
        // XXX it would be great if we could cancel the promise returned by
        // the look up.
        if (!self.connecting) {
          return;
        }

        if (err) {
          // net.createConnection() creates a net.Socket object and immediately
          // calls net.Socket.connect() on it (that's us). There are no event
          // listeners registered yet so defer the error event to the next tick.
          nextTick(_connectErrorNT, self, err);
        } else if (!isIP(ip)) {
          err = new ERR_INVALID_IP_ADDRESS(ip);

          nextTick(_connectErrorNT, self, err);
        } else if (addressType !== 4 && addressType !== 6) {
          err = new ERR_INVALID_ADDRESS_FAMILY(
            `${addressType}`,
            options.host!,
            options.port,
          );

          nextTick(_connectErrorNT, self, err);
        } else {
          self._unrefTimer();

          defaultTriggerAsyncIdScope(
            self[asyncIdSymbol],
            _internalConnect,
            self,
            ip,
            port,
            addressType,
            localAddress,
            localPort,
          );
        }
      },
    );
  });
}

function _afterShutdown(this: ShutdownWrap<TCP>) {
  // deno-lint-ignore no-explicit-any
  const self: any = this.handle[ownerSymbol];

  debug("afterShutdown destroyed=%j", self.destroyed, self._readableState);

  this.callback();
}

function _emitCloseNT(s: Socket | Server) {
  debug("SERVER: emit close");
  s.emit("close");
}

/**
 * This class is an abstraction of a TCP socket or a streaming `IPC` endpoint
 * (uses named pipes on Windows, and Unix domain sockets otherwise). It is also
 * an `EventEmitter`.
 *
 * A `net.Socket` can be created by the user and used directly to interact with
 * a server. For example, it is returned by `createConnection`,
 * so the user can use it to talk to the server.
 *
 * It can also be created by Node.js and passed to the user when a connection
 * is received. For example, it is passed to the listeners of a `"connection"` event emitted on a `Server`, so the user can use
 * it to interact with the client.
 */
export class Socket extends Duplex {
  // Problem with this is that users can supply their own handle, that may not
  // have `handle.getAsyncId()`. In this case an `[asyncIdSymbol]` should
  // probably be supplied by `async_hooks`.
  [asyncIdSymbol] = -1;

  [kHandle]: Handle | null = null;
  [kSetNoDelay] = false;
  [kLastWriteQueueSize] = 0;
  // deno-lint-ignore no-explicit-any
  [kTimeout]: any = null;
  [kBuffer]: Uint8Array | boolean | null = null;
  [kBufferCb]: OnReadOptions["callback"] | null = null;
  [kBufferGen]: (() => Uint8Array) | null = null;

  // Used after `.destroy()`
  [kBytesRead] = 0;
  [kBytesWritten] = 0;

  // Reserved properties
  server = null;
  // deno-lint-ignore no-explicit-any
  _server: any = null;

  _peername?: AddressInfo | Record<string, never>;
  _sockname?: AddressInfo | Record<string, never>;
  _pendingData: Uint8Array | string | null = null;
  _pendingEncoding = "";
  _host: string | null = null;
  // deno-lint-ignore no-explicit-any
  _parent: any = null;

  constructor(options: SocketOptions | number) {
    if (typeof options === "number") {
      // Legacy interface.
      options = { fd: options };
    } else {
      options = { ...options };
    }

    // Default to *not* allowing half open sockets.
    options.allowHalfOpen = Boolean(options.allowHalfOpen);
    // For backwards compat do not emit close on destroy.
    options.emitClose = false;
    options.autoDestroy = true;
    // Handle strings directly.
    options.decodeStrings = false;

    super(options);

    if (options.handle) {
      this._handle = options.handle;
      this[asyncIdSymbol] = _getNewAsyncId(this._handle);
    } else if (options.fd !== undefined) {
      // REF: https://github.com/denoland/deno/issues/6529
      notImplemented("net.Socket.prototype.constructor with fd option");
    }

    const onread = options.onread;

    if (
      onread !== null &&
      typeof onread === "object" &&
      (isUint8Array(onread.buffer) || typeof onread.buffer === "function") &&
      typeof onread.callback === "function"
    ) {
      if (typeof onread.buffer === "function") {
        this[kBuffer] = true;
        this[kBufferGen] = onread.buffer;
      } else {
        this[kBuffer] = onread.buffer;
      }

      this[kBufferCb] = onread.callback;
    }

    this.on("end", _onReadableStreamEnd);

    _initSocketHandle(this);

    // If we have a handle, then start the flow of data into the
    // buffer. If not, then this will happen when we connect.
    if (this._handle && options.readable !== false) {
      if (options.pauseOnCreate) {
        // Stop the handle from reading and pause the stream
        this._handle.reading = false;
        this._handle.readStop();
        // @ts-expect-error This property shouldn't be modified
        this.readableFlowing = false;
      } else if (!options.manualStart) {
        this.read(0);
      }
    }
  }

  /**
   * Initiate a connection on a given socket.
   *
   * Possible signatures:
   *
   * - `socket.connect(options[, connectListener])`
   * - `socket.connect(path[, connectListener])` for `IPC` connections.
   * - `socket.connect(port[, host][, connectListener])` for TCP connections.
   * - Returns: `net.Socket` The socket itself.
   *
   * This function is asynchronous. When the connection is established, the `"connect"` event will be emitted. If there is a problem connecting,
   * instead of a `"connect"` event, an `"error"` event will be emitted with
   * the error passed to the `"error"` listener.
   * The last parameter `connectListener`, if supplied, will be added as a listener
   * for the `"connect"` event **once**.
   *
   * This function should only be used for reconnecting a socket after `"close"` has been emitted or otherwise it may lead to undefined
   * behavior.
   */
  connect(
    options: SocketConnectOptions | NormalizedArgs,
    connectionListener?: ConnectionListener,
  ): this;
  connect(
    port: number,
    host: string,
    connectionListener?: ConnectionListener,
  ): this;
  connect(port: number, connectionListener?: ConnectionListener): this;
  connect(path: string, connectionListener?: ConnectionListener): this;
  connect(...args: unknown[]): this {
    let normalized: NormalizedArgs;

    // If passed an array, it's treated as an array of arguments that have
    // already been normalized (so we don't normalize more than once). This has
    // been solved before in https://github.com/nodejs/node/pull/12342, but was
    // reverted as it had unintended side effects.
    if (
      Array.isArray(args[0]) &&
      (args[0] as unknown as NormalizedArgs)[normalizedArgsSymbol]
    ) {
      normalized = args[0] as unknown as NormalizedArgs;
    } else {
      normalized = _normalizeArgs(args);
    }

    const options = normalized[0];
    const cb = normalized[1];

    // `options.port === null` will be checked later.
    if (
      (options as TcpSocketConnectOptions).port === undefined &&
      (options as IpcSocketConnectOptions).path == null
    ) {
      throw new ERR_MISSING_ARGS(["options", "port", "path"]);
    }

    if (this.write !== Socket.prototype.write) {
      this.write = Socket.prototype.write;
    }

    if (this.destroyed) {
      this._handle = null;
      this._peername = undefined;
      this._sockname = undefined;
    }

    const { path } = options as IpcNetConnectOptions;
    const pipe = _isPipe(options);
    debug("pipe", pipe, path);

    if (!this._handle) {
      this._handle = pipe
        ? new Pipe(PipeConstants.SOCKET)
        : new TCP(TCPConstants.SOCKET);

      _initSocketHandle(this);
    }

    if (cb !== null) {
      this.once("connect", cb);
    }

    this._unrefTimer();

    this.connecting = true;

    if (pipe) {
      validateString(path, "options.path");
      defaultTriggerAsyncIdScope(
        this[asyncIdSymbol],
        _internalConnect,
        this,
        path,
      );
    } else {
      _lookupAndConnect(this, options as TcpSocketConnectOptions);
    }

    return this;
  }

  /**
   * Pauses the reading of data. That is, `"data"` events will not be emitted.
   * Useful to throttle back an upload.
   *
   * @return The socket itself.
   */
  override pause(): this {
    if (
      this[kBuffer] &&
      !this.connecting &&
      this._handle &&
      this._handle.reading
    ) {
      this._handle.reading = false;

      if (!this.destroyed) {
        const err = this._handle.readStop();

        if (err) {
          this.destroy(errnoException(err, "read"));
        }
      }
    }

    return Duplex.prototype.pause.call(this) as unknown as this;
  }

  /**
   * Resumes reading after a call to `socket.pause()`.
   *
   * @return The socket itself.
   */
  override resume(): this {
    if (
      this[kBuffer] &&
      !this.connecting &&
      this._handle &&
      !this._handle.reading
    ) {
      _tryReadStart(this);
    }

    return Duplex.prototype.resume.call(this) as this;
  }

  /**
   * Sets the socket to timeout after `timeout` milliseconds of inactivity on
   * the socket. By default `net.Socket` do not have a timeout.
   *
   * When an idle timeout is triggered the socket will receive a `"timeout"` event but the connection will not be severed. The user must manually call `socket.end()` or `socket.destroy()` to
   * end the connection.
   *
   * ```ts
   * import { createRequire } from "https://deno.land/std@$STD_VERSION/node/module.ts";
   *
   * const require = createRequire(import.meta.url);
   * const net = require("net");
   *
   * const socket = new net.Socket();
   * socket.setTimeout(3000);
   * socket.on("timeout", () => {
   *   console.log("socket timeout");
   *   socket.end();
   * });
   * ```
   *
   * If `timeout` is `0`, then the existing idle timeout is disabled.
   *
   * The optional `callback` parameter will be added as a one-time listener for the `"timeout"` event.
   * @return The socket itself.
   */
  setTimeout = setStreamTimeout;

  /**
   * Enable/disable the use of Nagle's algorithm.
   *
   * When a TCP connection is created, it will have Nagle's algorithm enabled.
   *
   * Nagle's algorithm delays data before it is sent via the network. It attempts
   * to optimize throughput at the expense of latency.
   *
   * Passing `true` for `noDelay` or not passing an argument will disable Nagle's
   * algorithm for the socket. Passing `false` for `noDelay` will enable Nagle's
   * algorithm.
   *
   * @param noDelay
   * @return The socket itself.
   */
  setNoDelay(noDelay?: boolean): this {
    if (!this._handle) {
      this.once(
        "connect",
        noDelay ? this.setNoDelay : () => this.setNoDelay(noDelay),
      );

      return this;
    }

    // Backwards compatibility: assume true when `noDelay` is omitted
    const newValue = noDelay === undefined ? true : !!noDelay;

    if (
      "setNoDelay" in this._handle &&
      this._handle.setNoDelay &&
      newValue !== this[kSetNoDelay]
    ) {
      this[kSetNoDelay] = newValue;
      this._handle.setNoDelay(newValue);
    }

    return this;
  }

  /**
   * Enable/disable keep-alive functionality, and optionally set the initial
   * delay before the first keepalive probe is sent on an idle socket.
   *
   * Set `initialDelay` (in milliseconds) to set the delay between the last
   * data packet received and the first keepalive probe. Setting `0` for`initialDelay` will leave the value unchanged from the default
   * (or previous) setting.
   *
   * Enabling the keep-alive functionality will set the following socket options:
   *
   * - `SO_KEEPALIVE=1`
   * - `TCP_KEEPIDLE=initialDelay`
   * - `TCP_KEEPCNT=10`
   * - `TCP_KEEPINTVL=1`
   *
   * @param enable
   * @param initialDelay
   * @return The socket itself.
   */
  setKeepAlive(enable: boolean, initialDelay?: number): this {
    if (!this._handle) {
      this.once("connect", () => this.setKeepAlive(enable, initialDelay));

      return this;
    }

    if ("setKeepAlive" in this._handle) {
      this._handle.setKeepAlive(enable, ~~(initialDelay! / 1000));
    }

    return this;
  }

  /**
   * Returns the bound `address`, the address `family` name and `port` of the
   * socket as reported by the operating system:`{ port: 12346, family: "IPv4", address: "127.0.0.1" }`
   */
  address(): AddressInfo | Record<string, never> {
    return this._getsockname();
  }

  /**
   * Calling `unref()` on a socket will allow the program to exit if this is the only
   * active socket in the event system. If the socket is already `unref`ed calling`unref()` again will have no effect.
   *
   * @return The socket itself.
   */
  unref(): this {
    if (!this._handle) {
      this.once("connect", this.unref);

      return this;
    }

    if (typeof this._handle.unref === "function") {
      this._handle.unref();
    }

    return this;
  }

  /**
   * Opposite of `unref()`, calling `ref()` on a previously `unref`ed socket will_not_ let the program exit if it's the only socket left (the default behavior).
   * If the socket is `ref`ed calling `ref` again will have no effect.
   *
   * @return The socket itself.
   */
  ref(): this {
    if (!this._handle) {
      this.once("connect", this.ref);

      return this;
    }

    if (typeof this._handle.ref === "function") {
      this._handle.ref();
    }

    return this;
  }

  /**
   * This property shows the number of characters buffered for writing. The buffer
   * may contain strings whose length after encoding is not yet known. So this number
   * is only an approximation of the number of bytes in the buffer.
   *
   * `net.Socket` has the property that `socket.write()` always works. This is to
   * help users get up and running quickly. The computer cannot always keep up
   * with the amount of data that is written to a socket. The network connection
   * simply might be too slow. Node.js will internally queue up the data written to a
   * socket and send it out over the wire when it is possible.
   *
   * The consequence of this internal buffering is that memory may grow.
   * Users who experience large or growing `bufferSize` should attempt to
   * "throttle" the data flows in their program with `socket.pause()` and `socket.resume()`.
   *
   * @deprecated Use `writableLength` instead.
   */
  get bufferSize(): number {
    if (this._handle) {
      return this.writableLength;
    }

    return 0;
  }

  /**
   * The amount of received bytes.
   */
  get bytesRead(): number {
    return this._handle ? this._handle.bytesRead : this[kBytesRead];
  }

  /**
   * The amount of bytes sent.
   */
  get bytesWritten(): number | undefined {
    let bytes = this._bytesDispatched;
    const data = this._pendingData;
    const encoding = this._pendingEncoding;
    const writableBuffer = this.writableBuffer;

    if (!writableBuffer) {
      return undefined;
    }

    for (const el of writableBuffer) {
      bytes += el!.chunk instanceof Buffer
        ? el!.chunk.length
        : Buffer.byteLength(el!.chunk, el!.encoding);
    }

    if (Array.isArray(data)) {
      // Was a writev, iterate over chunks to get total length
      for (let i = 0; i < data.length; i++) {
        const chunk = data[i];

        // deno-lint-ignore no-explicit-any
        if ((data as any).allBuffers || chunk instanceof Buffer) {
          bytes += chunk.length;
        } else {
          bytes += Buffer.byteLength(chunk.chunk, chunk.encoding);
        }
      }
    } else if (data) {
      // Writes are either a string or a Buffer.
      if (typeof data !== "string") {
        bytes += (data as Buffer).length;
      } else {
        bytes += Buffer.byteLength(data, encoding);
      }
    }

    return bytes;
  }

  /**
   * If `true`,`socket.connect(options[, connectListener])` was
   * called and has not yet finished. It will stay `true` until the socket becomes
   * connected, then it is set to `false` and the `"connect"` event is emitted. Note
   * that the `socket.connect(options[, connectListener])` callback is a listener for the `"connect"` event.
   */
  connecting = false;

  /**
   * The string representation of the local IP address the remote client is
   * connecting on. For example, in a server listening on `"0.0.0.0"`, if a client
   * connects on `"192.168.1.1"`, the value of `socket.localAddress` would be`"192.168.1.1"`.
   */
  get localAddress(): string {
    return this._getsockname().address;
  }

  /**
   * The numeric representation of the local port. For example, `80` or `21`.
   */
  get localPort(): number {
    return this._getsockname().port;
  }

  /**
   * The string representation of the local IP family. `"IPv4"` or `"IPv6"`.
   */
  get localFamily(): string | undefined {
    return this._getsockname().family;
  }

  /**
   * The string representation of the remote IP address. For example,`"74.125.127.100"` or `"2001:4860:a005::68"`. Value may be `undefined` if
   * the socket is destroyed (for example, if the client disconnected).
   */
  get remoteAddress(): string | undefined {
    return this._getpeername().address;
  }

  /**
   * The string representation of the remote IP family. `"IPv4"` or `"IPv6"`.
   */
  get remoteFamily(): string | undefined {
    const { family } = this._getpeername();

    return family ? `IPv${family}` : family;
  }

  /**
   * The numeric representation of the remote port. For example, `80` or `21`.
   */
  get remotePort(): number | undefined {
    return this._getpeername().port;
  }

  get pending(): boolean {
    return !this._handle || this.connecting;
  }

  get readyState(): string {
    if (this.connecting) {
      return "opening";
    } else if (this.readable && this.writable) {
      return "open";
    } else if (this.readable && !this.writable) {
      return "readOnly";
    } else if (!this.readable && this.writable) {
      return "writeOnly";
    }
    return "closed";
  }

  /**
   * Half-closes the socket. i.e., it sends a FIN packet. It is possible the
   * server will still send some data.
   *
   * See `writable.end()` for further details.
   *
   * @param encoding Only used when data is `string`.
   * @param cb Optional callback for when the socket is finished.
   * @return The socket itself.
   */
  override end(cb?: () => void): this;
  override end(buffer: Uint8Array | string, cb?: () => void): this;
  override end(
    data: Uint8Array | string,
    encoding?: Encodings,
    cb?: () => void,
  ): this;
  override end(
    data?: Uint8Array | string | (() => void),
    encoding?: Encodings | (() => void),
    cb?: () => void,
  ): this {
    Duplex.prototype.end.call(this, data, encoding as Encodings, cb);
    DTRACE_NET_STREAM_END(this);

    return this;
  }

  /**
   * @param size Optional argument to specify how much data to read.
   */
  override read(
    size?: number,
  ): string | Uint8Array | Buffer | null | undefined {
    if (
      this[kBuffer] &&
      !this.connecting &&
      this._handle &&
      !this._handle.reading
    ) {
      _tryReadStart(this);
    }

    return Duplex.prototype.read.call(this, size);
  }

  destroySoon() {
    if (this.writable) {
      this.end();
    }

    if (this.writableFinished) {
      this.destroy();
    } else {
      this.once("finish", this.destroy);
    }
  }

  _unrefTimer() {
    // deno-lint-ignore no-this-alias
    for (let s = this; s !== null; s = s._parent) {
      if (s[kTimeout]) {
        s[kTimeout].refresh();
      }
    }
  }

  // The user has called .end(), and all the bytes have been
  // sent out to the other side.
  // deno-lint-ignore no-explicit-any
  override _final(cb: any): any {
    // If still connecting - defer handling `_final` until 'connect' will happen
    if (this.pending) {
      debug("_final: not yet connected");
      return this.once("connect", () => this._final(cb));
    }

    if (!this._handle) {
      return cb();
    }

    debug("_final: not ended, call shutdown()");

    const req = new ShutdownWrap<Handle>();
    req.oncomplete = _afterShutdown;
    req.handle = this._handle;
    req.callback = cb;
    const err = this._handle.shutdown(req);

    if (err === 1 || err === codeMap.get("ENOTCONN")) {
      // synchronous finish
      return cb();
    } else if (err !== 0) {
      return cb(errnoException(err, "shutdown"));
    }
  }

  _onTimeout() {
    const handle = this._handle;
    const lastWriteQueueSize = this[kLastWriteQueueSize];

    if (lastWriteQueueSize > 0 && handle) {
      // `lastWriteQueueSize !== writeQueueSize` means there is
      // an active write in progress, so we suppress the timeout.
      const { writeQueueSize } = handle;

      if (lastWriteQueueSize !== writeQueueSize) {
        this[kLastWriteQueueSize] = writeQueueSize;
        this._unrefTimer();

        return;
      }
    }

    debug("_onTimeout");
    this.emit("timeout");
  }

  override _read(size?: number) {
    debug("_read");
    if (this.connecting || !this._handle) {
      debug("_read wait for connection");
      this.once("connect", () => this._read(size));
    } else if (!this._handle.reading) {
      _tryReadStart(this);
    }
  }

  override _destroy(exception: Error | null, cb: (err: Error | null) => void) {
    debug("destroy");
    this.connecting = false;

    // deno-lint-ignore no-this-alias
    for (let s = this; s !== null; s = s._parent) {
      clearTimeout(s[kTimeout]);
    }

    debug("close");
    if (this._handle) {
      debug("close handle");
      const isException = exception ? true : false;
      // `bytesRead` and `kBytesWritten` should be accessible after `.destroy()`
      this[kBytesRead] = this._handle.bytesRead;
      this[kBytesWritten] = this._handle.bytesWritten;

      this._handle.close(() => {
        this._handle!.onread = _noop;
        this._handle = null;
        this._sockname = undefined;

        debug("emit close");
        this.emit("close", isException);
      });
      cb(exception);
    } else {
      cb(exception);
      nextTick(_emitCloseNT, this);
    }

    if (this._server) {
      debug("has server");
      this._server._connections--;

      if (this._server._emitCloseIfDrained) {
        this._server._emitCloseIfDrained();
      }
    }
  }

  _getpeername(): AddressInfo | Record<string, never> {
    if (!this._handle || !("getpeername" in this._handle) || this.connecting) {
      return this._peername || {};
    } else if (!this._peername) {
      this._peername = {};
      this._handle.getpeername(this._peername);
    }

    return this._peername;
  }

  _getsockname(): AddressInfo | Record<string, never> {
    if (!this._handle || !("getsockname" in this._handle)) {
      return {};
    } else if (!this._sockname) {
      this._sockname = {};
      this._handle.getsockname(this._sockname);
    }

    return this._sockname;
  }

  _writeGeneric(
    writev: boolean,
    // deno-lint-ignore no-explicit-any
    data: any,
    encoding: string,
    cb: (error?: Error | null) => void,
  ) {
    // If we are still connecting, then buffer this for later.
    // The Writable logic will buffer up any more writes while
    // waiting for this one to be done.
    if (this.connecting) {
      this._pendingData = data;
      this._pendingEncoding = encoding;
      this.once("connect", function connect(this: Socket) {
        this._writeGeneric(writev, data, encoding, cb);
      });

      return;
    }

    this._pendingData = null;
    this._pendingEncoding = "";

    if (!this._handle) {
      cb(new ERR_SOCKET_CLOSED());

      return false;
    }

    this._unrefTimer();

    let req;

    if (writev) {
      req = writevGeneric(this, data, cb);
    } else {
      req = writeGeneric(this, data, encoding, cb);
    }
    if (req.async) {
      this[kLastWriteQueueSize] = req.bytes;
    }
  }

  // @ts-ignore Duplex defining as a property when want a method.
  _writev(
    // deno-lint-ignore no-explicit-any
    chunks: Array<{ chunk: any; encoding: string }>,
    cb: (error?: Error | null) => void,
  ) {
    this._writeGeneric(true, chunks, "", cb);
  }

  override _write(
    // deno-lint-ignore no-explicit-any
    data: any,
    encoding: string,
    cb: (error?: Error | null) => void,
  ) {
    this._writeGeneric(false, data, encoding, cb);
  }

  [kAfterAsyncWrite]() {
    this[kLastWriteQueueSize] = 0;
  }

  get [kUpdateTimer]() {
    return this._unrefTimer;
  }

  get _connecting(): boolean {
    return this.connecting;
  }

  // Legacy alias. Having this is probably being overly cautious, but it doesn't
  // really hurt anyone either. This can probably be removed safely if desired.
  get _bytesDispatched(): number {
    return this._handle ? this._handle.bytesWritten : this[kBytesWritten];
  }

  get _handle(): Handle | null {
    return this[kHandle];
  }

  set _handle(v: Handle | null) {
    this[kHandle] = v;
  }
}

export const Stream = Socket;

// Target API:
//
// let s = net.connect({port: 80, host: 'google.com'}, function() {
//   ...
// });
//
// There are various forms:
//
// connect(options, [cb])
// connect(port, [host], [cb])
// connect(path, [cb]);
//
export function connect(
  options: NetConnectOptions,
  connectionListener?: () => void,
): Socket;
export function connect(
  port: number,
  host?: string,
  connectionListener?: () => void,
): Socket;
export function connect(path: string, connectionListener?: () => void): Socket;
export function connect(...args: unknown[]) {
  const normalized = _normalizeArgs(args);
  const options = normalized[0] as Partial<NetConnectOptions>;
  debug("createConnection", normalized);
  const socket = new Socket(options);

  if (netClientSocketChannel.hasSubscribers) {
    netClientSocketChannel.publish({
      socket,
    });
  }

  if (options.timeout) {
    socket.setTimeout(options.timeout);
  }

  return socket.connect(normalized);
}

export const createConnection = connect;

export interface ListenOptions extends Abortable {
  fd?: number;
  port?: number | undefined;
  host?: string | undefined;
  backlog?: number | undefined;
  path?: string | undefined;
  exclusive?: boolean | undefined;
  readableAll?: boolean | undefined;
  writableAll?: boolean | undefined;
  /**
   * Default: `false`
   */
  ipv6Only?: boolean | undefined;
}

type ConnectionListener = (socket: Socket) => void;

interface ServerOptions {
  /**
   * Indicates whether half-opened TCP connections are allowed.
   * Default: false
   */
  allowHalfOpen?: boolean | undefined;
  /**
   * Indicates whether the socket should be paused on incoming connections.
   * Default: false
   */
  pauseOnConnect?: boolean | undefined;
}

function _isServerSocketOptions(
  options: unknown,
): options is null | undefined | ServerOptions {
  return (
    options === null ||
    typeof options === "undefined" ||
    typeof options === "object"
  );
}

function _isConnectionListener(
  connectionListener: unknown,
): connectionListener is ConnectionListener {
  return typeof connectionListener === "function";
}

function _getFlags(ipv6Only?: boolean): number {
  return ipv6Only === true ? TCPConstants.UV_TCP_IPV6ONLY : 0;
}

function _listenInCluster(
  server: Server,
  address: string | null,
  port: number | null,
  addressType: number | null,
  backlog: number,
  fd?: number | null,
  exclusive?: boolean,
  flags?: number,
) {
  exclusive = !!exclusive;

  if (cluster.isPrimary || exclusive) {
    // Will create a new handle
    // _listen2 sets up the listened handle, it is still named like this
    // to avoid breaking code that wraps this method
    server._listen2(address, port, addressType, backlog, fd, flags);

    return;
  }

  const serverQuery = {
    address,
    port,
    addressType,
    fd,
    flags,
    backlog,
  };

  // Get the primary's server handle, and listen on it
  // deno-lint-ignore no-explicit-any
  cluster._getServer!(server, serverQuery, listenOnPrimaryHandle as any);

  function listenOnPrimaryHandle(err: number, handle: TCP) {
    err = _checkBindError(err, port!, handle!);

    if (err) {
      const ex = exceptionWithHostPort(err, "bind", address!, port!);

      return server.emit("error", ex);
    }

    // Reuse primary's server handle
    server._handle = handle;
    // _listen2 sets up the listened handle, it is still named like this
    // to avoid breaking code that wraps this method
    server._listen2(address, port, addressType, backlog, fd, flags);
  }
}

function _lookupAndListen(
  server: Server,
  port: number,
  address: string,
  backlog: number,
  exclusive: boolean,
  flags: number,
) {
  dnsLookup(address, function doListen(err, ip, addressType) {
    if (err) {
      server.emit("error", err);
    } else {
      addressType = ip ? addressType : 4;

      _listenInCluster(
        server,
        ip,
        port,
        addressType,
        backlog,
        null,
        exclusive,
        flags,
      );
    }
  });
}

function _addAbortSignalOption(server: Server, options: ListenOptions) {
  if (options?.signal === undefined) {
    return;
  }

  validateAbortSignal(options.signal, "options.signal");

  const { signal } = options;

  const onAborted = () => {
    server.close();
  };

  if (signal.aborted) {
    nextTick(onAborted);
  } else {
    signal.addEventListener("abort", onAborted);
    server.once("close", () => signal.removeEventListener("abort", onAborted));
  }
}

// Returns handle if it can be created, or error code if it can't
export function _createServerHandle(
  address: string | null,
  port: number | null,
  addressType: number | null,
  fd?: number | null,
  flags?: number,
): Handle | number {
  let err = 0;
  // Assign handle in listen, and clean up if bind or listen fails
  let handle;
  let isTCP = false;

  if (typeof fd === "number" && fd >= 0) {
    try {
      handle = _createHandle(fd, true);
    } catch (e) {
      // Not a fd we can listen on. This will trigger an error.
      debug("listen invalid fd=%d:", fd, (e as Error).message);

      return codeMap.get("EINVAL")!;
    }

    err = handle.open(fd);

    if (err) {
      return err;
    }

    assert(!address && !port);
  } else if (port === -1 && addressType === -1) {
    handle = new Pipe(PipeConstants.SERVER);

    if (isWindows) {
      const instances = Number.parseInt(
        Deno.env.get("NODE_PENDING_PIPE_INSTANCES") ?? "",
      );

      if (!Number.isNaN(instances)) {
        handle.setPendingInstances!(instances);
      }
    }
  } else {
    handle = new TCP(TCPConstants.SERVER);
    isTCP = true;
  }

  if (address || port || isTCP) {
    debug("bind to", address || "any");

    if (!address) {
      // TODO: differs from Node which tries to bind to IPv6 first when no
      // address is provided.
      //
      // Forcing IPv4 as a workaround for Deno not aligning with Node on
      // implicit binding on Windows.
      //
      // REF: https://github.com/denoland/deno/issues/10762

      // Try binding to ipv6 first
      // err = (handle as TCP).bind6(DEFAULT_IPV6_ADDR, port ?? 0, flags ?? 0);

      // if (err) {
      //   handle.close();

      // Fallback to ipv4
      return _createServerHandle(DEFAULT_IPV4_ADDR, port, 4, null, flags);
      // }
    } else if (addressType === 6) {
      err = (handle as TCP).bind6(address, port ?? 0, flags ?? 0);
    } else {
      err = (handle as TCP).bind(address, port ?? 0);
    }
  }

  if (err) {
    handle.close();

    return err;
  }

  return handle;
}

function _emitErrorNT(server: Server, err: Error) {
  server.emit("error", err);
}

function _emitListeningNT(server: Server) {
  // Ensure handle hasn't closed
  if (server._handle) {
    server.emit("listening");
  }
}

// deno-lint-ignore no-explicit-any
function _onconnection(this: any, err: number, clientHandle?: Handle) {
  // deno-lint-ignore no-this-alias
  const handle = this;
  const self = handle[ownerSymbol];

  debug("onconnection");

  if (err) {
    self.emit("error", errnoException(err, "accept"));

    return;
  }

  if (self.maxConnections && self._connections >= self.maxConnections) {
    clientHandle!.close();

    return;
  }

  const socket = new Socket({
    handle: clientHandle,
    allowHalfOpen: self.allowHalfOpen,
    pauseOnCreate: self.pauseOnConnect,
    readable: true,
    writable: true,
  });

  // TODO: implement noDelay and setKeepAlive

  self._connections++;
  socket.server = self;
  socket._server = self;

  DTRACE_NET_SERVER_CONNECTION(socket);
  self.emit("connection", socket);

  if (netServerSocketChannel.hasSubscribers) {
    netServerSocketChannel.publish({
      socket,
    });
  }
}

function _setupListenHandle(
  this: Server,
  address: string | null,
  port: number | null,
  addressType: number | null,
  backlog: number,
  fd?: number | null,
  flags?: number,
) {
  debug("setupListenHandle", address, port, addressType, backlog, fd);

  // If there is not yet a handle, we need to create one and bind.
  // In the case of a server sent via IPC, we don't need to do this.
  if (this._handle) {
    debug("setupListenHandle: have a handle already");
  } else {
    debug("setupListenHandle: create a handle");

    let rval = null;

    // Try to bind to the unspecified IPv6 address, see if IPv6 is available
    if (!address && typeof fd !== "number") {
      // TODO: differs from Node which tries to bind to IPv6 first when no
      // address is provided.
      //
      // Forcing IPv4 as a workaround for Deno not aligning with Node on
      // implicit binding on Windows.
      //
      // REF: https://github.com/denoland/deno/issues/10762
      // rval = _createServerHandle(DEFAULT_IPV6_ADDR, port, 6, fd, flags);

      // if (typeof rval === "number") {
      //   rval = null;
      address = DEFAULT_IPV4_ADDR;
      addressType = 4;
      // } else {
      //   address = DEFAULT_IPV6_ADDR;
      //   addressType = 6;
      // }
    }

    if (rval === null) {
      rval = _createServerHandle(address, port, addressType, fd, flags);
    }

    if (typeof rval === "number") {
      const error = uvExceptionWithHostPort(rval, "listen", address, port);
      nextTick(_emitErrorNT, this, error);

      return;
    }

    this._handle = rval;
  }

  this[asyncIdSymbol] = _getNewAsyncId(this._handle);
  this._handle.onconnection = _onconnection;
  this._handle[ownerSymbol] = this;

  // Use a backlog of 512 entries. We pass 511 to the listen() call because
  // the kernel does: backlogsize = roundup_pow_of_two(backlogsize + 1);
  // which will thus give us a backlog of 512 entries.
  const err = this._handle.listen(backlog || 511);

  if (err) {
    const ex = uvExceptionWithHostPort(err, "listen", address, port);
    this._handle.close();
    this._handle = null;

    defaultTriggerAsyncIdScope(
      this[asyncIdSymbol],
      nextTick,
      _emitErrorNT,
      this,
      ex,
    );

    return;
  }

  // Generate connection key, this should be unique to the connection
  this._connectionKey = addressType + ":" + address + ":" + port;

  // Unref the handle if the server was unref'ed prior to listening
  if (this._unref) {
    this.unref();
  }

  defaultTriggerAsyncIdScope(
    this[asyncIdSymbol],
    nextTick,
    _emitListeningNT,
    this,
  );
}

/** This class is used to create a TCP or IPC server. */
export class Server extends EventEmitter {
  [asyncIdSymbol] = -1;

  allowHalfOpen = false;
  pauseOnConnect = false;

  // deno-lint-ignore no-explicit-any
  _handle: any = null;
  _connections = 0;
  _usingWorkers = false;
  // deno-lint-ignore no-explicit-any
  _workers: any[] = [];
  _unref = false;
  _pipeName?: string;
  _connectionKey?: string;

  /**
   * `net.Server` is an `EventEmitter` with the following events:
   *
   * - `"close"` - Emitted when the server closes. If connections exist, this
   * event is not emitted until all connections are ended.
   * - `"connection"` - Emitted when a new connection is made. `socket` is an
   * instance of `net.Socket`.
   * - `"error"` - Emitted when an error occurs. Unlike `net.Socket`, the
   * `"close"` event will not be emitted directly following this event unless
   * `server.close()` is manually called. See the example in discussion of
   * `server.listen()`.
   * - `"listening"` - Emitted when the server has been bound after calling
   * `server.listen()`.
   */
  constructor(connectionListener?: ConnectionListener);
  constructor(options?: ServerOptions, connectionListener?: ConnectionListener);
  constructor(
    options?: ServerOptions | ConnectionListener,
    connectionListener?: ConnectionListener,
  ) {
    super();

    if (_isConnectionListener(options)) {
      this.on("connection", options);
    } else if (_isServerSocketOptions(options)) {
      this.allowHalfOpen = options?.allowHalfOpen || false;
      this.pauseOnConnect = !!options?.pauseOnConnect;

      if (_isConnectionListener(connectionListener)) {
        this.on("connection", connectionListener);
      }
    } else {
      throw new ERR_INVALID_ARG_TYPE("options", "Object", options);
    }
  }

  /**
   * Start a server listening for connections. A `net.Server` can be a TCP or
   * an `IPC` server depending on what it listens to.
   *
   * Possible signatures:
   *
   * - `server.listen(handle[, backlog][, callback])`
   * - `server.listen(options[, callback])`
   * - `server.listen(path[, backlog][, callback])` for `IPC` servers
   * - `server.listen([port[, host[, backlog]]][, callback])` for TCP servers
   *
   * This function is asynchronous. When the server starts listening, the `'listening'` event will be emitted. The last parameter `callback`will be added as a listener for the `'listening'`
   * event.
   *
   * All `listen()` methods can take a `backlog` parameter to specify the maximum
   * length of the queue of pending connections. The actual length will be determined
   * by the OS through sysctl settings such as `tcp_max_syn_backlog` and `somaxconn` on Linux. The default value of this parameter is 511 (not 512).
   *
   * All `Socket` are set to `SO_REUSEADDR` (see [`socket(7)`](https://man7.org/linux/man-pages/man7/socket.7.html) for
   * details).
   *
   * The `server.listen()` method can be called again if and only if there was an
   * error during the first `server.listen()` call or `server.close()` has been
   * called. Otherwise, an `ERR_SERVER_ALREADY_LISTEN` error will be thrown.
   *
   * One of the most common errors raised when listening is `EADDRINUSE`.
   * This happens when another server is already listening on the requested`port`/`path`/`handle`. One way to handle this would be to retry
   * after a certain amount of time:
   *
   * ```ts
   * import { createRequire } from "https://deno.land/std@$STD_VERSION/node/module.ts";
   *
   * const require = createRequire(import.meta.url);
   * const net = require("net");
   *
   * const PORT = 3000;
   * const HOST = "127.0.0.1";
   * const server = new net.Server();
   *
   * server.on("error", (e: Error & { code: string; }) => {
   *   if (e.code === "EADDRINUSE") {
   *     console.log("Address in use, retrying...");
   *     setTimeout(() => {
   *       server.close();
   *       server.listen(PORT, HOST);
   *     }, 1000);
   *   }
   * });
   * ```
   */
  listen(
    port?: number,
    hostname?: string,
    backlog?: number,
    listeningListener?: () => void,
  ): this;
  listen(
    port?: number,
    hostname?: string,
    listeningListener?: () => void,
  ): this;
  listen(port?: number, backlog?: number, listeningListener?: () => void): this;
  listen(port?: number, listeningListener?: () => void): this;
  listen(path: string, backlog?: number, listeningListener?: () => void): this;
  listen(path: string, listeningListener?: () => void): this;
  listen(options: ListenOptions, listeningListener?: () => void): this;
  // deno-lint-ignore no-explicit-any
  listen(handle: any, backlog?: number, listeningListener?: () => void): this;
  // deno-lint-ignore no-explicit-any
  listen(handle: any, listeningListener?: () => void): this;
  listen(...args: unknown[]): this {
    const normalized = _normalizeArgs(args);
    let options = normalized[0] as Partial<ListenOptions>;
    const cb = normalized[1];

    if (this._handle) {
      throw new ERR_SERVER_ALREADY_LISTEN();
    }

    if (cb !== null) {
      this.once("listening", cb);
    }

    const backlogFromArgs: number =
      // (handle, backlog) or (path, backlog) or (port, backlog)
      _toNumber(args.length > 1 && args[1]) ||
      (_toNumber(args.length > 2 && args[2]) as number); // (port, host, backlog)

    // deno-lint-ignore no-explicit-any
    options = (options as any)._handle || (options as any).handle || options;
    const flags = _getFlags(options.ipv6Only);

    // (handle[, backlog][, cb]) where handle is an object with a handle
    if (options instanceof TCP) {
      this._handle = options;
      this[asyncIdSymbol] = this._handle.getAsyncId();

      _listenInCluster(this, null, -1, -1, backlogFromArgs);

      return this;
    }

    _addAbortSignalOption(this, options);

    // (handle[, backlog][, cb]) where handle is an object with a fd
    if (typeof options.fd === "number" && options.fd >= 0) {
      _listenInCluster(this, null, null, null, backlogFromArgs, options.fd);

      return this;
    }

    // ([port][, host][, backlog][, cb]) where port is omitted,
    // that is, listen(), listen(null), listen(cb), or listen(null, cb)
    // or (options[, cb]) where options.port is explicitly set as undefined or
    // null, bind to an arbitrary unused port
    if (
      args.length === 0 ||
      typeof args[0] === "function" ||
      (typeof options.port === "undefined" && "port" in options) ||
      options.port === null
    ) {
      options.port = 0;
    }

    // ([port][, host][, backlog][, cb]) where port is specified
    // or (options[, cb]) where options.port is specified
    // or if options.port is normalized as 0 before
    let backlog;

    if (typeof options.port === "number" || typeof options.port === "string") {
      validatePort(options.port, "options.port");
      backlog = options.backlog || backlogFromArgs;

      // start TCP server listening on host:port
      if (options.host) {
        _lookupAndListen(
          this,
          options.port | 0,
          options.host,
          backlog,
          !!options.exclusive,
          flags,
        );
      } else {
        // Undefined host, listens on unspecified address
        // Default addressType 4 will be used to search for primary server
        _listenInCluster(
          this,
          null,
          options.port | 0,
          4,
          backlog,
          undefined,
          options.exclusive,
        );
      }

      return this;
    }

    // (path[, backlog][, cb]) or (options[, cb])
    // where path or options.path is a UNIX domain socket or Windows pipe
    if (options.path && _isPipeName(options.path)) {
      const pipeName = (this._pipeName = options.path);
      backlog = options.backlog || backlogFromArgs;

      _listenInCluster(
        this,
        pipeName,
        -1,
        -1,
        backlog,
        undefined,
        options.exclusive,
      );

      if (!this._handle) {
        // Failed and an error shall be emitted in the next tick.
        // Therefore, we directly return.
        return this;
      }

      let mode = 0;

      if (options.readableAll === true) {
        mode |= PipeConstants.UV_READABLE;
      }

      if (options.writableAll === true) {
        mode |= PipeConstants.UV_WRITABLE;
      }

      if (mode !== 0) {
        const err = this._handle.fchmod(mode);

        if (err) {
          this._handle.close();
          this._handle = null;

          throw errnoException(err, "uv_pipe_chmod");
        }
      }

      return this;
    }

    if (!("port" in options || "path" in options)) {
      throw new ERR_INVALID_ARG_VALUE(
        "options",
        options,
        'must have the property "port" or "path"',
      );
    }

    throw new ERR_INVALID_ARG_VALUE("options", options);
  }

  /**
   * Stops the server from accepting new connections and keeps existing
   * connections. This function is asynchronous, the server is finally closed
   * when all connections are ended and the server emits a `"close"` event.
   * The optional `callback` will be called once the `"close"` event occurs. Unlike
   * that event, it will be called with an `Error` as its only argument if the server
   * was not open when it was closed.
   *
   * @param cb Called when the server is closed.
   */
  close(cb?: (err?: Error) => void): this {
    if (typeof cb === "function") {
      if (!this._handle) {
        this.once("close", function close() {
          cb(new ERR_SERVER_NOT_RUNNING());
        });
      } else {
        this.once("close", cb);
      }
    }

    if (this._handle) {
      (this._handle as TCP).close();
      this._handle = null;
    }

    if (this._usingWorkers) {
      let left = this._workers.length;
      const onWorkerClose = () => {
        if (--left !== 0) {
          return;
        }

        this._connections = 0;
        this._emitCloseIfDrained();
      };

      // Increment connections to be sure that, even if all sockets will be closed
      // during polling of workers, `close` event will be emitted only once.
      this._connections++;

      // Poll workers
      for (let n = 0; n < this._workers.length; n++) {
        this._workers[n].close(onWorkerClose);
      }
    } else {
      this._emitCloseIfDrained();
    }

    return this;
  }

  /**
   * Returns the bound `address`, the address `family` name, and `port` of the server
   * as reported by the operating system if listening on an IP socket
   * (useful to find which port was assigned when getting an OS-assigned address):`{ port: 12346, family: "IPv4", address: "127.0.0.1" }`.
   *
   * For a server listening on a pipe or Unix domain socket, the name is returned
   * as a string.
   *
   * ```ts
   * import { createRequire } from "https://deno.land/std@$STD_VERSION/node/module.ts";
   * import { Socket } from "https://deno.land/std@$STD_VERSION/node/net.ts";
   *
   * const require = createRequire(import.meta.url);
   * const net = require("net");
   *
   * const server = net.createServer((socket: Socket) => {
   *   socket.end("goodbye\n");
   * }).on("error", (err: Error) => {
   *   // Handle errors here.
   *   throw err;
   * });
   *
   * // Grab an arbitrary unused port.
   * server.listen(() => {
   *   console.log("opened server on", server.address());
   * });
   * ```
   *
   * `server.address()` returns `null` before the `"listening"` event has been
   * emitted or after calling `server.close()`.
   */
  address(): AddressInfo | string | null {
    if (this._handle && this._handle.getsockname) {
      const out = {};
      const err = this._handle.getsockname(out);

      if (err) {
        throw errnoException(err, "address");
      }

      return out as AddressInfo;
    } else if (this._pipeName) {
      return this._pipeName;
    }

    return null;
  }

  /**
   * Asynchronously get the number of concurrent connections on the server. Works
   * when sockets were sent to forks.
   *
   * Callback should take two arguments `err` and `count`.
   */
  getConnections(cb: (err: Error | null, count: number) => void): this {
    // deno-lint-ignore no-this-alias
    const server = this;

    function end(err: Error | null, connections?: number) {
      defaultTriggerAsyncIdScope(
        server[asyncIdSymbol],
        nextTick,
        cb,
        err,
        connections,
      );
    }

    if (!this._usingWorkers) {
      end(null, this._connections);

      return this;
    }

    // Poll workers
    let left = this._workers.length;
    let total = this._connections;

    function oncount(err: Error, count: number) {
      if (err) {
        left = -1;

        return end(err);
      }

      total += count;

      if (--left === 0) {
        return end(null, total);
      }
    }

    for (let n = 0; n < this._workers.length; n++) {
      this._workers[n].getConnections(oncount);
    }

    return this;
  }

  /**
   * Calling `unref()` on a server will allow the program to exit if this is the only
   * active server in the event system. If the server is already `unref`ed calling `unref()` again will have no effect.
   */
  unref(): this {
    this._unref = true;

    if (this._handle) {
      this._handle.unref();
    }

    return this;
  }

  /**
   * Opposite of `unref()`, calling `ref()` on a previously `unref`ed server will _not_ let the program exit if it's the only server left (the default behavior).
   * If the server is `ref`ed calling `ref()` again will have no effect.
   */
  ref(): this {
    this._unref = false;

    if (this._handle) {
      this._handle.ref();
    }

    return this;
  }

  /**
   * Indicates whether or not the server is listening for connections.
   */
  get listening(): boolean {
    return !!this._handle;
  }

  _listen2 = _setupListenHandle;

  _emitCloseIfDrained() {
    debug("SERVER _emitCloseIfDrained");
    if (this._handle || this._connections) {
      debug(
        `SERVER handle? ${!!this._handle}   connections? ${this._connections}`,
      );
      return;
    }

    // We use setTimeout instead of nextTick here to avoid EADDRINUSE error
    // when the same port listened immediately after the 'close' event.
    // ref: https://github.com/denoland/deno_std/issues/2788
    defaultTriggerAsyncIdScope(
      this[asyncIdSymbol],
      setTimeout,
      _emitCloseNT,
      0,
      this,
    );
  }

  _setupWorker(socketList: EventEmitter) {
    this._usingWorkers = true;
    this._workers.push(socketList);

    // deno-lint-ignore no-explicit-any
    socketList.once("exit", (socketList: any) => {
      const index = this._workers.indexOf(socketList);
      this._workers.splice(index, 1);
    });
  }

  [EventEmitter.captureRejectionSymbol](
    err: Error,
    event: string,
    sock: Socket,
  ) {
    switch (event) {
      case "connection": {
        sock.destroy(err);
        break;
      }
      default: {
        this.emit("error", err);
      }
    }
  }
}

/**
 * Creates a new TCP or IPC server.
 *
 * Accepts an `options` object with properties `allowHalfOpen` (default `false`)
 * and `pauseOnConnect` (default `false`).
 *
 * If `allowHalfOpen` is set to `false`, then the socket will
 * automatically end the writable side when the readable side ends.
 *
 * If `allowHalfOpen` is set to `true`, when the other end of the socket
 * signals the end of transmission, the server will only send back the end of
 * transmission when `socket.end()` is explicitly called. For example, in the
 * context of TCP, when a FIN packed is received, a FIN packed is sent back
 * only when `socket.end()` is explicitly called. Until then the connection is
 * half-closed (non-readable but still writable). See `"end"` event and RFC 1122
 * (section 4.2.2.13) for more information.
 *
 * `pauseOnConnect` indicates whether the socket should be paused on incoming
 * connections.
 *
 * If `pauseOnConnect` is set to `true`, then the socket associated with each
 * incoming connection will be paused, and no data will be read from its
 * handle. This allows connections to be passed between processes without any
 * data being read by the original process. To begin reading data from a paused
 * socket, call `socket.resume()`.
 *
 * The server can be a TCP server or an IPC server, depending on what it
 * `listen()` to.
 *
 * Here is an example of an TCP echo server which listens for connections on
 * port 8124:
 *
 * ```ts
 * import { createRequire } from "https://deno.land/std@$STD_VERSION/node/module.ts";
 * import { Socket } from "https://deno.land/std@$STD_VERSION/node/net.ts";
 *
 * const require = createRequire(import.meta.url);
 * const net = require("net");
 *
 * const server = net.createServer((c: Socket) => {
 *   // "connection" listener.
 *   console.log("client connected");
 *   c.on("end", () => {
 *     console.log("client disconnected");
 *   });
 *   c.write("hello\r\n");
 *   c.pipe(c);
 * });
 *
 * server.on("error", (err: Error) => {
 *   throw err;
 * });
 *
 * server.listen(8124, () => {
 *   console.log("server bound");
 * });
 * ```
 *
 * Test this by using `telnet`:
 *
 * ```console
 * $ telnet localhost 8124
 * ```
 *
 * @param options Socket options.
 * @param connectionListener Automatically set as a listener for the `"connection"` event.
 * @return A `net.Server`.
 */
export function createServer(connectionListener?: ConnectionListener): Server;
export function createServer(
  options?: ServerOptions,
  connectionListener?: ConnectionListener,
): Server;
export function createServer(
  options?: ServerOptions | ConnectionListener,
  connectionListener?: ConnectionListener,
): Server {
  return new Server(options as ServerOptions, connectionListener);
}

export { isIP, isIPv4, isIPv6 };

export default {
  _createServerHandle,
  _normalizeArgs,
  isIP,
  isIPv4,
  isIPv6,
  connect,
  createConnection,
  createServer,
  Server,
  Socket,
  Stream,
};<|MERGE_RESOLUTION|>--- conflicted
+++ resolved
@@ -96,11 +96,8 @@
 import type { DuplexOptions } from "./_stream.d.ts";
 import type { BufferEncoding } from "./_global.d.ts";
 import type { Abortable } from "./_events.d.ts";
-<<<<<<< HEAD
 import { cluster } from "./cluster.ts";
-=======
 import { channel } from "./diagnostics_channel.ts";
->>>>>>> b4239898
 
 let debug = debuglog("net", (fn) => {
   debug = fn;
