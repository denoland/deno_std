// Copyright 2018-2023 the Deno authors. All rights reserved. MIT license.

// This module implements 'child_process' module of Node.JS API.
// ref: https://nodejs.org/api/child_process.html
import { assert } from "../_util/asserts.ts";
import { EventEmitter } from "../events.ts";
import { os } from "../internal_binding/constants.ts";
import { notImplemented, warnNotImplemented } from "../_utils.ts";
import { Readable, Stream, Writable } from "../stream.ts";
<<<<<<< HEAD
import { deferred } from "../_util/async.ts";
import { isWindows } from "../../_util/os.ts";
=======
import { deferred } from "../../async/deferred.ts";
import { isWindows } from "../_util/os.ts";
>>>>>>> 1441d923
import { nextTick } from "../_next_tick.ts";
import {
  AbortError,
  ERR_INVALID_ARG_TYPE,
  ERR_INVALID_ARG_VALUE,
  ERR_UNKNOWN_SIGNAL,
} from "./errors.ts";
import { mapValues } from "../../collections/map_values.ts";
import { Buffer } from "../buffer.ts";
import { errnoException } from "./errors.ts";
import { ErrnoException } from "../_global.d.ts";
import { codeMap } from "../internal_binding/uv.ts";
import {
  isInt32,
  validateBoolean,
  validateObject,
  validateString,
} from "./validators.mjs";
import {
  ArrayIsArray,
  ArrayPrototypeFilter,
  ArrayPrototypeJoin,
  ArrayPrototypePush,
  ArrayPrototypeSlice,
  ArrayPrototypeSort,
  ArrayPrototypeUnshift,
  ObjectPrototypeHasOwnProperty,
  StringPrototypeToUpperCase,
} from "./primordials.mjs";
import { kEmptyObject } from "./util.mjs";
import { getValidatedPath } from "./fs/utils.mjs";
import process from "../process.ts";

type NodeStdio = "pipe" | "overlapped" | "ignore" | "inherit" | "ipc";
type DenoStdio = "inherit" | "piped" | "null";

// @ts-ignore Deno[Deno.internal] is used on purpose here
const DenoCommand = Deno[Deno.internal]?.nodeUnstable?.Command ||
  Deno.Command;

export function stdioStringToArray(
  stdio: NodeStdio,
  channel: NodeStdio | number,
) {
  const options: (NodeStdio | number)[] = [];

  switch (stdio) {
    case "ignore":
    case "overlapped":
    case "pipe":
      options.push(stdio, stdio, stdio);
      break;
    case "inherit":
      options.push(stdio, stdio, stdio);
      break;
    default:
      throw new ERR_INVALID_ARG_VALUE("stdio", stdio);
  }

  if (channel) options.push(channel);

  return options;
}

export class ChildProcess extends EventEmitter {
  /**
   * The exit code of the child process. This property will be `null` until the child process exits.
   */
  exitCode: number | null = null;

  /**
   * This property is set to `true` after `kill()` is called.
   */
  killed = false;

  /**
   * The PID of this child process.
   */
  pid!: number;

  /**
   * The signal received by this child process.
   */
  signalCode: string | null = null;

  /**
   * Command line arguments given to this child process.
   */
  spawnargs: string[];

  /**
   * The executable file name of this child process.
   */
  spawnfile: string;

  /**
   * This property represents the child process's stdin.
   */
  stdin: Writable | null = null;

  /**
   * This property represents the child process's stdout.
   */
  stdout: Readable | null = null;

  /**
   * This property represents the child process's stderr.
   */
  stderr: Readable | null = null;

  /**
   * Pipes to this child process.
   */
  stdio: [Writable | null, Readable | null, Readable | null] = [
    null,
    null,
    null,
  ];

  #process!: Deno.ChildProcess;
  #spawned = deferred<void>();

  constructor(
    command: string,
    args?: string[],
    options?: ChildProcessOptions,
  ) {
    super();

    const {
      env = {},
      stdio = ["pipe", "pipe", "pipe"],
      cwd,
      shell = false,
      signal,
      windowsVerbatimArguments = false,
    } = options || {};
    const [
      stdin = "pipe",
      stdout = "pipe",
      stderr = "pipe",
      _channel, // TODO(kt3k): handle this correctly
    ] = normalizeStdioOption(stdio);
    const [cmd, cmdArgs] = buildCommand(
      command,
      args || [],
      shell,
    );
    this.spawnfile = cmd;
    this.spawnargs = [cmd, ...cmdArgs];

    const stringEnv = mapValues(env, (value) => value.toString());

    try {
      this.#process = new DenoCommand(cmd, {
        args: cmdArgs,
        cwd,
        env: stringEnv,
        stdin: toDenoStdio(stdin as NodeStdio | number),
        stdout: toDenoStdio(stdout as NodeStdio | number),
        stderr: toDenoStdio(stderr as NodeStdio | number),
        windowsRawArguments: windowsVerbatimArguments,
      }).spawn();
      this.pid = this.#process.pid;

      if (stdin === "pipe") {
        assert(this.#process.stdin);
        this.stdin = Writable.fromWeb(this.#process.stdin);
      }

      if (stdout === "pipe") {
        assert(this.#process.stdout);
        this.stdout = Readable.fromWeb(this.#process.stdout);
      }

      if (stderr === "pipe") {
        assert(this.#process.stderr);
        this.stderr = Readable.fromWeb(this.#process.stderr);
      }

      this.stdio[0] = this.stdin;
      this.stdio[1] = this.stdout;
      this.stdio[2] = this.stderr;

      nextTick(() => {
        this.emit("spawn");
        this.#spawned.resolve();
      });

      if (signal) {
        const onAbortListener = () => {
          try {
            if (this.kill("SIGKILL")) {
              this.emit("error", new AbortError());
            }
          } catch (err) {
            this.emit("error", err);
          }
        };
        if (signal.aborted) {
          nextTick(onAbortListener);
        } else {
          signal.addEventListener("abort", onAbortListener, { once: true });
          this.addListener(
            "exit",
            () => signal.removeEventListener("abort", onAbortListener),
          );
        }
      }

      (async () => {
        const status = await this.#process.status;
        this.exitCode = status.code;
        this.#spawned.then(async () => {
          const exitCode = this.signalCode == null ? this.exitCode : null;
          const signalCode = this.signalCode == null ? null : this.signalCode;
          // The 'exit' and 'close' events must be emitted after the 'spawn' event.
          this.emit("exit", exitCode, signalCode);
          await this.#_waitForChildStreamsToClose();
          this.#closePipes();
          this.emit("close", exitCode, signalCode);
        });
      })();
    } catch (err) {
      this.#_handleError(err);
    }
  }

  /**
   * @param signal NOTE: this parameter is not yet implemented.
   */
  kill(signal?: number | string): boolean {
    if (this.killed) {
      return this.killed;
    }

    const denoSignal = signal == null ? "SIGTERM" : toDenoSignal(signal);
    this.#closePipes();
    try {
      this.#process.kill(denoSignal);
    } catch (err) {
      const alreadyClosed = err instanceof TypeError ||
        err instanceof Deno.errors.PermissionDenied;
      if (!alreadyClosed) {
        throw err;
      }
    }
    this.killed = true;
    this.signalCode = denoSignal;
    return this.killed;
  }

  ref() {
    this.#process.ref();
  }

  unref() {
    this.#process.unref();
  }

  disconnect() {
    warnNotImplemented("ChildProcess.prototype.disconnect");
  }

  async #_waitForChildStreamsToClose() {
    const promises = [] as Array<Promise<void>>;
    if (this.stdin && !this.stdin.destroyed) {
      assert(this.stdin);
      this.stdin.destroy();
      promises.push(waitForStreamToClose(this.stdin));
    }
    if (this.stdout && !this.stdout.destroyed) {
      promises.push(waitForReadableToClose(this.stdout));
    }
    if (this.stderr && !this.stderr.destroyed) {
      promises.push(waitForReadableToClose(this.stderr));
    }
    await Promise.all(promises);
  }

  #_handleError(err: unknown) {
    nextTick(() => {
      this.emit("error", err); // TODO(uki00a) Convert `err` into nodejs's `SystemError` class.
    });
  }

  #closePipes() {
    if (this.stdin) {
      assert(this.stdin);
      this.stdin.destroy();
    }
  }
}

const supportedNodeStdioTypes: NodeStdio[] = ["pipe", "ignore", "inherit"];
function toDenoStdio(
  pipe: NodeStdio | number | Stream | null | undefined,
): DenoStdio {
  if (
    !supportedNodeStdioTypes.includes(pipe as NodeStdio) ||
    typeof pipe === "number" || pipe instanceof Stream
  ) {
    notImplemented(`toDenoStdio pipe=${typeof pipe} (${pipe})`);
  }
  switch (pipe) {
    case "pipe":
    case undefined:
    case null:
      return "piped";
    case "ignore":
      return "null";
    case "inherit":
      return "inherit";
    default:
      notImplemented(`toDenoStdio pipe=${typeof pipe} (${pipe})`);
  }
}

function toDenoSignal(signal: number | string): Deno.Signal {
  if (typeof signal === "number") {
    for (const name of keys(os.signals)) {
      if (os.signals[name] === signal) {
        return name as Deno.Signal;
      }
    }
    throw new ERR_UNKNOWN_SIGNAL(String(signal));
  }

  const denoSignal = signal as Deno.Signal;
  if (denoSignal in os.signals) {
    return denoSignal;
  }
  throw new ERR_UNKNOWN_SIGNAL(signal);
}

function keys<T extends Record<string, unknown>>(object: T): Array<keyof T> {
  return Object.keys(object);
}

export interface ChildProcessOptions {
  /**
   * Current working directory of the child process.
   */
  cwd?: string | URL;

  /**
   * Environment variables passed to the child process.
   */
  env?: Record<string, string | number | boolean>;

  /**
   * This option defines child process's stdio configuration.
   * @see https://nodejs.org/api/child_process.html#child_process_options_stdio
   */
  stdio?: Array<NodeStdio | number | Stream | null | undefined> | NodeStdio;

  /**
   * NOTE: This option is not yet implemented.
   */
  detached?: boolean;

  /**
   * NOTE: This option is not yet implemented.
   */
  uid?: number;

  /**
   * NOTE: This option is not yet implemented.
   */
  gid?: number;

  /**
   * NOTE: This option is not yet implemented.
   */
  argv0?: string;

  /**
   * * If this option is `true`, run the command in the shell.
   * * If this option is a string, run the command in the specified shell.
   */
  shell?: string | boolean;

  /**
   * Allows aborting the child process using an AbortSignal.
   */
  signal?: AbortSignal;

  /**
   * NOTE: This option is not yet implemented.
   */
  serialization?: "json" | "advanced";

  /** No quoting or escaping of arguments is done on Windows. Ignored on Unix.
   * Default: false. */
  windowsVerbatimArguments?: boolean;

  /**
   * NOTE: This option is not yet implemented.
   */
  windowsHide?: boolean;
}

function copyProcessEnvToEnv(
  env: Record<string, string | number | boolean | undefined>,
  name: string,
  optionEnv?: Record<string, string | number | boolean>,
) {
  if (
    Deno.env.get(name) &&
    (!optionEnv ||
      !ObjectPrototypeHasOwnProperty(optionEnv, name))
  ) {
    env[name] = Deno.env.get(name);
  }
}

function normalizeStdioOption(
  stdio: Array<NodeStdio | number | null | undefined | Stream> | NodeStdio = [
    "pipe",
    "pipe",
    "pipe",
  ],
) {
  if (Array.isArray(stdio)) {
    return stdio;
  } else {
    switch (stdio) {
      case "overlapped":
        if (isWindows) {
          notImplemented("normalizeStdioOption overlapped (on windows)");
        }
        // 'overlapped' is same as 'piped' on non Windows system.
        return ["pipe", "pipe", "pipe"];
      case "pipe":
        return ["pipe", "pipe", "pipe"];
      case "inherit":
        return ["inherit", "inherit", "inherit"];
      case "ignore":
        return ["ignore", "ignore", "ignore"];
      default:
        notImplemented(`normalizeStdioOption stdio=${typeof stdio} (${stdio})`);
    }
  }
}

export function normalizeSpawnArguments(
  file: string,
  args: string[],
  options: SpawnOptions & SpawnSyncOptions,
) {
  validateString(file, "file");

  if (file.length === 0) {
    throw new ERR_INVALID_ARG_VALUE("file", file, "cannot be empty");
  }

  if (ArrayIsArray(args)) {
    args = ArrayPrototypeSlice(args);
  } else if (args == null) {
    args = [];
  } else if (typeof args !== "object") {
    throw new ERR_INVALID_ARG_TYPE("args", "object", args);
  } else {
    options = args;
    args = [];
  }

  if (options === undefined) {
    options = kEmptyObject;
  } else {
    validateObject(options, "options");
  }

  let cwd = options.cwd;

  // Validate the cwd, if present.
  if (cwd != null) {
    cwd = getValidatedPath(cwd, "options.cwd") as string;
  }

  // Validate detached, if present.
  if (options.detached != null) {
    validateBoolean(options.detached, "options.detached");
  }

  // Validate the uid, if present.
  if (options.uid != null && !isInt32(options.uid)) {
    throw new ERR_INVALID_ARG_TYPE("options.uid", "int32", options.uid);
  }

  // Validate the gid, if present.
  if (options.gid != null && !isInt32(options.gid)) {
    throw new ERR_INVALID_ARG_TYPE("options.gid", "int32", options.gid);
  }

  // Validate the shell, if present.
  if (
    options.shell != null &&
    typeof options.shell !== "boolean" &&
    typeof options.shell !== "string"
  ) {
    throw new ERR_INVALID_ARG_TYPE(
      "options.shell",
      ["boolean", "string"],
      options.shell,
    );
  }

  // Validate argv0, if present.
  if (options.argv0 != null) {
    validateString(options.argv0, "options.argv0");
  }

  // Validate windowsHide, if present.
  if (options.windowsHide != null) {
    validateBoolean(options.windowsHide, "options.windowsHide");
  }

  // Validate windowsVerbatimArguments, if present.
  let { windowsVerbatimArguments } = options;
  if (windowsVerbatimArguments != null) {
    validateBoolean(
      windowsVerbatimArguments,
      "options.windowsVerbatimArguments",
    );
  }

  if (options.shell) {
    const command = ArrayPrototypeJoin([file, ...args], " ");
    // Set the shell, switches, and commands.
    if (process.platform === "win32") {
      if (typeof options.shell === "string") {
        file = options.shell;
      } else {
        file = Deno.env.get("comspec") || "cmd.exe";
      }
      // '/d /s /c' is used only for cmd.exe.
      if (/^(?:.*\\)?cmd(?:\.exe)?$/i.exec(file) !== null) {
        args = ["/d", "/s", "/c", `"${command}"`];
        windowsVerbatimArguments = true;
      } else {
        args = ["-c", command];
      }
    } else {
      /** TODO: add Android condition */
      if (typeof options.shell === "string") {
        file = options.shell;
      } else {
        file = "/bin/sh";
      }
      args = ["-c", command];
    }
  }

  if (typeof options.argv0 === "string") {
    ArrayPrototypeUnshift(args, options.argv0);
  } else {
    ArrayPrototypeUnshift(args, file);
  }

  const env = options.env || Deno.env.toObject();
  const envPairs: string[][] = [];

  // process.env.NODE_V8_COVERAGE always propagates, making it possible to
  // collect coverage for programs that spawn with white-listed environment.
  copyProcessEnvToEnv(env, "NODE_V8_COVERAGE", options.env);

  /** TODO: add `isZOS` condition */

  let envKeys: string[] = [];
  // Prototype values are intentionally included.
  for (const key in env) {
    ArrayPrototypePush(envKeys, key);
  }

  if (process.platform === "win32") {
    // On Windows env keys are case insensitive. Filter out duplicates,
    // keeping only the first one (in lexicographic order)
    /** TODO: implement SafeSet and makeSafe */
    const sawKey = new Set();
    envKeys = ArrayPrototypeFilter(
      ArrayPrototypeSort(envKeys),
      (key: string) => {
        const uppercaseKey = StringPrototypeToUpperCase(key);
        if (sawKey.has(uppercaseKey)) {
          return false;
        }
        sawKey.add(uppercaseKey);
        return true;
      },
    );
  }

  for (const key of envKeys) {
    const value = env[key];
    if (value !== undefined) {
      ArrayPrototypePush(envPairs, `${key}=${value}`);
    }
  }

  return {
    // Make a shallow copy so we don't clobber the user's options object.
    ...options,
    args,
    cwd,
    detached: !!options.detached,
    envPairs,
    file,
    windowsHide: !!options.windowsHide,
    windowsVerbatimArguments: !!windowsVerbatimArguments,
  };
}

function waitForReadableToClose(readable: Readable) {
  readable.resume(); // Ensure buffered data will be consumed.
  return waitForStreamToClose(readable as unknown as Stream);
}

function waitForStreamToClose(stream: Stream) {
  const promise = deferred<void>();
  const cleanup = () => {
    stream.removeListener("close", onClose);
    stream.removeListener("error", onError);
  };
  const onClose = () => {
    cleanup();
    promise.resolve();
  };
  const onError = (err: Error) => {
    cleanup();
    promise.reject(err);
  };
  stream.once("close", onClose);
  stream.once("error", onError);
  return promise;
}

/**
 * This function is based on https://github.com/nodejs/node/blob/fc6426ccc4b4cb73076356fb6dbf46a28953af01/lib/child_process.js#L504-L528.
 * Copyright Joyent, Inc. and other Node contributors. All rights reserved. MIT license.
 */
function buildCommand(
  file: string,
  args: string[],
  shell: string | boolean,
): [string, string[]] {
  if (file === Deno.execPath()) {
    // The user is trying to spawn another Deno process as Node.js.
    args = toDenoArgs(args);
  }

  if (shell) {
    const command = [file, ...args].join(" ");

    // Set the shell, switches, and commands.
    if (isWindows) {
      if (typeof shell === "string") {
        file = shell;
      } else {
        file = Deno.env.get("comspec") || "cmd.exe";
      }
      // '/d /s /c' is used only for cmd.exe.
      if (/^(?:.*\\)?cmd(?:\.exe)?$/i.test(file)) {
        args = ["/d", "/s", "/c", `"${command}"`];
      } else {
        args = ["-c", command];
      }
    } else {
      if (typeof shell === "string") {
        file = shell;
      } else {
        file = "/bin/sh";
      }
      args = ["-c", command];
    }
  }
  return [file, args];
}

function _createSpawnSyncError(
  status: string,
  command: string,
  args: string[] = [],
): ErrnoException {
  const error = errnoException(
    codeMap.get(status),
    "spawnSync " + command,
  );
  error.path = command;
  error.spawnargs = args;
  return error;
}

export interface SpawnOptions extends ChildProcessOptions {
  /**
   * NOTE: This option is not yet implemented.
   */
  timeout?: number;
  /**
   * NOTE: This option is not yet implemented.
   */
  killSignal?: string;
}

export interface SpawnSyncOptions extends
  Pick<
    ChildProcessOptions,
    | "cwd"
    | "env"
    | "argv0"
    | "stdio"
    | "uid"
    | "gid"
    | "shell"
    | "windowsVerbatimArguments"
    | "windowsHide"
  > {
  input?: string | Buffer | DataView;
  timeout?: number;
  maxBuffer?: number;
  encoding?: string;
  /**
   * NOTE: This option is not yet implemented.
   */
  killSignal?: string;
}

export interface SpawnSyncResult {
  pid?: number;
  output?: [string | null, string | Buffer | null, string | Buffer | null];
  stdout?: Buffer | string | null;
  stderr?: Buffer | string | null;
  status?: number | null;
  signal?: string | null;
  error?: Error;
}

function parseSpawnSyncOutputStreams(
  output: Deno.CommandOutput,
  name: "stdout" | "stderr",
): string | Buffer | null {
  // new Deno.Command().outputSync() returns getters for stdout and stderr that throw when set
  // to 'inherit'.
  try {
    return Buffer.from(output[name]) as string | Buffer;
  } catch {
    return null;
  }
}

export function spawnSync(
  command: string,
  args: string[],
  options: SpawnSyncOptions,
): SpawnSyncResult {
  const {
    env = Deno.env.toObject(),
    stdio = ["pipe", "pipe", "pipe"],
    shell = false,
    cwd,
    encoding,
    uid,
    gid,
    maxBuffer,
    windowsVerbatimArguments = false,
  } = options;
  const normalizedStdio = normalizeStdioOption(stdio);
  [command, args] = buildCommand(command, args ?? [], shell);

  const result: SpawnSyncResult = {};
  try {
    const output = new DenoCommand(command, {
      args,
      cwd,
      env,
      stdout: toDenoStdio(normalizedStdio[1] as NodeStdio | number),
      stderr: toDenoStdio(normalizedStdio[2] as NodeStdio | number),
      uid,
      gid,
      windowsRawArguments: windowsVerbatimArguments,
    }).outputSync();

    const status = output.signal ? null : 0;
    let stdout = parseSpawnSyncOutputStreams(output, "stdout");
    let stderr = parseSpawnSyncOutputStreams(output, "stderr");

    if (
      (stdout && stdout.length > maxBuffer!) ||
      (stderr && stderr.length > maxBuffer!)
    ) {
      result.error = _createSpawnSyncError("ENOBUFS", command, args);
    }

    if (encoding && encoding !== "buffer") {
      stdout = stdout && stdout.toString(encoding);
      stderr = stderr && stderr.toString(encoding);
    }

    result.status = status;
    result.signal = output.signal;
    result.stdout = stdout;
    result.stderr = stderr;
    result.output = [output.signal, stdout, stderr];
  } catch (err) {
    if (err instanceof Deno.errors.NotFound) {
      result.error = _createSpawnSyncError("ENOENT", command, args);
    }
  }
  return result;
}

// These are Node.js CLI flags that expect a value. It's necessary to
// understand these flags in order to properly replace flags passed to the
// child process. For example, -e is a Node flag for eval mode if it is part
// of process.execArgv. However, -e could also be an application flag if it is
// part of process.execv instead. We only want to process execArgv flags.
const kLongArgType = 1;
const kShortArgType = 2;
const kLongArg = { type: kLongArgType };
const kShortArg = { type: kShortArgType };
const kNodeFlagsMap = new Map([
  ["--build-snapshot", kLongArg],
  ["-c", kShortArg],
  ["--check", kLongArg],
  ["-C", kShortArg],
  ["--conditions", kLongArg],
  ["--cpu-prof-dir", kLongArg],
  ["--cpu-prof-interval", kLongArg],
  ["--cpu-prof-name", kLongArg],
  ["--diagnostic-dir", kLongArg],
  ["--disable-proto", kLongArg],
  ["--dns-result-order", kLongArg],
  ["-e", kShortArg],
  ["--eval", kLongArg],
  ["--experimental-loader", kLongArg],
  ["--experimental-policy", kLongArg],
  ["--experimental-specifier-resolution", kLongArg],
  ["--heapsnapshot-near-heap-limit", kLongArg],
  ["--heapsnapshot-signal", kLongArg],
  ["--heap-prof-dir", kLongArg],
  ["--heap-prof-interval", kLongArg],
  ["--heap-prof-name", kLongArg],
  ["--icu-data-dir", kLongArg],
  ["--input-type", kLongArg],
  ["--inspect-publish-uid", kLongArg],
  ["--max-http-header-size", kLongArg],
  ["--openssl-config", kLongArg],
  ["-p", kShortArg],
  ["--print", kLongArg],
  ["--policy-integrity", kLongArg],
  ["--prof-process", kLongArg],
  ["-r", kShortArg],
  ["--require", kLongArg],
  ["--redirect-warnings", kLongArg],
  ["--report-dir", kLongArg],
  ["--report-directory", kLongArg],
  ["--report-filename", kLongArg],
  ["--report-signal", kLongArg],
  ["--secure-heap", kLongArg],
  ["--secure-heap-min", kLongArg],
  ["--snapshot-blob", kLongArg],
  ["--title", kLongArg],
  ["--tls-cipher-list", kLongArg],
  ["--tls-keylog", kLongArg],
  ["--unhandled-rejections", kLongArg],
  ["--use-largepages", kLongArg],
  ["--v8-pool-size", kLongArg],
]);
const kDenoSubcommands = new Set([
  "bench",
  "bundle",
  "cache",
  "check",
  "compile",
  "completions",
  "coverage",
  "doc",
  "eval",
  "fmt",
  "help",
  "info",
  "init",
  "install",
  "lint",
  "lsp",
  "repl",
  "run",
  "tasks",
  "test",
  "types",
  "uninstall",
  "upgrade",
  "vendor",
]);

function toDenoArgs(args: string[]): string[] {
  if (args.length === 0) {
    return args;
  }

  // Update this logic as more CLI arguments are mapped from Node to Deno.
  const denoArgs: string[] = [];
  let useRunArgs = true;

  for (let i = 0; i < args.length; i++) {
    const arg = args[i];

    if (arg.charAt(0) !== "-" || arg === "--") {
      // Not a flag or no more arguments.

      // If the arg is a Deno subcommand, then the child process is being
      // spawned as Deno, not Deno in Node compat mode. In this case, bail out
      // and return the original args.
      if (kDenoSubcommands.has(arg)) {
        return args;
      }

      // Copy of the rest of the arguments to the output.
      for (let j = i; j < args.length; j++) {
        denoArgs.push(args[j]);
      }

      break;
    }

    // Something that looks like a flag was passed.
    let flag = arg;
    let flagInfo = kNodeFlagsMap.get(arg);
    let isLongWithValue = false;
    let flagValue;

    if (flagInfo === undefined) {
      // If the flag was not found, it's either not a known flag or it's a long
      // flag containing an '='.
      const splitAt = arg.indexOf("=");

      if (splitAt !== -1) {
        flag = arg.slice(0, splitAt);
        flagInfo = kNodeFlagsMap.get(flag);
        flagValue = arg.slice(splitAt + 1);
        isLongWithValue = true;
      }
    }

    if (flagInfo === undefined) {
      // Not a known flag that expects a value. Just copy it to the output.
      denoArgs.push(arg);
      continue;
    }

    // This is a flag with a value. Get the value if we don't already have it.
    if (flagValue === undefined) {
      i++;

      if (i >= args.length) {
        // There was user error. There should be another arg for the value, but
        // there isn't one. Just copy the arg to the output. It's not going
        // to work anyway.
        denoArgs.push(arg);
        continue;
      }

      flagValue = args[i];
    }

    // Remap Node's eval flags to Deno.
    if (flag === "-e" || flag === "--eval") {
      denoArgs.push("eval", flagValue);
      useRunArgs = false;
    } else if (isLongWithValue) {
      denoArgs.push(arg);
    } else {
      denoArgs.push(flag, flagValue);
    }
  }

  if (useRunArgs) {
    // -A is not ideal, but needed to propagate permissions.
    // --unstable is needed for Node compat.
    denoArgs.unshift("run", "-A", "--unstable");
  }

  return denoArgs;
}

export default {
  ChildProcess,
  stdioStringToArray,
  spawnSync,
};<|MERGE_RESOLUTION|>--- conflicted
+++ resolved
@@ -7,13 +7,8 @@
 import { os } from "../internal_binding/constants.ts";
 import { notImplemented, warnNotImplemented } from "../_utils.ts";
 import { Readable, Stream, Writable } from "../stream.ts";
-<<<<<<< HEAD
 import { deferred } from "../_util/async.ts";
-import { isWindows } from "../../_util/os.ts";
-=======
-import { deferred } from "../../async/deferred.ts";
 import { isWindows } from "../_util/os.ts";
->>>>>>> 1441d923
 import { nextTick } from "../_next_tick.ts";
 import {
   AbortError,
