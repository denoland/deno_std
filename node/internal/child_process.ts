--- conflicted
+++ resolved
@@ -11,12 +11,8 @@
 import { isWindows } from "../../_util/os.ts";
 import { Buffer } from "../buffer.ts";
 import { nextTick } from "../_next_tick.ts";
-<<<<<<< HEAD
-import { ERR_INVALID_ARG_VALUE } from "../internal/errors.ts";
-=======
-import { ERR_INVALID_ARG_VALUE } from "../_errors.ts";
+import { ERR_INVALID_ARG_VALUE } from "./errors.ts";
 import { mapValues } from "../../collections/map_values.ts";
->>>>>>> f0506f5d
 
 type NodeStdio = "pipe" | "overlapped" | "ignore" | "inherit" | "ipc";
 type DenoStdio = "inherit" | "piped" | "null";
