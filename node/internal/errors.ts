--- conflicted
+++ resolved
@@ -12,11 +12,7 @@
  * ERR_SYSTEM_ERROR //System error, shouldn't ever happen inside Deno
  * ERR_TTY_INIT_FAILED //System error, shouldn't ever happen inside Deno
  * ERR_INVALID_PACKAGE_CONFIG // package.json stuff, probably useless
-<<<<<<< HEAD
- * ************/
-=======
  */
->>>>>>> 47799db2
 
 import { getSystemErrorName } from "../util.ts";
 import { inspect } from "../internal/util/inspect.mjs";
