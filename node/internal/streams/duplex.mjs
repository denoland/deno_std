--- conflicted
+++ resolved
@@ -131,11 +131,7 @@
   return object instanceof WritableStream;
 }
 
-<<<<<<< HEAD
-Duplex.fromWeb = function (pair, options = {}) {
-=======
 export const fromWeb = Duplex.fromWeb = function (pair, options) {
->>>>>>> cac7764e
   validateObject(pair, "pair");
   const {
     readable: readableStream,
