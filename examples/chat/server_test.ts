--- conflicted
+++ resolved
@@ -38,16 +38,13 @@
   sanitizeResources: false, // TODO(@crowlKats): re-enable once https://github.com/denoland/deno/pull/14686 lands
   async fn() {
     const server = await startServer();
-    try {
-      const resp = await fetch("http://127.0.0.1:8080/");
-      assertEquals(resp.status, 200);
-      assertEquals(resp.headers.get("content-type"), "text/html");
-      const html = await resp.text();
-      assert(html.includes("ws chat example"), "body is ok");
-    } finally {
-      server.kill("SIGTERM");
-    }
-    await delay(10);
+    const resp = await fetch("http://127.0.0.1:8080/");
+    assertEquals(resp.status, 200);
+    assertEquals(resp.headers.get("content-type"), "text/html");
+    const html = await resp.text();
+    assert(html.includes("ws chat example"), "body is ok");
+    server.kill("SIGTERM");
+    await server.status;
   },
 });
 
@@ -57,32 +54,19 @@
   async fn() {
     const server = await startServer();
     let ws: WebSocket;
-    try {
-      ws = new WebSocket("ws://127.0.0.1:8080/ws");
-      await new Promise<void>((resolve) => {
+    ws = new WebSocket("ws://127.0.0.1:8080/ws");
+    await new Promise<void>((resolve) => {
+      ws.onmessage = (message) => {
+        assertEquals(message.data, "Connected: [1]");
         ws.onmessage = (message) => {
-          assertEquals(message.data, "Connected: [1]");
-
-          ws.onmessage = (message) => {
-            assertEquals(message.data, "[1]: Hello");
-            ws.close();
-          };
-
-          ws.send("Hello");
+          assertEquals(message.data, "[1]: Hello");
+          ws.close();
         };
-<<<<<<< HEAD
-        ws.onclose = () => resolve();
-=======
-
-        ws.onclose = () => {
-          resolve();
-        };
->>>>>>> f547f5ef
-      });
-    } catch (err) {
-      console.log(err);
-    } finally {
-      server.kill("SIGTERM");
-    }
+        ws.send("Hello");
+      };
+      ws.onclose = () => resolve();
+    });
+    server.kill("SIGTERM");
+    await server.status;
   },
 });