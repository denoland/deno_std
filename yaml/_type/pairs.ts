--- conflicted
+++ resolved
@@ -4,10 +4,7 @@
 // Copyright 2018-2024 the Deno authors. All rights reserved. MIT license.
 
 import type { Type } from "../_type.ts";
-<<<<<<< HEAD
-=======
-import { type Any, getObjectTypeString } from "../_utils.ts";
->>>>>>> 9498a40b
+import { getObjectTypeString } from "../_utils.ts";
 
 function resolveYamlPairs(data: any[][]): boolean {
   if (data === null) return true;
