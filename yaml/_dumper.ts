--- conflicted
+++ resolved
@@ -290,16 +290,7 @@
     this.dump = `[${_result}]`;
   }
 
-  writeBlockSequence(
-    level: number,
-<<<<<<< HEAD
-    compact = false,
-=======
-    // deno-lint-ignore no-explicit-any
-    object: any,
-    compact: boolean,
->>>>>>> 9a322253
-  ) {
+  writeBlockSequence(level: number, compact: boolean) {
     let _result = "";
     const object = this.dump;
     const _tag = this.tag;
@@ -380,17 +371,8 @@
     this.dump = `{${_result}}`;
   }
 
-<<<<<<< HEAD
-  writeBlockMapping(level: number, compact = false) {
+  writeBlockMapping(level: number, compact: boolean) {
     const object = this.dump;
-=======
-  writeBlockMapping(
-    level: number,
-    // deno-lint-ignore no-explicit-any
-    object: any,
-    compact: boolean,
-  ) {
->>>>>>> 9a322253
     const _tag = this.tag;
     const objectKeyList = Object.keys(object);
     let _result = "";
@@ -469,16 +451,8 @@
     this.dump = _result || "{}"; // Empty mapping if no valid pairs.
   }
 
-<<<<<<< HEAD
-  detectType(explicit = false): boolean {
+  detectType(explicit: boolean): boolean {
     const object = this.dump;
-=======
-  detectType(
-    // deno-lint-ignore no-explicit-any
-    object: any,
-    explicit: boolean,
-  ): boolean {
->>>>>>> 9a322253
     const typeList = explicit ? this.explicitTypes : this.implicitTypes;
 
     for (const type of typeList) {
