--- conflicted
+++ resolved
@@ -28,40 +28,7 @@
   | 16;
 export type RepresentFn = (data: Any, style?: StyleVariant) => Any;
 
-<<<<<<< HEAD
 export interface Type {
-=======
-interface TypeOptions {
-  kind: KindType;
-  resolve?: (data: Any) => boolean;
-  construct?: (data: string) => Any;
-  instanceOf?: Any;
-  predicate?: (data: Record<string, unknown>) => boolean;
-  represent?: RepresentFn | ArrayObject<RepresentFn>;
-  defaultStyle?: StyleVariant;
-  styleAliases?: ArrayObject;
-}
-
-function compileStyleAliases(map?: Record<string, unknown[] | null>) {
-  const result = {} as Record<string, string>;
-
-  if (map) {
-    Object.keys(map).forEach((style) => {
-      map[style]!.forEach((alias) => {
-        result[String(alias)] = style;
-      });
-    });
-  }
-
-  return result;
-}
-
-function checkTagFormat(tag: string): string {
-  return tag;
-}
-
-export class Type {
->>>>>>> 735609e3
   tag: string;
   kind: KindType | null;
   instanceOf?: Any;
@@ -70,25 +37,6 @@
   defaultStyle?: StyleVariant;
   styleAliases?: ArrayObject;
   loadKind?: KindType;
-<<<<<<< HEAD
   resolve: (data?: Any) => boolean;
   construct: (data?: Any) => Any;
-=======
-
-  constructor(tag: string, options?: TypeOptions) {
-    this.tag = checkTagFormat(tag);
-    if (options) {
-      this.kind = options.kind;
-      this.resolve = options.resolve || (() => true);
-      this.construct = options.construct || ((data: Any): Any => data);
-      this.instanceOf = options.instanceOf;
-      this.predicate = options.predicate;
-      this.represent = options.represent;
-      this.defaultStyle = options.defaultStyle;
-      this.styleAliases = compileStyleAliases(options.styleAliases);
-    }
-  }
-  resolve: (data?: Any) => boolean = (): boolean => true;
-  construct: (data?: Any) => Any = (data): Any => data;
->>>>>>> 735609e3
 }