// Ported from js-yaml v3.13.1:
// https://github.com/nodeca/js-yaml/commit/665aadda42349dcae869f12040d9b10ef18d12da
// Copyright 2011-2015 by Vitaly Puzrin. All rights reserved. MIT license.
// Copyright 2018-2024 the Deno authors. All rights reserved. MIT license.

<<<<<<< HEAD
=======
// deno-lint-ignore no-explicit-any
export type Any = any;

export interface ArrayObject<T = Any> {
  [P: string]: T;
}

>>>>>>> 9498a40b
export function isBoolean(value: unknown): value is boolean {
  return typeof value === "boolean" || value instanceof Boolean;
}

export function isObject(value: unknown): value is Record<string, unknown> {
  return value !== null && typeof value === "object";
}

export function isNegativeZero(i: number): boolean {
  return i === 0 && Number.NEGATIVE_INFINITY === 1 / i;
}

<<<<<<< HEAD
export interface ArrayObject<T = any> {
  [P: string]: T;
=======
export function getObjectTypeString(object: unknown) {
  return Object.prototype.toString.call(object);
>>>>>>> 9498a40b
}<|MERGE_RESOLUTION|>--- conflicted
+++ resolved
@@ -3,16 +3,10 @@
 // Copyright 2011-2015 by Vitaly Puzrin. All rights reserved. MIT license.
 // Copyright 2018-2024 the Deno authors. All rights reserved. MIT license.
 
-<<<<<<< HEAD
-=======
-// deno-lint-ignore no-explicit-any
-export type Any = any;
-
-export interface ArrayObject<T = Any> {
+export interface ArrayObject<T = any> {
   [P: string]: T;
 }
 
->>>>>>> 9498a40b
 export function isBoolean(value: unknown): value is boolean {
   return typeof value === "boolean" || value instanceof Boolean;
 }
@@ -25,11 +19,6 @@
   return i === 0 && Number.NEGATIVE_INFINITY === 1 / i;
 }
 
-<<<<<<< HEAD
-export interface ArrayObject<T = any> {
-  [P: string]: T;
-=======
 export function getObjectTypeString(object: unknown) {
   return Object.prototype.toString.call(object);
->>>>>>> 9498a40b
 }