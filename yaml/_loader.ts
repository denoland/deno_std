--- conflicted
+++ resolved
@@ -1158,14 +1158,8 @@
         if (ch === COLON) {
           ch = state.input.charCodeAt(++state.position);
 
-<<<<<<< HEAD
           if (!isWhiteSpaceOrEOL(ch)) {
-            return throwError(
-              state,
-=======
-          if (!isWsOrEol(ch)) {
             return state.throwError(
->>>>>>> ba704dab
               "a whitespace character is expected after the key-value separator within a block mapping",
             );
           }
