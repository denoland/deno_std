--- conflicted
+++ resolved
@@ -11,11 +11,6 @@
 
 export interface LoaderStateOptions {
   legacy?: boolean;
-<<<<<<< HEAD
-=======
-  /** string to be used as a file path in error/warning messages. */
-  filename?: string;
->>>>>>> 335e073f
   /** specifies a schema to use. */
   schema?: SchemaDefinition;
   /** compatibility with JSON.parse behaviour. */
