--- conflicted
+++ resolved
@@ -17,9 +17,6 @@
 export * from "./parse_args.ts";
 export * from "./prompt_secret.ts";
 export * from "./spinner.ts";
-<<<<<<< HEAD
 export * from "./parse.ts";
 export * from "./types.ts";
-=======
-export * from "./unicode_width.ts";
->>>>>>> a079dd3f
+export * from "./unicode_width.ts";