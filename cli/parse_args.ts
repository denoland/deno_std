--- conflicted
+++ resolved
@@ -397,15 +397,11 @@
   return value !== "false";
 }
 
-<<<<<<< HEAD
 const FLAG_REGEXP =
   /^(?:-(?:(?<doubleDash>-)(?<negated>no-)?)?)(?<key>.+?)(?:=(?<value>.+?))?$/s;
 
-/** Take a set of command line arguments, optionally with a set of options, and
-=======
 /**
  * Take a set of command line arguments, optionally with a set of options, and
->>>>>>> 85c8edc3
  * return an object representing the flags found in the passed arguments.
  *
  * By default, any arguments starting with `-` or `--` are considered boolean
