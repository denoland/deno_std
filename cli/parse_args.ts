// Copyright 2018-2024 the Deno authors. All rights reserved. MIT license.
// This module is browser compatible.

/**
 * Command line arguments parser based on
 * {@link https://github.com/minimistjs/minimist | minimist}.
 *
 * This module is browser compatible.
 *
 * @example
 * ```ts
 * import { parseArgs } from "https://deno.land/std@$STD_VERSION/cli/parse_args.ts";
 *
 * console.dir(parseArgs(Deno.args));
 * ```
 *
 * @module
 */
import { assert } from "../assert/assert.ts";

/** Combines recursively all intersection types and returns a new single type. */
type Id<TRecord> = TRecord extends Record<string, unknown>
  ? TRecord extends infer InferredRecord
    ? { [Key in keyof InferredRecord]: Id<InferredRecord[Key]> }
  : never
  : TRecord;

/** Converts a union type `A | B | C` into an intersection type `A & B & C`. */
type UnionToIntersection<TValue> =
  (TValue extends unknown ? (args: TValue) => unknown : never) extends
    (args: infer R) => unknown ? R extends Record<string, unknown> ? R : never
    : never;

type BooleanType = boolean | string | undefined;
type StringType = string | undefined;
type ArgType = StringType | BooleanType;

type Collectable = string | undefined;
type Negatable = string | undefined;

type UseTypes<
  TBooleans extends BooleanType,
  TStrings extends StringType,
  TCollectable extends Collectable,
> = undefined extends (
  & (false extends TBooleans ? undefined : TBooleans)
  & TCollectable
  & TStrings
) ? false
  : true;

/**
 * Creates a record with all available flags with the corresponding type and
 * default type.
 */
type Values<
  TBooleans extends BooleanType,
  TStrings extends StringType,
  TCollectable extends Collectable,
  TNegatable extends Negatable,
  TDefault extends Record<string, unknown> | undefined,
  TAliases extends Aliases | undefined,
> = UseTypes<TBooleans, TStrings, TCollectable> extends true ?
    & Record<string, unknown>
    & AddAliases<
      SpreadDefaults<
        & CollectValues<TStrings, string, TCollectable, TNegatable>
        & RecursiveRequired<CollectValues<TBooleans, boolean, TCollectable>>
        & CollectUnknownValues<
          TBooleans,
          TStrings,
          TCollectable,
          TNegatable
        >,
        DedotRecord<TDefault>
      >,
      TAliases
    >
  // deno-lint-ignore no-explicit-any
  : Record<string, any>;

type Aliases<TArgNames = string, TAliasNames extends string = string> = Partial<
  Record<Extract<TArgNames, string>, TAliasNames | ReadonlyArray<TAliasNames>>
>;

type AddAliases<
  TArgs,
  TAliases extends Aliases | undefined,
> = {
  [TArgName in keyof TArgs as AliasNames<TArgName, TAliases>]: TArgs[TArgName];
};

type AliasNames<
  TArgName,
  TAliases extends Aliases | undefined,
> = TArgName extends keyof TAliases
  ? string extends TAliases[TArgName] ? TArgName
  : TAliases[TArgName] extends string ? TArgName | TAliases[TArgName]
  : TAliases[TArgName] extends Array<string>
    ? TArgName | TAliases[TArgName][number]
  : TArgName
  : TArgName;

/**
 * Spreads all default values of Record `TDefaults` into Record `TArgs`
 * and makes default values required.
 *
 * **Example:**
 * `SpreadValues<{ foo?: boolean, bar?: number }, { foo: number }>`
 *
 * **Result:** `{ foo: boolean | number, bar?: number }`
 */
type SpreadDefaults<TArgs, TDefaults> = TDefaults extends undefined ? TArgs
  : TArgs extends Record<string, unknown> ?
      & Omit<TArgs, keyof TDefaults>
      & {
        [Default in keyof TDefaults]: Default extends keyof TArgs
          ? (TArgs[Default] & TDefaults[Default] | TDefaults[Default]) extends
            Record<string, unknown>
            ? NonNullable<SpreadDefaults<TArgs[Default], TDefaults[Default]>>
          : TDefaults[Default] | NonNullable<TArgs[Default]>
          : unknown;
      }
  : never;

/**
 * Defines the Record for the `default` option to add
 * auto-suggestion support for IDE's.
 */
type Defaults<TBooleans extends BooleanType, TStrings extends StringType> = Id<
  UnionToIntersection<
    & Record<string, unknown>
    // Dedotted auto suggestions: { foo: { bar: unknown } }
    & MapTypes<TStrings, unknown>
    & MapTypes<TBooleans, unknown>
    // Flat auto suggestions: { "foo.bar": unknown }
    & MapDefaults<TBooleans>
    & MapDefaults<TStrings>
  >
>;

type MapDefaults<TArgNames extends ArgType> = Partial<
  Record<TArgNames extends string ? TArgNames : string, unknown>
>;

type RecursiveRequired<TRecord> = TRecord extends Record<string, unknown> ? {
    [Key in keyof TRecord]-?: RecursiveRequired<TRecord[Key]>;
  }
  : TRecord;

/** Same as `MapTypes` but also supports collectable options. */
type CollectValues<
  TArgNames extends ArgType,
  TType,
  TCollectable extends Collectable,
  TNegatable extends Negatable = undefined,
> = UnionToIntersection<
  Extract<TArgNames, TCollectable> extends string ?
      & (Exclude<TArgNames, TCollectable> extends never ? Record<never, never>
        : MapTypes<Exclude<TArgNames, TCollectable>, TType, TNegatable>)
      & (Extract<TArgNames, TCollectable> extends never ? Record<never, never>
        : RecursiveRequired<
          MapTypes<Extract<TArgNames, TCollectable>, Array<TType>, TNegatable>
        >)
    : MapTypes<TArgNames, TType, TNegatable>
>;

/** Same as `Record` but also supports dotted and negatable options. */
type MapTypes<
  TArgNames extends ArgType,
  TType,
  TNegatable extends Negatable = undefined,
> = undefined extends TArgNames ? Record<never, never>
  : TArgNames extends `${infer Name}.${infer Rest}` ? {
      [Key in Name]?: MapTypes<
        Rest,
        TType,
        TNegatable extends `${Name}.${infer Negate}` ? Negate : undefined
      >;
    }
  : TArgNames extends string ? Partial<
      Record<TArgNames, TNegatable extends TArgNames ? TType | false : TType>
    >
  : Record<never, never>;

type CollectUnknownValues<
  TBooleans extends BooleanType,
  TStrings extends StringType,
  TCollectable extends Collectable,
  TNegatable extends Negatable,
> = UnionToIntersection<
  TCollectable extends TBooleans & TStrings ? Record<never, never>
    : DedotRecord<
      // Unknown collectable & non-negatable args.
      & Record<
        Exclude<
          Extract<Exclude<TCollectable, TNegatable>, string>,
          Extract<TStrings | TBooleans, string>
        >,
        Array<unknown>
      >
      // Unknown collectable & negatable args.
      & Record<
        Exclude<
          Extract<Extract<TCollectable, TNegatable>, string>,
          Extract<TStrings | TBooleans, string>
        >,
        Array<unknown> | false
      >
    >
>;

/** Converts `{ "foo.bar.baz": unknown }` into `{ foo: { bar: { baz: unknown } } }`. */
type DedotRecord<TRecord> = Record<string, unknown> extends TRecord ? TRecord
  : TRecord extends Record<string, unknown> ? UnionToIntersection<
      ValueOf<
        {
          [Key in keyof TRecord]: Key extends string ? Dedot<Key, TRecord[Key]>
            : never;
        }
      >
    >
  : TRecord;

type Dedot<TKey extends string, TValue> = TKey extends
  `${infer Name}.${infer Rest}` ? { [Key in Name]: Dedot<Rest, TValue> }
  : { [Key in TKey]: TValue };

type ValueOf<TValue> = TValue[keyof TValue];

/** The value returned from `parseArgs`. */
export type Args<
  // deno-lint-ignore no-explicit-any
  TArgs extends Record<string, unknown> = Record<string, any>,
  TDoubleDash extends boolean | undefined = undefined,
> = Id<
  & TArgs
  & {
    /** Contains all the arguments that didn't have an option associated with
     * them. */
    _: Array<string | number>;
  }
  & (boolean extends TDoubleDash ? DoubleDash
    : true extends TDoubleDash ? Required<DoubleDash>
    : Record<never, never>)
>;

type DoubleDash = {
  /** Contains all the arguments that appear after the double dash: "--". */
  "--"?: Array<string>;
};

/** The options for the `parseArgs` call. */
export interface ParseOptions<
  TBooleans extends BooleanType = BooleanType,
  TStrings extends StringType = StringType,
  TCollectable extends Collectable = Collectable,
  TNegatable extends Negatable = Negatable,
  TDefault extends Record<string, unknown> | undefined =
    | Record<string, unknown>
    | undefined,
  TAliases extends Aliases | undefined = Aliases | undefined,
  TDoubleDash extends boolean | undefined = boolean | undefined,
> {
  /**
   * When `true`, populate the result `_` with everything before the `--` and
   * the result `['--']` with everything after the `--`.
   *
   * @default {false}
   *
   *  @example
   * ```ts
   * // $ deno run example.ts -- a arg1
   * import { parseArgs } from "https://deno.land/std@$STD_VERSION/cli/parse_args.ts";
   * console.dir(parseArgs(Deno.args, { "--": false }));
   * // output: { _: [ "a", "arg1" ] }
   * console.dir(parseArgs(Deno.args, { "--": true }));
   * // output: { _: [], --: [ "a", "arg1" ] }
   * ```
   */
  "--"?: TDoubleDash;

  /**
   * An object mapping string names to strings or arrays of string argument
   * names to use as aliases.
   */
  alias?: TAliases;

  /**
   * A boolean, string or array of strings to always treat as booleans. If
   * `true` will treat all double hyphenated arguments without equal signs as
   * `boolean` (e.g. affects `--foo`, not `-f` or `--foo=bar`).
   *  All `boolean` arguments will be set to `false` by default.
   */
  boolean?: TBooleans | ReadonlyArray<Extract<TBooleans, string>>;

  /** An object mapping string argument names to default values. */
  default?: TDefault & Defaults<TBooleans, TStrings>;

  /**
   * When `true`, populate the result `_` with everything after the first
   * non-option.
   */
  stopEarly?: boolean;

  /** A string or array of strings argument names to always treat as strings. */
  string?: TStrings | ReadonlyArray<Extract<TStrings, string>>;

  /**
   * A string or array of strings argument names to always treat as arrays.
   * Collectable options can be used multiple times. All values will be
   * collected into one array. If a non-collectable option is used multiple
   * times, the last value is used.
   * All Collectable arguments will be set to `[]` by default.
   */
  collect?: TCollectable | ReadonlyArray<Extract<TCollectable, string>>;

  /**
   * A string or array of strings argument names which can be negated
   * by prefixing them with `--no-`, like `--no-config`.
   */
  negatable?: TNegatable | ReadonlyArray<Extract<TNegatable, string>>;

  /**
   * A function which is invoked with a command line parameter not defined in
   * the `options` configuration object. If the function returns `false`, the
   * unknown option is not added to `parsedArgs`.
   */
  unknown?: (arg: string, key?: string, value?: unknown) => unknown;
}

interface NestedMapping {
  [key: string]: NestedMapping | unknown;
}

function isNumber(x: unknown): boolean {
  if (typeof x === "number") return true;
  if (/^0x[0-9a-f]+$/i.test(String(x))) return true;
  return /^[-+]?(?:\d+(?:\.\d*)?|\.\d+)(e[-+]?\d+)?$/.test(String(x));
}

function setNested(
  object: NestedMapping,
  keys: string[],
  value: unknown,
  collect = false,
) {
  keys.slice(0, -1).forEach((key) => {
    object[key] ??= {};
    object = object[key] as NestedMapping;
  });

<<<<<<< HEAD
  const key = keys[keys.length - 1];
=======
  const key = keys.at(-1)!;
>>>>>>> 1dc1ae5a

  if (collect) {
    const v = object[key];
    if (Array.isArray(v)) {
      v.push(value);
      return;
    }

    value = v ? [v, value] : [value];
  }

  object[key] = value;
}

function hasNested(object: NestedMapping, keys: string[]): boolean {
  keys = [...keys];
  const lastKey = keys.pop();
  if (!lastKey) return false;
  for (const key of keys) {
    if (!object[key]) return false;
    object = object[key] as NestedMapping;
  }
  return Object.hasOwn(object, lastKey);
}

function aliasIsBoolean(
  aliasMap: Map<string, Set<string>>,
  booleanSet: Set<string>,
  key: string,
): boolean {
  const set = aliasMap.get(key);
  if (set === undefined) return false;
  for (const alias of set) if (booleanSet.has(alias)) return true;
  return false;
}

function isBooleanString(value: string) {
  return value === "true" || value === "false";
}

function parseBooleanString(value: unknown) {
  return value !== "false";
}

const FLAG_REGEXP =
  /^(?:-(?:(?<doubleDash>-)(?<negated>no-)?)?)(?<key>.+?)(?:=(?<value>.+?))?$/s;

/**
 * Take a set of command line arguments, optionally with a set of options, and
 * return an object representing the flags found in the passed arguments.
 *
 * By default, any arguments starting with `-` or `--` are considered boolean
 * flags. If the argument name is followed by an equal sign (`=`) it is
 * considered a key-value pair. Any arguments which could not be parsed are
 * available in the `_` property of the returned object.
 *
 * By default, the flags module tries to determine the type of all arguments
 * automatically and the return type of the `parseArgs` method will have an index
 * signature with `any` as value (`{ [x: string]: any }`).
 *
 * If the `string`, `boolean` or `collect` option is set, the return value of
 * the `parseArgs` method will be fully typed and the index signature of the return
 * type will change to `{ [x: string]: unknown }`.
 *
 * Any arguments after `'--'` will not be parsed and will end up in `parsedArgs._`.
 *
 * Numeric-looking arguments will be returned as numbers unless `options.string`
 * or `options.boolean` is set for that argument name.
 *
 * @example
 * ```ts
 * import { parseArgs } from "https://deno.land/std@$STD_VERSION/cli/parse_args.ts";
 * const parsedArgs = parseArgs(Deno.args);
 * ```
 *
 * @example
 * ```ts
 * import { parseArgs } from "https://deno.land/std@$STD_VERSION/cli/parse_args.ts";
 * const parsedArgs = parseArgs(["--foo", "--bar=baz", "./quux.txt"]);
 * // parsedArgs: { foo: true, bar: "baz", _: ["./quux.txt"] }
 * ```
 */
export function parseArgs<
  TArgs extends Values<
    TBooleans,
    TStrings,
    TCollectable,
    TNegatable,
    TDefaults,
    TAliases
  >,
  TDoubleDash extends boolean | undefined = undefined,
  TBooleans extends BooleanType = undefined,
  TStrings extends StringType = undefined,
  TCollectable extends Collectable = undefined,
  TNegatable extends Negatable = undefined,
  TDefaults extends Record<string, unknown> | undefined = undefined,
  TAliases extends Aliases<TAliasArgNames, TAliasNames> | undefined = undefined,
  TAliasArgNames extends string = string,
  TAliasNames extends string = string,
>(
  args: string[],
  {
    "--": doubleDash = false,
    alias = {} as NonNullable<TAliases>,
    boolean = false,
    default: defaults = {} as TDefaults & Defaults<TBooleans, TStrings>,
    stopEarly = false,
    string = [],
    collect = [],
    negatable = [],
    unknown: unknownFn = (i: string): unknown => i,
  }: ParseOptions<
    TBooleans,
    TStrings,
    TCollectable,
    TNegatable,
    TDefaults,
    TAliases,
    TDoubleDash
  > = {},
): Args<TArgs, TDoubleDash> {
  const aliasMap: Map<string, Set<string>> = new Map();
  const booleanSet = new Set<string>();
  const stringSet = new Set<string>();
  const collectSet = new Set<string>();
  const negatableSet = new Set<string>();

  let allBools = false;

  if (alias) {
    for (const key in alias) {
      const val = (alias as Record<string, unknown>)[key];
      assert(val !== undefined);
      const aliases = Array.isArray(val) ? val : [val];
      aliasMap.set(key, new Set(aliases));
      const set = new Set([key, ...aliases]);
      aliases.forEach((alias) => aliasMap.set(alias, set));
    }
  }

  if (boolean) {
    if (typeof boolean === "boolean") {
      allBools = boolean;
    } else {
      const booleanArgs = Array.isArray(boolean) ? boolean : [boolean];
      for (const key of booleanArgs.filter(Boolean)) {
        booleanSet.add(key);
        aliasMap.get(key)?.forEach((al) => {
          booleanSet.add(al);
        });
      }
    }
  }

  if (string) {
    const stringArgs = Array.isArray(string) ? string : [string];
    for (const key of stringArgs.filter(Boolean)) {
      stringSet.add(key);
      aliasMap.get(key)?.forEach((al) => stringSet.add(al));
    }
  }

  if (collect) {
    const collectArgs = Array.isArray(collect) ? collect : [collect];
    for (const key of collectArgs.filter(Boolean)) {
      collectSet.add(key);
      aliasMap.get(key)?.forEach((al) => collectSet.add(al));
    }
  }

  if (negatable) {
    const negatableArgs = Array.isArray(negatable) ? negatable : [negatable];
    for (const key of negatableArgs.filter(Boolean)) {
      negatableSet.add(key);
      aliasMap.get(key)?.forEach((alias) => negatableSet.add(alias));
    }
  }

  const argv: Args = { _: [] };

  function setArgument(
    key: string,
    value: string | number | boolean,
    arg: string,
    collect: boolean,
  ) {
    if (
      !booleanSet.has(key) &&
      !stringSet.has(key) &&
      !aliasMap.has(key) &&
      !(allBools && /^--[^=]+$/.test(arg)) &&
      unknownFn?.(arg, key, value) === false
    ) {
      return;
    }
    if (typeof value === "string" && !stringSet.has(key)) {
      value = isNumber(value) ? Number(value) : value;
    }

    const collectable = collect && collectSet.has(key);
    setNested(argv, key.split("."), value, collectable);
    aliasMap.get(key)?.forEach((key) =>
      setNested(argv, key.split("."), value, collectable)
    );
  }

  let notFlags: string[] = [];

  // all args after "--" are not parsed
  const index = args.indexOf("--");
  if (index !== -1) {
    notFlags = args.slice(index + 1);
    args = args.slice(0, index);
  }

  for (let i = 0; i < args.length; i++) {
<<<<<<< HEAD
    const arg = args[i];
=======
    const arg = args[i]!;
>>>>>>> 1dc1ae5a

    const groups = arg.match(FLAG_REGEXP)?.groups;

    if (groups) {
      const { doubleDash, negated } = groups;
<<<<<<< HEAD
      let key = groups.key;
      let value: string | number | boolean = groups.value;
=======
      let key = groups.key!;
      let value: string | number | boolean | undefined = groups.value;
>>>>>>> 1dc1ae5a

      if (doubleDash) {
        if (value) {
          if (booleanSet.has(key)) value = parseBooleanString(value);
          setArgument(key, value, arg, true);
          continue;
        }

        if (negated) {
          if (negatableSet.has(key)) {
            setArgument(key, false, arg, false);
            continue;
          }
          key = `no-${key}`;
        }

        const next = args[i + 1];

        if (
          !booleanSet.has(key) &&
          !allBools &&
          next &&
          !/^-/.test(next) &&
          (aliasMap.get(key)
            ? !aliasIsBoolean(aliasMap, booleanSet, key)
            : true)
        ) {
          value = next;
          i++;
          setArgument(key, value, arg, true);
          continue;
        }

<<<<<<< HEAD
        if (isBooleanString(next)) {
=======
        if (next && isBooleanString(next)) {
>>>>>>> 1dc1ae5a
          value = parseBooleanString(next);
          i++;
          setArgument(key, value, arg, true);
          continue;
        }

        value = stringSet.has(key) ? "" : true;
        setArgument(key, value, arg, true);
        continue;
      }
      const letters = arg.slice(1, -1).split("");

      let broken = false;
      for (const [j, letter] of letters.entries()) {
        const next = arg.slice(j + 2);

        if (next === "-") {
          setArgument(letter, next, arg, true);
          continue;
        }

        if (/[A-Za-z]/.test(letter) && /=/.test(next)) {
<<<<<<< HEAD
          setArgument(letter, next.split(/=(.+)/)[1], arg, true);
=======
          setArgument(letter, next.split(/=(.+)/)[1]!, arg, true);
>>>>>>> 1dc1ae5a
          broken = true;
          break;
        }

        if (
          /[A-Za-z]/.test(letter) &&
          /-?\d+(\.\d*)?(e-?\d+)?$/.test(next)
        ) {
          setArgument(letter, next, arg, true);
          broken = true;
          break;
        }

<<<<<<< HEAD
        if (letters[j + 1] && letters[j + 1].match(/\W/)) {
=======
        if (letters[j + 1] && letters[j + 1]!.match(/\W/)) {
>>>>>>> 1dc1ae5a
          setArgument(letter, arg.slice(j + 2), arg, true);
          broken = true;
          break;
        }
        setArgument(
          letter,
          stringSet.has(letter) ? "" : true,
          arg,
          true,
        );
      }

      key = arg.slice(-1);
      if (!broken && key !== "-") {
        const nextArg = args[i + 1];
        if (
          nextArg &&
          !/^(-|--)[^-]/.test(nextArg) &&
          !booleanSet.has(key) &&
          (aliasMap.get(key)
            ? !aliasIsBoolean(aliasMap, booleanSet, key)
            : true)
        ) {
          setArgument(key, nextArg, arg, true);
          i++;
        } else if (nextArg && isBooleanString(nextArg)) {
          const value = parseBooleanString(nextArg);
          setArgument(key, value, arg, true);
          i++;
        } else {
          setArgument(key, stringSet.has(key) ? "" : true, arg, true);
        }
      }
      continue;
    }

    if (unknownFn?.(arg) !== false) {
      argv._.push(
        stringSet.has("_") || !isNumber(arg) ? arg : Number(arg),
      );
    }

    if (stopEarly) {
      argv._.push(...args.slice(i + 1));
      break;
    }
  }

  for (const [key, value] of Object.entries(defaults)) {
    const keys = key.split(".");
    if (!hasNested(argv, keys)) {
      setNested(argv, keys, value);
      aliasMap.get(key)?.forEach((key) =>
        setNested(argv, key.split("."), value)
      );
    }
  }

  for (const key of booleanSet.keys()) {
    const keys = key.split(".");
    if (!hasNested(argv, keys)) {
      const value = collectSet.has(key) ? [] : false;
      setNested(argv, keys, value);
    }
  }

  for (const key of stringSet.keys()) {
    const keys = key.split(".");
    if (!hasNested(argv, keys) && collectSet.has(key)) {
      setNested(argv, keys, []);
    }
  }

  if (doubleDash) {
    argv["--"] = [];
    for (const key of notFlags) {
      argv["--"].push(key);
    }
  } else {
    for (const key of notFlags) {
      argv._.push(key);
    }
  }

  return argv as Args<TArgs, TDoubleDash>;
}<|MERGE_RESOLUTION|>--- conflicted
+++ resolved
@@ -350,11 +350,7 @@
     object = object[key] as NestedMapping;
   });
 
-<<<<<<< HEAD
-  const key = keys[keys.length - 1];
-=======
   const key = keys.at(-1)!;
->>>>>>> 1dc1ae5a
 
   if (collect) {
     const v = object[key];
@@ -572,23 +568,14 @@
   }
 
   for (let i = 0; i < args.length; i++) {
-<<<<<<< HEAD
-    const arg = args[i];
-=======
     const arg = args[i]!;
->>>>>>> 1dc1ae5a
 
     const groups = arg.match(FLAG_REGEXP)?.groups;
 
     if (groups) {
       const { doubleDash, negated } = groups;
-<<<<<<< HEAD
-      let key = groups.key;
-      let value: string | number | boolean = groups.value;
-=======
       let key = groups.key!;
       let value: string | number | boolean | undefined = groups.value;
->>>>>>> 1dc1ae5a
 
       if (doubleDash) {
         if (value) {
@@ -622,11 +609,7 @@
           continue;
         }
 
-<<<<<<< HEAD
-        if (isBooleanString(next)) {
-=======
         if (next && isBooleanString(next)) {
->>>>>>> 1dc1ae5a
           value = parseBooleanString(next);
           i++;
           setArgument(key, value, arg, true);
@@ -649,11 +632,7 @@
         }
 
         if (/[A-Za-z]/.test(letter) && /=/.test(next)) {
-<<<<<<< HEAD
-          setArgument(letter, next.split(/=(.+)/)[1], arg, true);
-=======
           setArgument(letter, next.split(/=(.+)/)[1]!, arg, true);
->>>>>>> 1dc1ae5a
           broken = true;
           break;
         }
@@ -667,11 +646,7 @@
           break;
         }
 
-<<<<<<< HEAD
-        if (letters[j + 1] && letters[j + 1].match(/\W/)) {
-=======
         if (letters[j + 1] && letters[j + 1]!.match(/\W/)) {
->>>>>>> 1dc1ae5a
           setArgument(letter, arg.slice(j + 2), arg, true);
           broken = true;
           break;
