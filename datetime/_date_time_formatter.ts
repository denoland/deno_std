--- conflicted
+++ resolved
@@ -38,7 +38,6 @@
 };
 type Format = FormatPart[];
 
-<<<<<<< HEAD
 function throwInvalidValueError(type: string, value: string, string: string) {
   if (!value) {
     throw Error(
@@ -46,7 +45,6 @@
     );
   }
 }
-=======
 const QUOTED_LITERAL_REGEXP = /^(')(?<value>\\.|[^\']*)\1/;
 const LITERAL_REGEXP = /^(?<value>.+?\s*)/;
 const SYMBOL_REGEXP = /^(?<symbol>([a-zA-Z])\2*)/;
@@ -150,7 +148,6 @@
   return tokens;
 }
 
->>>>>>> 5e2d065e
 export class DateTimeFormatter {
   #format: Format;
 
