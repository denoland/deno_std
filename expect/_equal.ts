--- conflicted
+++ resolved
@@ -2,12 +2,8 @@
 
 // This file is copied from `std/assert`.
 
-<<<<<<< HEAD
-import { EqualOptions } from "./_types.ts";
+import type { EqualOptions } from "./_types.ts";
 import { Any, Anything, ArrayContaining } from "./_asymmetric_matchers.ts";
-=======
-import type { EqualOptions } from "./_types.ts";
->>>>>>> 1e0764dc
 
 function isKeyedCollection(x: unknown): x is Set<unknown> {
   return [Symbol.iterator, "size"].every((k) => k in (x as Set<unknown>));
