--- conflicted
+++ resolved
@@ -317,11 +317,7 @@
   private currentPart: PartReader | undefined;
   private partsRead: number = 0;
 
-<<<<<<< HEAD
-  private async nextPart(): Promise<PartReader | undefined> {
-=======
   private async nextPart(): Promise<PartReader | EOF> {
->>>>>>> e6793e49
     if (this.currentPart) {
       this.currentPart.close();
     }
