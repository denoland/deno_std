--- conflicted
+++ resolved
@@ -194,7 +194,6 @@
     }
   }
   for (let snippet of snippets) {
-<<<<<<< HEAD
     const delim = snippet.split(NEWLINE)[0];
     if (delim?.includes("no-eval")) continue;
     // Trim the code block delimiters
@@ -206,11 +205,6 @@
         document,
       );
     }
-=======
-    if (snippet.split(NEWLINE)[0]?.includes("no-eval")) continue;
-    // Trim the code block delimiters
-    snippet = snippet.split(NEWLINE).slice(1, -1).join(NEWLINE);
->>>>>>> f94f8f35
     snippetPromises.push(assertSnippetEvals(snippet, document));
   }
 }
