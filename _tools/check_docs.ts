--- conflicted
+++ resolved
@@ -21,11 +21,8 @@
   "../bytes/mod.ts",
   "../datetime/mod.ts",
   "../collections/mod.ts",
-<<<<<<< HEAD
   "../internal/mod.ts",
-=======
   "../media_types/mod.ts",
->>>>>>> f2c05b70
 ] as const;
 
 const MD_SNIPPET = /(?<=```ts\n)(\n|.)*(?=\n```)/g;
