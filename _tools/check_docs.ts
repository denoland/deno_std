--- conflicted
+++ resolved
@@ -81,7 +81,6 @@
   );
 }
 
-<<<<<<< HEAD
 function assertHasExampleTag(tags: JsDocTag[], document: DocNodeBase) {
   tags = tags.filter((tag) => tag.kind === "example");
   if (tags.length === 0) {
@@ -115,7 +114,8 @@
       );
     }
   }
-=======
+}
+
 function assertHasTemplateTags(
   tags: JsDocTag[],
   template: string,
@@ -135,7 +135,6 @@
     `@template tag for ${template} must have a description`,
     document,
   );
->>>>>>> e7ce4ff5
 }
 
 function assertFunctionDocs(document: DocNodeFunction) {
