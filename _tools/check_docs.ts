--- conflicted
+++ resolved
@@ -32,18 +32,15 @@
   "../collections/mod.ts",
   "../datetime/mod.ts",
   "../encoding/mod.ts",
+  "../expect/mod.ts",
+  "../http/mod.ts",
   "../internal/mod.ts",
   "../jsonc/mod.ts",
   "../media_types/mod.ts",
-<<<<<<< HEAD
   "../semver/mod.ts",
-=======
   "../text/mod.ts",
->>>>>>> 5d7cb3c0
   "../ulid/mod.ts",
   "../webgpu/mod.ts",
-  "../http/mod.ts",
-  "../expect/mod.ts",
 ] as const;
 
 const TS_SNIPPET = /```ts[\s\S]*?```/g;
