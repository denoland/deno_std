--- conflicted
+++ resolved
@@ -33,11 +33,7 @@
   "../internal/mod.ts",
   "../jsonc/mod.ts",
   "../media_types/mod.ts",
-<<<<<<< HEAD
-  "../text/mod.ts",
-=======
   "../ulid/mod.ts",
->>>>>>> 0079ea05
   "../webgpu/mod.ts",
 ] as const;
 
