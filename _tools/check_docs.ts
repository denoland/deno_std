--- conflicted
+++ resolved
@@ -84,8 +84,6 @@
   );
 }
 
-<<<<<<< HEAD
-=======
 function assertHasExampleTag(tags: JsDocTag[], document: DocNodeBase) {
   tags = tags.filter((tag) => tag.kind === "example");
   if (tags.length === 0) {
@@ -122,7 +120,6 @@
   }
 }
 
->>>>>>> 4bdefc10
 function assertHasTemplateTags(
   tags: JsDocTag[],
   template: string,
