--- conflicted
+++ resolved
@@ -1,9 +1,5 @@
 // Copyright 2018-2023 the Deno authors. All rights reserved. MIT license.
-<<<<<<< HEAD
-import { assertEquals, assertThrows, AssertionError } from "../assert/mod.ts";
-=======
 import { AssertionError, assertThrows } from "../assert/mod.ts";
->>>>>>> 2fee1bf1
 import { didYouMean, DidYouMeanError } from "./mod.ts";
 
 const possibleWords = ["length", "help", "Help", "size", "blah"];
@@ -45,27 +41,11 @@
   assertThrows(
     () => didYouMean("hep", possibleWords, { suggestionLimit: 1 }),
     DidYouMeanError,
-<<<<<<< HEAD
-    "For \"hep\", did you mean \"help\"?",
-  );
-});
-
-Deno.test("didYouMean7", function () {
-  assertThrows(
-    () => didYouMean("hep", possibleWords, { suggestionLimit: 1 }),
-    DidYouMeanError,
-    "For \"hep\", did you mean \"help\"?",
-  );
-});
-
-Deno.test("didYouMean8", function () {
-=======
     'For "hep", did you mean "help"?',
   );
 });
 
 Deno.test("didYouMean - case sensitive distance", function () {
->>>>>>> 2fee1bf1
   assertThrows(
     () =>
       didYouMean("HELP", possibleWords, {
