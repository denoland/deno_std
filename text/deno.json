--- conflicted
+++ resolved
@@ -1,10 +1,6 @@
 {
   "name": "@std/text",
-<<<<<<< HEAD
   "version": "1.0.0",
-=======
-  "version": "1.0.0-rc.3",
->>>>>>> 317a0d87
   "exports": {
     ".": "./mod.ts",
     "./closest-string": "./closest_string.ts",
