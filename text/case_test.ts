// Copyright 2018-2024 the Deno authors. All rights reserved. MIT license.

<<<<<<< HEAD
import { assertEquals } from "@std/assert/assert-equals";
import {
  toCamelCase,
  toConstantCase,
  toKebabCase,
  toPascalCase,
  toSnakeCase,
} from "./mod.ts";
=======
import { assertEquals } from "@std/assert";
import { toCamelCase, toKebabCase, toPascalCase, toSnakeCase } from "./mod.ts";
>>>>>>> 8b8333f1

Deno.test("toCamelCase() handles an empty string", () => {
  assertEquals(toCamelCase(""), "");
});

Deno.test("toCamelCase() converts a single word", () => {
  const input = "shruberry";
  const expected = "shruberry";
  assertEquals(toCamelCase(input), expected);
});

Deno.test("toCamelCase() converts a sentence", () => {
  const input = "she turned me into a newt";
  const expected = "sheTurnedMeIntoANewt";
  assertEquals(toCamelCase(input), expected);
});

Deno.test("toCamelCase() converts multiple delimiters", () => {
  const result = toCamelCase("I am up-to-date!");
  const expected = "iAmUpToDate";
  assertEquals(result, expected);
});

Deno.test("toCamelCase() trims whitespace", () => {
  const result = toCamelCase(" deno Is AWESOME ");
  const expected = "denoIsAwesome";
  assertEquals(result, expected);
});

Deno.test("toKebabCase() handles an empty string", () => {
  assertEquals(toKebabCase(""), "");
});

Deno.test("toKebabCase() converts a single word", () => {
  const input = "shruberry";
  const expected = "shruberry";
  assertEquals(toKebabCase(input), expected);
});

Deno.test("toKebabCase() converts a sentence", () => {
  const input = "she turned me into a newt";
  const expected = "she-turned-me-into-a-newt";
  assertEquals(toKebabCase(input), expected);
});

Deno.test("toKebabCase() converts multiple delimiters", () => {
  const result = toKebabCase("I am up-to-date!");
  const expected = "i-am-up-to-date";
  assertEquals(result, expected);
});

Deno.test("toKebabCase() trims whitespace", () => {
  const result = toKebabCase(" deno Is AWESOME ");
  const expected = "deno-is-awesome";
  assertEquals(result, expected);
});

Deno.test("toPascalCase() handles empty string", () => {
  assertEquals(toPascalCase(""), "");
});

Deno.test("toPascalCase() converts a single word", () => {
  const input = "shruberry";
  const expected = "Shruberry";
  assertEquals(toPascalCase(input), expected);
});

Deno.test("toPascalCase() converts a sentence", () => {
  const input = "she turned me into a newt";
  const expected = "SheTurnedMeIntoANewt";
  assertEquals(toPascalCase(input), expected);
});

Deno.test("toPascalCase() converts multiple delimiters", () => {
  const result = toPascalCase("I am up-to-date!");
  const expected = "IAmUpToDate";
  assertEquals(result, expected);
});

Deno.test("toPascalCase() trims whitespace", () => {
  const result = toPascalCase(" deno Is AWESOME ");
  const expected = "DenoIsAwesome";
  assertEquals(result, expected);
});

Deno.test("toSnakeCase() handles an empty string", () => {
  assertEquals(toSnakeCase(""), "");
});

Deno.test("toSnakeCase() converts a single word", () => {
  const input = "shruberry";
  const expected = "shruberry";
  assertEquals(toSnakeCase(input), expected);
});

Deno.test("toSnakeCase() converts a sentence", () => {
  const input = "she turned me into a newt";
  const expected = "she_turned_me_into_a_newt";
  assertEquals(toSnakeCase(input), expected);
});

Deno.test("toSnakeCase() converts multiple delimiters", () => {
  const result = toSnakeCase("I am up-to-date!");
  const expected = "i_am_up_to_date";
  assertEquals(result, expected);
});

Deno.test("toSnakeCase() trims whitespace", () => {
  const result = toSnakeCase(" deno Is AWESOME ");
  const expected = "deno_is_awesome";
  assertEquals(result, expected);
});

Deno.test("toConstantCase() converts a single word", () => {
  const input = "shruberry";
  const expected = "SHRUBERRY";
  assertEquals(toConstantCase(input), expected);
});

Deno.test("toConstantCase() converts a sentence", () => {
  const input = "she turned me into a newt";
  const expected = "SHE_TURNED_ME_INTO_A_NEWT";
  assertEquals(toConstantCase(input), expected);
});

Deno.test("toConstantCase() converts multiple delimiters", () => {
  const result = toConstantCase("I am up-to-date!");
  const expected = "I_AM_UP_TO_DATE";
  assertEquals(result, expected);
});

Deno.test("toConstantCase() trims whitespace", () => {
  const result = toConstantCase(" deno Is AWESOME ");
  const expected = "DENO_IS_AWESOME";
  assertEquals(result, expected);
});<|MERGE_RESOLUTION|>--- conflicted
+++ resolved
@@ -1,7 +1,6 @@
 // Copyright 2018-2024 the Deno authors. All rights reserved. MIT license.
 
-<<<<<<< HEAD
-import { assertEquals } from "@std/assert/assert-equals";
+import { assertEquals } from "@std/assert";
 import {
   toCamelCase,
   toConstantCase,
@@ -9,10 +8,6 @@
   toPascalCase,
   toSnakeCase,
 } from "./mod.ts";
-=======
-import { assertEquals } from "@std/assert";
-import { toCamelCase, toKebabCase, toPascalCase, toSnakeCase } from "./mod.ts";
->>>>>>> 8b8333f1
 
 Deno.test("toCamelCase() handles an empty string", () => {
   assertEquals(toCamelCase(""), "");
