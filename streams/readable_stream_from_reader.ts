// Copyright 2018-2024 the Deno authors. All rights reserved. MIT license.
// This module is browser compatible.

<<<<<<< HEAD
import type { Closer, Reader } from "../io/types.d.ts";
import { toReadableStream } from "../io/to_readable_stream.ts";
=======
import { DEFAULT_CHUNK_SIZE } from "./_common.ts";
import type { Closer, Reader } from "../io/types.ts";
>>>>>>> 4df9f27f
export type { Closer };

/**
 * Options for {@linkcode readableStreamFromReader}.
 *
 * @deprecated (will be removed after 1.0.0) Use {@linkcode toReadableStream} instead.
 */
export interface ReadableStreamFromReaderOptions {
  /** If the `reader` is also a `Closer`, automatically close the `reader`
   * when `EOF` is encountered, or a read error occurs.
   *
   * @default {true}
   */
  autoClose?: boolean;

  /** The size of chunks to allocate to read, the default is ~16KiB, which is
   * the maximum size that Deno operations can currently support. */
  chunkSize?: number;

  /** The queuing strategy to create the `ReadableStream` with. */
  strategy?: { highWaterMark?: number | undefined; size?: undefined };
}

/**
 * Create a {@linkcode ReadableStream} of {@linkcode Uint8Array}s from a
 * {@linkcode Reader}.
 *
 * When the pull algorithm is called on the stream, a chunk from the reader
 * will be read.  When `null` is returned from the reader, the stream will be
 * closed along with the reader (if it is also a `Closer`).
 *
 * An example converting a `Deno.FsFile` into a readable stream:
 *
 * ```ts
 * import { readableStreamFromReader } from "https://deno.land/std@$STD_VERSION/streams/readable_stream_from_reader.ts";
 *
 * const file = await Deno.open("./file.txt", { read: true });
 * const fileStream = readableStreamFromReader(file);
 * ```
 *
 * @deprecated (will be removed after 1.0.0) Use {@linkcode toReadableStream} instead.
 */
export function readableStreamFromReader(
  reader: Reader | (Reader & Closer),
  options: ReadableStreamFromReaderOptions = {},
): ReadableStream<Uint8Array> {
  return toReadableStream(reader, options);
}<|MERGE_RESOLUTION|>--- conflicted
+++ resolved
@@ -1,13 +1,8 @@
 // Copyright 2018-2024 the Deno authors. All rights reserved. MIT license.
 // This module is browser compatible.
 
-<<<<<<< HEAD
-import type { Closer, Reader } from "../io/types.d.ts";
 import { toReadableStream } from "../io/to_readable_stream.ts";
-=======
-import { DEFAULT_CHUNK_SIZE } from "./_common.ts";
 import type { Closer, Reader } from "../io/types.ts";
->>>>>>> 4df9f27f
 export type { Closer };
 
 /**
