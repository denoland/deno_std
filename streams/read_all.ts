// Copyright 2018-2024 the Deno authors. All rights reserved. MIT license.
// This module is browser compatible.

import {
  readAll as _readAll,
  readAllSync as _readAllSync,
} from "../io/read_all.ts";
import type { Reader, ReaderSync } from "../io/types.ts";
import { warnDeprecatedApi } from "../internal/warn_deprecated_api.ts";

/**
 * Read {@linkcode Reader} `r` until EOF (`null`) and resolve to the content as
 * {@linkcode Uint8Array}.
 *
 * @example
 * ```ts
 * import { Buffer } from "https://deno.land/std@$STD_VERSION/io/buffer.ts";
 * import { readAll } from "https://deno.land/std@$STD_VERSION/streams/read_all.ts";
 *
 * // Example from stdin
 * const stdinContent = await readAll(Deno.stdin);
 *
 * // Example from file
 * using file = await Deno.open("my_file.txt", {read: true});
 * const myFileContent = await readAll(file);
 *
 * // Example from buffer
 * const myData = new Uint8Array(100);
 * // ... fill myData array with data
 * const reader = new Buffer(myData.buffer);
 * const bufferContent = await readAll(reader);
 * ```
 *
 * @deprecated (will be removed in 0.214.0) Import from {@link https://deno.land/std/io/read_all.ts} instead.
 */
export async function readAll(r: Reader): Promise<Uint8Array> {
  warnDeprecatedApi({
    name: "readAll()",
    stack: new Error().stack!,
    version: "0.214.0",
    message: "Import from `https://deno.land/std/io/read_all.ts` instead.",
  });
  return await _readAll(r);
}

/**
 * Synchronously reads {@linkcode Reader} `r` until EOF (`null`) and returns
 * the content as {@linkcode Uint8Array}.
 *
 * @example
 * ```ts
 * import { Buffer } from "https://deno.land/std@$STD_VERSION/io/buffer.ts";
 * import { readAllSync } from "https://deno.land/std@$STD_VERSION/streams/read_all.ts";
 *
 * // Example from stdin
 * const stdinContent = readAllSync(Deno.stdin);
 *
 * // Example from file
 * using file = Deno.openSync("my_file.txt", {read: true});
 * const myFileContent = readAllSync(file);
 *
 * // Example from buffer
 * const myData = new Uint8Array(100);
 * // ... fill myData array with data
 * const reader = new Buffer(myData.buffer);
 * const bufferContent = readAllSync(reader);
 * ```
 *
 * @deprecated (will be removed in 0.214.0) Import from {@link https://deno.land/std/io/read_all.ts} instead.
 */
export function readAllSync(r: ReaderSync): Uint8Array {
<<<<<<< HEAD
  warnDeprecatedApi({
    name: "readAllSync()",
    stack: new Error().stack!,
    version: "0.214.0",
    message: "Import from `https://deno.land/std/io/read_all.ts` instead.",
  });
  const buf = new Buffer();
  buf.readFromSync(r);
  return buf.bytes();
=======
  return _readAllSync(r);
>>>>>>> 5b0ff30b
}<|MERGE_RESOLUTION|>--- conflicted
+++ resolved
@@ -69,17 +69,11 @@
  * @deprecated (will be removed in 0.214.0) Import from {@link https://deno.land/std/io/read_all.ts} instead.
  */
 export function readAllSync(r: ReaderSync): Uint8Array {
-<<<<<<< HEAD
   warnDeprecatedApi({
     name: "readAllSync()",
     stack: new Error().stack!,
     version: "0.214.0",
     message: "Import from `https://deno.land/std/io/read_all.ts` instead.",
   });
-  const buf = new Buffer();
-  buf.readFromSync(r);
-  return buf.bytes();
-=======
   return _readAllSync(r);
->>>>>>> 5b0ff30b
 }